This file describes API changes in /reportbuilder/*
Information provided here is intended especially for developers.

=== 4.1.1 ===

<<<<<<< HEAD
* The `datasource_stress_test_columns` test helper now enables sorting on those columns that support it
=======
* The `create_[column|filter|condition]` test generator methods now allow for setting all persistent properties
>>>>>>> 4ecd6521

=== 4.1 ===

* New method `add_action_divider()` in base system report class, to allow adding a divider to the action menu.
* New external method `core_reportbuilder_set_filters` for setting report filter values (plus `setFilters` AJAX repository
  export for calling from Javascript modules)
* New method `set_filter_form_default` in base system report class, to override whether the default filters form
  should be shown for a report
* The external `core_reportbuilder_filters_reset` method now accepts an optional `parameters` argument, required by
  some system reports
* New external methods for retrieving custom report data:
  - `core_reportbuilder_list_reports`
  - `core_reportbuilder_retrieve_report`
  - `core_reportbuilder_view_report`
* For consistency, the following entity classes have moved namespace (usage of previous namespace will generate debugging):
  - `core_admin\{ => reportbuilder}\local\entities\task_log`
  - `core_cohort\{ => reportbuilder}\local\entities\cohort`
  - `core_cohort\{ => reportbuilder}\local\entities\cohort_member`
  - `core_course\{ => reportbuilder}\local\entities\course_category`
  - `report_configlog\{ => reportbuilder}\local\entities\config_change`
* 'set_default_per_page' and 'get_default_per_page' methods have been added to \local\report\base class
  to manage the default displayed rows per page.
* Added two new methods in the datasource class:
  - add_all_from_entity() to add all columns/filters/conditions from the given entity to the report at once
  - add_all_from_entities() to add all columns/filters/conditions from all the entities added to the report at once
* New database helper methods for generating multiple unique values: `generate_aliases` and `generate_param_names`
* The base aggregation `format_value` method has a `$columntype` argument in order to preserve type during aggregation. When
  defining column callbacks, strict typing will now be preserved in your callback methods when the column is being aggregated
* The method `get_joins()` in the base entity class is now public, allowing for easier joins within reports
* New method `set_table_aliases` in base entity class, for overriding multiple table aliases in a single call
* The following local helper methods have been deprecated, their implementation moved to exporters:
  - `audience::get_all_audiences_menu_types` -> `custom_report_audience_cards_exporter`
  - `report::get_available_columns` -> `custom_report_column_cards_exporter`
* The `custom_report_exporter` class now defines its editor element properties as optional, rather than each of those exporters
  defining their own properties as optional. In turn, this means the structure of the following external methods will always be
  present and consistent:
  - `core_reportbuilder_columns_*`
  - `core_reportbuilder_conditions_*`
  - `core_reportbuilder_filters_*`
* The `custom_report_*` exporters now accept only classes that extend datasource as part of their related data properties
* The following permission methods now accept an optional `$context` parameter (default system context):
  - `[require_]can_view_reports_list`
  - `[require_]can_create_report`
* New method `get_default_condition_values()` in base datasource class, to be overridden by sources that wish to
  define default values for conditions upon report creation.
* New methods `get_identity_[column|filter]` in user entity, for retrieving user identity field report elements
* New method `user_reports_list_access_sql` in audience helper for retrieving list of all reports for given user
* New report filter types:
  - `category` for reports containing course categories
  - `tags` for reports containing entities with support for core_tag API
  - `autocomplete` for reports that contain pre-defined values for selection.
* New method `get_sample_values()` added to base filter class, to be overridden in all filter types to support stress testing
* New test helpers for automated stress testing of report sources:
  - `datasource_stress_test_columns`
  - `datasource_stress_test_columns_aggregation`
  - `datasource_stress_test_conditions`
* The test helper method `get_custom_report_content()` now accepts a list of filter values and applies them to the report
* New method `get_default_column_sorting` in base datasource class, to be overridden by sources that wish to
  define default columns sort order upon report creation.<|MERGE_RESOLUTION|>--- conflicted
+++ resolved
@@ -3,11 +3,8 @@
 
 === 4.1.1 ===
 
-<<<<<<< HEAD
 * The `datasource_stress_test_columns` test helper now enables sorting on those columns that support it
-=======
 * The `create_[column|filter|condition]` test generator methods now allow for setting all persistent properties
->>>>>>> 4ecd6521
 
 === 4.1 ===
 
