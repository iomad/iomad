--- conflicted
+++ resolved
@@ -21,11 +21,8 @@
 use context_helper;
 use context_system;
 use context_user;
-<<<<<<< HEAD
 use core_component;
-=======
 use core_tag_tag;
->>>>>>> 9ebd801c
 use html_writer;
 use lang_string;
 use moodle_url;
