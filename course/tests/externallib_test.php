--- conflicted
+++ resolved
@@ -1111,11 +1111,7 @@
                 $this->assertEquals($formattedtext, $module['description']);
                 $this->assertEquals($forumcm->instance, $module['instance']);
                 $this->assertEquals(context_module::instance($forumcm->id)->id, $module['contextid']);
-<<<<<<< HEAD
-                $this->assertContains('1 unread post', $module['afterlink']);
-=======
                 $this->assertStringContainsString('1 unread post', $module['afterlink']);
->>>>>>> ec58cefe
                 $this->assertFalse($module['noviewlink']);
                 $this->assertNotEmpty($module['description']);  // Module showdescription is on.
                 $testexecuted = $testexecuted + 2;
