<?php
// This file is part of Moodle - http://moodle.org/
//
// Moodle is free software: you can redistribute it and/or modify
// it under the terms of the GNU General Public License as published by
// the Free Software Foundation, either version 3 of the License, or
// (at your option) any later version.
//
// Moodle is distributed in the hope that it will be useful,
// but WITHOUT ANY WARRANTY; without even the implied warranty of
// MERCHANTABILITY or FITNESS FOR A PARTICULAR PURPOSE.  See the
// GNU General Public License for more details.
//
// You should have received a copy of the GNU General Public License
// along with Moodle.  If not, see <http://www.gnu.org/licenses/>.

/**
 * Library of useful functions
 *
 * @copyright 1999 Martin Dougiamas  http://dougiamas.com
 * @license http://www.gnu.org/copyleft/gpl.html GNU GPL v3 or later
 * @package core_course
 */

defined('MOODLE_INTERNAL') || die;

require_once($CFG->libdir.'/completionlib.php');
require_once($CFG->libdir.'/filelib.php');
require_once($CFG->libdir.'/datalib.php');
require_once($CFG->dirroot.'/course/format/lib.php');

define('COURSE_MAX_LOGS_PER_PAGE', 1000);       // Records.
define('COURSE_MAX_RECENT_PERIOD', 172800);     // Two days, in seconds.

/**
 * Number of courses to display when summaries are included.
 * @var int
 * @deprecated since 2.4, use $CFG->courseswithsummarieslimit instead.
 */
define('COURSE_MAX_SUMMARIES_PER_PAGE', 10);

// Max courses in log dropdown before switching to optional.
define('COURSE_MAX_COURSES_PER_DROPDOWN', 1000);
// Max users in log dropdown before switching to optional.
define('COURSE_MAX_USERS_PER_DROPDOWN', 1000);
define('FRONTPAGENEWS', '0');
define('FRONTPAGECATEGORYNAMES', '2');
define('FRONTPAGECATEGORYCOMBO', '4');
define('FRONTPAGEENROLLEDCOURSELIST', '5');
define('FRONTPAGEALLCOURSELIST', '6');
define('FRONTPAGECOURSESEARCH', '7');
// Important! Replaced with $CFG->frontpagecourselimit - maximum number of courses displayed on the frontpage.
define('EXCELROWS', 65535);
define('FIRSTUSEDEXCELROW', 3);

define('MOD_CLASS_ACTIVITY', 0);
define('MOD_CLASS_RESOURCE', 1);

define('COURSE_TIMELINE_ALLINCLUDINGHIDDEN', 'allincludinghidden');
define('COURSE_TIMELINE_ALL', 'all');
define('COURSE_TIMELINE_PAST', 'past');
define('COURSE_TIMELINE_INPROGRESS', 'inprogress');
define('COURSE_TIMELINE_FUTURE', 'future');
define('COURSE_FAVOURITES', 'favourites');
define('COURSE_TIMELINE_HIDDEN', 'hidden');
define('COURSE_CUSTOMFIELD', 'customfield');
define('COURSE_DB_QUERY_LIMIT', 1000);
/** Searching for all courses that have no value for the specified custom field. */
define('COURSE_CUSTOMFIELD_EMPTY', -1);

// Course activity chooser footer default display option.
define('COURSE_CHOOSER_FOOTER_NONE', 'hidden');

<<<<<<< HEAD
=======
// Download course content options.
define('DOWNLOAD_COURSE_CONTENT_DISABLED', 0);
define('DOWNLOAD_COURSE_CONTENT_ENABLED', 1);
define('DOWNLOAD_COURSE_CONTENT_SITE_DEFAULT', 2);

>>>>>>> ec58cefe
function make_log_url($module, $url) {
    switch ($module) {
        case 'course':
            if (strpos($url, 'report/') === 0) {
                // there is only one report type, course reports are deprecated
                $url = "/$url";
                break;
            }
        case 'file':
        case 'login':
        case 'lib':
        case 'admin':
        case 'category':
        case 'mnet course':
            if (strpos($url, '../') === 0) {
                $url = ltrim($url, '.');
            } else {
                $url = "/course/$url";
            }
            break;
        case 'calendar':
            $url = "/calendar/$url";
            break;
        case 'user':
        case 'blog':
            $url = "/$module/$url";
            break;
        case 'upload':
            $url = $url;
            break;
        case 'coursetags':
            $url = '/'.$url;
            break;
        case 'library':
        case '':
            $url = '/';
            break;
        case 'message':
            $url = "/message/$url";
            break;
        case 'notes':
            $url = "/notes/$url";
            break;
        case 'tag':
            $url = "/tag/$url";
            break;
        case 'role':
            $url = '/'.$url;
            break;
        case 'grade':
            $url = "/grade/$url";
            break;
        default:
            $url = "/mod/$module/$url";
            break;
    }

    //now let's sanitise urls - there might be some ugly nasties:-(
    $parts = explode('?', $url);
    $script = array_shift($parts);
    if (strpos($script, 'http') === 0) {
        $script = clean_param($script, PARAM_URL);
    } else {
        $script = clean_param($script, PARAM_PATH);
    }

    $query = '';
    if ($parts) {
        $query = implode('', $parts);
        $query = str_replace('&amp;', '&', $query); // both & and &amp; are stored in db :-|
        $parts = explode('&', $query);
        $eq = urlencode('=');
        foreach ($parts as $key=>$part) {
            $part = urlencode(urldecode($part));
            $part = str_replace($eq, '=', $part);
            $parts[$key] = $part;
        }
        $query = '?'.implode('&amp;', $parts);
    }

    return $script.$query;
}


function build_mnet_logs_array($hostid, $course, $user=0, $date=0, $order="l.time ASC", $limitfrom='', $limitnum='',
                   $modname="", $modid=0, $modaction="", $groupid=0) {
    global $CFG, $DB;

    // It is assumed that $date is the GMT time of midnight for that day,
    // and so the next 86400 seconds worth of logs are printed.

    /// Setup for group handling.

    // TODO: I don't understand group/context/etc. enough to be able to do
    // something interesting with it here
    // What is the context of a remote course?

    /// If the group mode is separate, and this user does not have editing privileges,
    /// then only the user's group can be viewed.
    //if ($course->groupmode == SEPARATEGROUPS and !has_capability('moodle/course:managegroups', context_course::instance($course->id))) {
    //    $groupid = get_current_group($course->id);
    //}
    /// If this course doesn't have groups, no groupid can be specified.
    //else if (!$course->groupmode) {
    //    $groupid = 0;
    //}

    $groupid = 0;

    $joins = array();
    $where = '';

    $qry = "SELECT l.*, u.firstname, u.lastname, u.picture
              FROM {mnet_log} l
               LEFT JOIN {user} u ON l.userid = u.id
              WHERE ";
    $params = array();

    $where .= "l.hostid = :hostid";
    $params['hostid'] = $hostid;

    // TODO: Is 1 really a magic number referring to the sitename?
    if ($course != SITEID || $modid != 0) {
        $where .= " AND l.course=:courseid";
        $params['courseid'] = $course;
    }

    if ($modname) {
        $where .= " AND l.module = :modname";
        $params['modname'] = $modname;
    }

    if ('site_errors' === $modid) {
        $where .= " AND ( l.action='error' OR l.action='infected' )";
    } else if ($modid) {
        //TODO: This assumes that modids are the same across sites... probably
        //not true
        $where .= " AND l.cmid = :modid";
        $params['modid'] = $modid;
    }

    if ($modaction) {
        $firstletter = substr($modaction, 0, 1);
        if ($firstletter == '-') {
            $where .= " AND ".$DB->sql_like('l.action', ':modaction', false, true, true);
            $params['modaction'] = '%'.substr($modaction, 1).'%';
        } else {
            $where .= " AND ".$DB->sql_like('l.action', ':modaction', false);
            $params['modaction'] = '%'.$modaction.'%';
        }
    }

    if ($user) {
        $where .= " AND l.userid = :user";
        $params['user'] = $user;
    }

    if ($date) {
        $enddate = $date + 86400;
        $where .= " AND l.time > :date AND l.time < :enddate";
        $params['date'] = $date;
        $params['enddate'] = $enddate;
    }

    $result = array();
    $result['totalcount'] = $DB->count_records_sql("SELECT COUNT('x') FROM {mnet_log} l WHERE $where", $params);
    if(!empty($result['totalcount'])) {
        $where .= " ORDER BY $order";
        $result['logs'] = $DB->get_records_sql("$qry $where", $params, $limitfrom, $limitnum);
    } else {
        $result['logs'] = array();
    }
    return $result;
}

/**
 * Checks the integrity of the course data.
 *
 * In summary - compares course_sections.sequence and course_modules.section.
 *
 * More detailed, checks that:
 * - course_sections.sequence contains each module id not more than once in the course
 * - for each moduleid from course_sections.sequence the field course_modules.section
 *   refers to the same section id (this means course_sections.sequence is more
 *   important if they are different)
 * - ($fullcheck only) each module in the course is present in one of
 *   course_sections.sequence
 * - ($fullcheck only) removes non-existing course modules from section sequences
 *
 * If there are any mismatches, the changes are made and records are updated in DB.
 *
 * Course cache is NOT rebuilt if there are any errors!
 *
 * This function is used each time when course cache is being rebuilt with $fullcheck = false
 * and in CLI script admin/cli/fix_course_sequence.php with $fullcheck = true
 *
 * @param int $courseid id of the course
 * @param array $rawmods result of funciton {@link get_course_mods()} - containst
 *     the list of enabled course modules in the course. Retrieved from DB if not specified.
 *     Argument ignored in cashe of $fullcheck, the list is retrieved form DB anyway.
 * @param array $sections records from course_sections table for this course.
 *     Retrieved from DB if not specified
 * @param bool $fullcheck Will add orphaned modules to their sections and remove non-existing
 *     course modules from sequences. Only to be used in site maintenance mode when we are
 *     sure that another user is not in the middle of the process of moving/removing a module.
 * @param bool $checkonly Only performs the check without updating DB, outputs all errors as debug messages.
 * @return array array of messages with found problems. Empty output means everything is ok
 */
function course_integrity_check($courseid, $rawmods = null, $sections = null, $fullcheck = false, $checkonly = false) {
    global $DB;
    $messages = array();
    if ($sections === null) {
        $sections = $DB->get_records('course_sections', array('course' => $courseid), 'section', 'id,section,sequence');
    }
    if ($fullcheck) {
        // Retrieve all records from course_modules regardless of module type visibility.
        $rawmods = $DB->get_records('course_modules', array('course' => $courseid), 'id', 'id,section');
    }
    if ($rawmods === null) {
        $rawmods = get_course_mods($courseid);
    }
    if (!$fullcheck && (empty($sections) || empty($rawmods))) {
        // If either of the arrays is empty, no modules are displayed anyway.
        return true;
    }
    $debuggingprefix = 'Failed integrity check for course ['.$courseid.']. ';

    // First make sure that each module id appears in section sequences only once.
    // If it appears in several section sequences the last section wins.
    // If it appears twice in one section sequence, the first occurence wins.
    $modsection = array();
    foreach ($sections as $sectionid => $section) {
        $sections[$sectionid]->newsequence = $section->sequence;
        if (!empty($section->sequence)) {
            $sequence = explode(",", $section->sequence);
            $sequenceunique = array_unique($sequence);
            if (count($sequenceunique) != count($sequence)) {
                // Some course module id appears in this section sequence more than once.
                ksort($sequenceunique); // Preserve initial order of modules.
                $sequence = array_values($sequenceunique);
                $sections[$sectionid]->newsequence = join(',', $sequence);
                $messages[] = $debuggingprefix.'Sequence for course section ['.
                        $sectionid.'] is "'.$sections[$sectionid]->sequence.'", must be "'.$sections[$sectionid]->newsequence.'"';
            }
            foreach ($sequence as $cmid) {
                if (array_key_exists($cmid, $modsection) && isset($rawmods[$cmid])) {
                    // Some course module id appears to be in more than one section's sequences.
                    $wrongsectionid = $modsection[$cmid];
                    $sections[$wrongsectionid]->newsequence = trim(preg_replace("/,$cmid,/", ',', ','.$sections[$wrongsectionid]->newsequence. ','), ',');
                    $messages[] = $debuggingprefix.'Course module ['.$cmid.'] must be removed from sequence of section ['.
                            $wrongsectionid.'] because it is also present in sequence of section ['.$sectionid.']';
                }
                $modsection[$cmid] = $sectionid;
            }
        }
    }

    // Add orphaned modules to their sections if they exist or to section 0 otherwise.
    if ($fullcheck) {
        foreach ($rawmods as $cmid => $mod) {
            if (!isset($modsection[$cmid])) {
                // This is a module that is not mentioned in course_section.sequence at all.
                // Add it to the section $mod->section or to the last available section.
                if ($mod->section && isset($sections[$mod->section])) {
                    $modsection[$cmid] = $mod->section;
                } else {
                    $firstsection = reset($sections);
                    $modsection[$cmid] = $firstsection->id;
                }
                $sections[$modsection[$cmid]]->newsequence = trim($sections[$modsection[$cmid]]->newsequence.','.$cmid, ',');
                $messages[] = $debuggingprefix.'Course module ['.$cmid.'] is missing from sequence of section ['.
                        $modsection[$cmid].']';
            }
        }
        foreach ($modsection as $cmid => $sectionid) {
            if (!isset($rawmods[$cmid])) {
                // Section $sectionid refers to module id that does not exist.
                $sections[$sectionid]->newsequence = trim(preg_replace("/,$cmid,/", ',', ','.$sections[$sectionid]->newsequence.','), ',');
                $messages[] = $debuggingprefix.'Course module ['.$cmid.
                        '] does not exist but is present in the sequence of section ['.$sectionid.']';
            }
        }
    }

    // Update changed sections.
    if (!$checkonly && !empty($messages)) {
        foreach ($sections as $sectionid => $section) {
            if ($section->newsequence !== $section->sequence) {
                $DB->update_record('course_sections', array('id' => $sectionid, 'sequence' => $section->newsequence));
            }
        }
    }

    // Now make sure that all modules point to the correct sections.
    foreach ($rawmods as $cmid => $mod) {
        if (isset($modsection[$cmid]) && $modsection[$cmid] != $mod->section) {
            if (!$checkonly) {
                $DB->update_record('course_modules', array('id' => $cmid, 'section' => $modsection[$cmid]));
            }
            $messages[] = $debuggingprefix.'Course module ['.$cmid.
                    '] points to section ['.$mod->section.'] instead of ['.$modsection[$cmid].']';
        }
    }

    return $messages;
}

/**
 * For a given course, returns an array of course activity objects
 * Each item in the array contains he following properties:
 */
function get_array_of_activities($courseid) {
//  cm - course module id
//  mod - name of the module (eg forum)
//  section - the number of the section (eg week or topic)
//  name - the name of the instance
//  visible - is the instance visible or not
//  groupingid - grouping id
//  extra - contains extra string to include in any link
    global $CFG, $DB;

    $course = $DB->get_record('course', array('id'=>$courseid));

    if (empty($course)) {
        throw new moodle_exception('courseidnotfound');
    }

    $mod = array();

    $rawmods = get_course_mods($courseid);
    if (empty($rawmods)) {
        return $mod; // always return array
    }
    $courseformat = course_get_format($course);

    if ($sections = $DB->get_records('course_sections', array('course' => $courseid),
            'section ASC', 'id,section,sequence,visible')) {
        // First check and correct obvious mismatches between course_sections.sequence and course_modules.section.
        if ($errormessages = course_integrity_check($courseid, $rawmods, $sections)) {
            debugging(join('<br>', $errormessages));
            $rawmods = get_course_mods($courseid);
            $sections = $DB->get_records('course_sections', array('course' => $courseid),
                'section ASC', 'id,section,sequence,visible');
        }
        // Build array of activities.
       foreach ($sections as $section) {
           if (!empty($section->sequence)) {
               $sequence = explode(",", $section->sequence);
               foreach ($sequence as $seq) {
                   if (empty($rawmods[$seq])) {
                       continue;
                   }
                   // Adjust visibleoncoursepage, value in DB may not respect format availability.
                   $rawmods[$seq]->visibleoncoursepage = (!$rawmods[$seq]->visible
                           || $rawmods[$seq]->visibleoncoursepage
                           || empty($CFG->allowstealth)
                           || !$courseformat->allow_stealth_module_visibility($rawmods[$seq], $section)) ? 1 : 0;

                   // Create an object that will be cached.
                   $mod[$seq] = new stdClass();
                   $mod[$seq]->id               = $rawmods[$seq]->instance;
                   $mod[$seq]->cm               = $rawmods[$seq]->id;
                   $mod[$seq]->mod              = $rawmods[$seq]->modname;

                    // Oh dear. Inconsistent names left here for backward compatibility.
                   $mod[$seq]->section          = $section->section;
                   $mod[$seq]->sectionid        = $rawmods[$seq]->section;

                   $mod[$seq]->module           = $rawmods[$seq]->module;
                   $mod[$seq]->added            = $rawmods[$seq]->added;
                   $mod[$seq]->score            = $rawmods[$seq]->score;
                   $mod[$seq]->idnumber         = $rawmods[$seq]->idnumber;
                   $mod[$seq]->visible          = $rawmods[$seq]->visible;
                   $mod[$seq]->visibleoncoursepage = $rawmods[$seq]->visibleoncoursepage;
                   $mod[$seq]->visibleold       = $rawmods[$seq]->visibleold;
                   $mod[$seq]->groupmode        = $rawmods[$seq]->groupmode;
                   $mod[$seq]->groupingid       = $rawmods[$seq]->groupingid;
                   $mod[$seq]->indent           = $rawmods[$seq]->indent;
                   $mod[$seq]->completion       = $rawmods[$seq]->completion;
                   $mod[$seq]->extra            = "";
                   $mod[$seq]->completiongradeitemnumber =
                           $rawmods[$seq]->completiongradeitemnumber;
                   $mod[$seq]->completionview   = $rawmods[$seq]->completionview;
                   $mod[$seq]->completionexpected = $rawmods[$seq]->completionexpected;
                   $mod[$seq]->showdescription  = $rawmods[$seq]->showdescription;
                   $mod[$seq]->availability = $rawmods[$seq]->availability;
                   $mod[$seq]->deletioninprogress = $rawmods[$seq]->deletioninprogress;

                   $modname = $mod[$seq]->mod;
                   $functionname = $modname."_get_coursemodule_info";

                   if (!file_exists("$CFG->dirroot/mod/$modname/lib.php")) {
                       continue;
                   }

                   include_once("$CFG->dirroot/mod/$modname/lib.php");

                   if ($hasfunction = function_exists($functionname)) {
                       if ($info = $functionname($rawmods[$seq])) {
                           if (!empty($info->icon)) {
                               $mod[$seq]->icon = $info->icon;
                           }
                           if (!empty($info->iconcomponent)) {
                               $mod[$seq]->iconcomponent = $info->iconcomponent;
                           }
                           if (!empty($info->name)) {
                               $mod[$seq]->name = $info->name;
                           }
                           if ($info instanceof cached_cm_info) {
                               // When using cached_cm_info you can include three new fields
                               // that aren't available for legacy code
                               if (!empty($info->content)) {
                                   $mod[$seq]->content = $info->content;
                               }
                               if (!empty($info->extraclasses)) {
                                   $mod[$seq]->extraclasses = $info->extraclasses;
                               }
                               if (!empty($info->iconurl)) {
                                   // Convert URL to string as it's easier to store. Also serialized object contains \0 byte and can not be written to Postgres DB.
                                   $url = new moodle_url($info->iconurl);
                                   $mod[$seq]->iconurl = $url->out(false);
                               }
                               if (!empty($info->onclick)) {
                                   $mod[$seq]->onclick = $info->onclick;
                               }
                               if (!empty($info->customdata)) {
                                   $mod[$seq]->customdata = $info->customdata;
                               }
                           } else {
                               // When using a stdclass, the (horrible) deprecated ->extra field
                               // is available for BC
                               if (!empty($info->extra)) {
                                   $mod[$seq]->extra = $info->extra;
                               }
                           }
                       }
                   }
                   // When there is no modname_get_coursemodule_info function,
                   // but showdescriptions is enabled, then we use the 'intro'
                   // and 'introformat' fields in the module table
                   if (!$hasfunction && $rawmods[$seq]->showdescription) {
                       if ($modvalues = $DB->get_record($rawmods[$seq]->modname,
                               array('id' => $rawmods[$seq]->instance), 'name, intro, introformat')) {
                           // Set content from intro and introformat. Filters are disabled
                           // because we  filter it with format_text at display time
                           $mod[$seq]->content = format_module_intro($rawmods[$seq]->modname,
                                   $modvalues, $rawmods[$seq]->id, false);

                           // To save making another query just below, put name in here
                           $mod[$seq]->name = $modvalues->name;
                       }
                   }
                   if (!isset($mod[$seq]->name)) {
                       $mod[$seq]->name = $DB->get_field($rawmods[$seq]->modname, "name", array("id"=>$rawmods[$seq]->instance));
                   }

                    // Minimise the database size by unsetting default options when they are
                    // 'empty'. This list corresponds to code in the cm_info constructor.
                    foreach (array('idnumber', 'groupmode', 'groupingid',
                            'indent', 'completion', 'extra', 'extraclasses', 'iconurl', 'onclick', 'content',
                            'icon', 'iconcomponent', 'customdata', 'availability', 'completionview',
                            'completionexpected', 'score', 'showdescription', 'deletioninprogress') as $property) {
                       if (property_exists($mod[$seq], $property) &&
                               empty($mod[$seq]->{$property})) {
                           unset($mod[$seq]->{$property});
                       }
                   }
                   // Special case: this value is usually set to null, but may be 0
                   if (property_exists($mod[$seq], 'completiongradeitemnumber') &&
                           is_null($mod[$seq]->completiongradeitemnumber)) {
                       unset($mod[$seq]->completiongradeitemnumber);
                   }
               }
            }
        }
    }
    return $mod;
}

/**
 * Returns the localised human-readable names of all used modules
 *
 * @param bool $plural if true returns the plural forms of the names
 * @return array where key is the module name (component name without 'mod_') and
 *     the value is the human-readable string. Array sorted alphabetically by value
 */
function get_module_types_names($plural = false) {
    static $modnames = null;
    global $DB, $CFG;
    if ($modnames === null) {
        $modnames = array(0 => array(), 1 => array());
        if ($allmods = $DB->get_records("modules")) {
            foreach ($allmods as $mod) {
                if (file_exists("$CFG->dirroot/mod/$mod->name/lib.php") && $mod->visible) {
                    $modnames[0][$mod->name] = get_string("modulename", "$mod->name", null, true);
                    $modnames[1][$mod->name] = get_string("modulenameplural", "$mod->name", null, true);
                }
            }
        }
    }
    return $modnames[(int)$plural];
}

/**
 * Set highlighted section. Only one section can be highlighted at the time.
 *
 * @param int $courseid course id
 * @param int $marker highlight section with this number, 0 means remove higlightin
 * @return void
 */
function course_set_marker($courseid, $marker) {
    global $DB, $COURSE;
    $DB->set_field("course", "marker", $marker, array('id' => $courseid));
    if ($COURSE && $COURSE->id == $courseid) {
        $COURSE->marker = $marker;
    }
    if (class_exists('format_base')) {
        format_base::reset_course_cache($courseid);
    }
    course_modinfo::clear_instance_cache($courseid);
}

/**
 * For a given course section, marks it visible or hidden,
 * and does the same for every activity in that section
 *
 * @param int $courseid course id
 * @param int $sectionnumber The section number to adjust
 * @param int $visibility The new visibility
 * @return array A list of resources which were hidden in the section
 */
function set_section_visible($courseid, $sectionnumber, $visibility) {
    global $DB;

    $resourcestotoggle = array();
    if ($section = $DB->get_record("course_sections", array("course"=>$courseid, "section"=>$sectionnumber))) {
        course_update_section($courseid, $section, array('visible' => $visibility));

        // Determine which modules are visible for AJAX update
        $modules = !empty($section->sequence) ? explode(',', $section->sequence) : array();
        if (!empty($modules)) {
            list($insql, $params) = $DB->get_in_or_equal($modules);
            $select = 'id ' . $insql . ' AND visible = ?';
            array_push($params, $visibility);
            if (!$visibility) {
                $select .= ' AND visibleold = 1';
            }
            $resourcestotoggle = $DB->get_fieldset_select('course_modules', 'id', $select, $params);
        }
    }
    return $resourcestotoggle;
}

/**
 * Return the course category context for the category with id $categoryid, except
 * that if $categoryid is 0, return the system context.
 *
 * @param integer $categoryid a category id or 0.
 * @return context the corresponding context
 */
function get_category_or_system_context($categoryid) {
    if ($categoryid) {
        return context_coursecat::instance($categoryid, IGNORE_MISSING);
    } else {
        return context_system::instance();
    }
}

/**
 * Print the buttons relating to course requests.
 *
 * @param context $context current page context.
 */
function print_course_request_buttons($context) {
    global $CFG, $DB, $OUTPUT;
    if (empty($CFG->enablecourserequests)) {
        return;
    }
    if (course_request::can_request($context)) {
        // Print a button to request a new course.
        $params = [];
        if ($context instanceof context_coursecat) {
            $params['category'] = $context->instanceid;
        }
        echo $OUTPUT->single_button(new moodle_url('/course/request.php', $params),
            get_string('requestcourse'), 'get');
    }
    /// Print a button to manage pending requests
    if (has_capability('moodle/site:approvecourse', $context)) {
        $disabled = !$DB->record_exists('course_request', array());
        echo $OUTPUT->single_button(new moodle_url('/course/pending.php'), get_string('coursespending'), 'get', array('disabled' => $disabled));
    }
}

/**
 * Does the user have permission to edit things in this category?
 *
 * @param integer $categoryid The id of the category we are showing, or 0 for system context.
 * @return boolean has_any_capability(array(...), ...); in the appropriate context.
 */
function can_edit_in_category($categoryid = 0) {
    $context = get_category_or_system_context($categoryid);
    return has_any_capability(array('moodle/category:manage', 'moodle/course:create'), $context);
}

/// MODULE FUNCTIONS /////////////////////////////////////////////////////////////////

function add_course_module($mod) {
    global $DB;

    $mod->added = time();
    unset($mod->id);

    $cmid = $DB->insert_record("course_modules", $mod);
    rebuild_course_cache($mod->course, true);
    return $cmid;
}

/**
 * Creates a course section and adds it to the specified position
 *
 * @param int|stdClass $courseorid course id or course object
 * @param int $position position to add to, 0 means to the end. If position is greater than
 *        number of existing secitons, the section is added to the end. This will become sectionnum of the
 *        new section. All existing sections at this or bigger position will be shifted down.
 * @param bool $skipcheck the check has already been made and we know that the section with this position does not exist
 * @return stdClass created section object
 */
function course_create_section($courseorid, $position = 0, $skipcheck = false) {
    global $DB;
    $courseid = is_object($courseorid) ? $courseorid->id : $courseorid;

    // Find the last sectionnum among existing sections.
    if ($skipcheck) {
        $lastsection = $position - 1;
    } else {
        $lastsection = (int)$DB->get_field_sql('SELECT max(section) from {course_sections} WHERE course = ?', [$courseid]);
    }

    // First add section to the end.
    $cw = new stdClass();
    $cw->course   = $courseid;
    $cw->section  = $lastsection + 1;
    $cw->summary  = '';
    $cw->summaryformat = FORMAT_HTML;
    $cw->sequence = '';
    $cw->name = null;
    $cw->visible = 1;
    $cw->availability = null;
    $cw->timemodified = time();
    $cw->id = $DB->insert_record("course_sections", $cw);

    // Now move it to the specified position.
    if ($position > 0 && $position <= $lastsection) {
        $course = is_object($courseorid) ? $courseorid : get_course($courseorid);
        move_section_to($course, $cw->section, $position, true);
        $cw->section = $position;
    }

    core\event\course_section_created::create_from_section($cw)->trigger();

    rebuild_course_cache($courseid, true);
    return $cw;
}

/**
 * Creates missing course section(s) and rebuilds course cache
 *
 * @param int|stdClass $courseorid course id or course object
 * @param int|array $sections list of relative section numbers to create
 * @return bool if there were any sections created
 */
function course_create_sections_if_missing($courseorid, $sections) {
    if (!is_array($sections)) {
        $sections = array($sections);
    }
    $existing = array_keys(get_fast_modinfo($courseorid)->get_section_info_all());
    if ($newsections = array_diff($sections, $existing)) {
        foreach ($newsections as $sectionnum) {
            course_create_section($courseorid, $sectionnum, true);
        }
        return true;
    }
    return false;
}

/**
 * Adds an existing module to the section
 *
 * Updates both tables {course_sections} and {course_modules}
 *
 * Note: This function does not use modinfo PROVIDED that the section you are
 * adding the module to already exists. If the section does not exist, it will
 * build modinfo if necessary and create the section.
 *
 * @param int|stdClass $courseorid course id or course object
 * @param int $cmid id of the module already existing in course_modules table
 * @param int $sectionnum relative number of the section (field course_sections.section)
 *     If section does not exist it will be created
 * @param int|stdClass $beforemod id or object with field id corresponding to the module
 *     before which the module needs to be included. Null for inserting in the
 *     end of the section
 * @return int The course_sections ID where the module is inserted
 */
function course_add_cm_to_section($courseorid, $cmid, $sectionnum, $beforemod = null) {
    global $DB, $COURSE;
    if (is_object($beforemod)) {
        $beforemod = $beforemod->id;
    }
    if (is_object($courseorid)) {
        $courseid = $courseorid->id;
    } else {
        $courseid = $courseorid;
    }
    // Do not try to use modinfo here, there is no guarantee it is valid!
    $section = $DB->get_record('course_sections',
            array('course' => $courseid, 'section' => $sectionnum), '*', IGNORE_MISSING);
    if (!$section) {
        // This function call requires modinfo.
        course_create_sections_if_missing($courseorid, $sectionnum);
        $section = $DB->get_record('course_sections',
                array('course' => $courseid, 'section' => $sectionnum), '*', MUST_EXIST);
    }

    $modarray = explode(",", trim($section->sequence));
    if (empty($section->sequence)) {
        $newsequence = "$cmid";
    } else if ($beforemod && ($key = array_keys($modarray, $beforemod))) {
        $insertarray = array($cmid, $beforemod);
        array_splice($modarray, $key[0], 1, $insertarray);
        $newsequence = implode(",", $modarray);
    } else {
        $newsequence = "$section->sequence,$cmid";
    }
    $DB->set_field("course_sections", "sequence", $newsequence, array("id" => $section->id));
    $DB->set_field('course_modules', 'section', $section->id, array('id' => $cmid));
    if (is_object($courseorid)) {
        rebuild_course_cache($courseorid->id, true);
    } else {
        rebuild_course_cache($courseorid, true);
    }
    return $section->id;     // Return course_sections ID that was used.
}

/**
 * Change the group mode of a course module.
 *
 * Note: Do not forget to trigger the event \core\event\course_module_updated as it needs
 * to be triggered manually, refer to {@link \core\event\course_module_updated::create_from_cm()}.
 *
 * @param int $id course module ID.
 * @param int $groupmode the new groupmode value.
 * @return bool True if the $groupmode was updated.
 */
function set_coursemodule_groupmode($id, $groupmode) {
    global $DB;
    $cm = $DB->get_record('course_modules', array('id' => $id), 'id,course,groupmode', MUST_EXIST);
    if ($cm->groupmode != $groupmode) {
        $DB->set_field('course_modules', 'groupmode', $groupmode, array('id' => $cm->id));
        rebuild_course_cache($cm->course, true);
    }
    return ($cm->groupmode != $groupmode);
}

function set_coursemodule_idnumber($id, $idnumber) {
    global $DB;
    $cm = $DB->get_record('course_modules', array('id' => $id), 'id,course,idnumber', MUST_EXIST);
    if ($cm->idnumber != $idnumber) {
        $DB->set_field('course_modules', 'idnumber', $idnumber, array('id' => $cm->id));
        rebuild_course_cache($cm->course, true);
    }
    return ($cm->idnumber != $idnumber);
}

/**
 * Set the visibility of a module and inherent properties.
 *
 * Note: Do not forget to trigger the event \core\event\course_module_updated as it needs
 * to be triggered manually, refer to {@link \core\event\course_module_updated::create_from_cm()}.
 *
 * From 2.4 the parameter $prevstateoverrides has been removed, the logic it triggered
 * has been moved to {@link set_section_visible()} which was the only place from which
 * the parameter was used.
 *
 * @param int $id of the module
 * @param int $visible state of the module
 * @param int $visibleoncoursepage state of the module on the course page
 * @return bool false when the module was not found, true otherwise
 */
function set_coursemodule_visible($id, $visible, $visibleoncoursepage = 1) {
    global $DB, $CFG;
    require_once($CFG->libdir.'/gradelib.php');
    require_once($CFG->dirroot.'/calendar/lib.php');

    if (!$cm = $DB->get_record('course_modules', array('id'=>$id))) {
        return false;
    }

    // Create events and propagate visibility to associated grade items if the value has changed.
    // Only do this if it's changed to avoid accidently overwriting manual showing/hiding of student grades.
    if ($cm->visible == $visible && $cm->visibleoncoursepage == $visibleoncoursepage) {
        return true;
    }

    if (!$modulename = $DB->get_field('modules', 'name', array('id'=>$cm->module))) {
        return false;
    }
    if (($cm->visible != $visible) &&
            ($events = $DB->get_records('event', array('instance' => $cm->instance, 'modulename' => $modulename)))) {
        foreach($events as $event) {
            if ($visible) {
                $event = new calendar_event($event);
                $event->toggle_visibility(true);
            } else {
                $event = new calendar_event($event);
                $event->toggle_visibility(false);
            }
        }
    }

    // Updating visible and visibleold to keep them in sync. Only changing a section visibility will
    // affect visibleold to allow for an original visibility restore. See set_section_visible().
    $cminfo = new stdClass();
    $cminfo->id = $id;
    $cminfo->visible = $visible;
    $cminfo->visibleoncoursepage = $visibleoncoursepage;
    $cminfo->visibleold = $visible;
    $DB->update_record('course_modules', $cminfo);

    // Hide the associated grade items so the teacher doesn't also have to go to the gradebook and hide them there.
    // Note that this must be done after updating the row in course_modules, in case
    // the modules grade_item_update function needs to access $cm->visible.
    if ($cm->visible != $visible &&
            plugin_supports('mod', $modulename, FEATURE_CONTROLS_GRADE_VISIBILITY) &&
            component_callback_exists('mod_' . $modulename, 'grade_item_update')) {
        $instance = $DB->get_record($modulename, array('id' => $cm->instance), '*', MUST_EXIST);
        component_callback('mod_' . $modulename, 'grade_item_update', array($instance));
    } else if ($cm->visible != $visible) {
        $grade_items = grade_item::fetch_all(array('itemtype'=>'mod', 'itemmodule'=>$modulename, 'iteminstance'=>$cm->instance, 'courseid'=>$cm->course));
        if ($grade_items) {
            foreach ($grade_items as $grade_item) {
                $grade_item->set_hidden(!$visible);
            }
        }
    }

    rebuild_course_cache($cm->course, true);
    return true;
}

/**
 * Changes the course module name
 *
 * @param int $id course module id
 * @param string $name new value for a name
 * @return bool whether a change was made
 */
function set_coursemodule_name($id, $name) {
    global $CFG, $DB;
    require_once($CFG->libdir . '/gradelib.php');

    $cm = get_coursemodule_from_id('', $id, 0, false, MUST_EXIST);

    $module = new \stdClass();
    $module->id = $cm->instance;

    // Escape strings as they would be by mform.
    if (!empty($CFG->formatstringstriptags)) {
        $module->name = clean_param($name, PARAM_TEXT);
    } else {
        $module->name = clean_param($name, PARAM_CLEANHTML);
    }
    if ($module->name === $cm->name || strval($module->name) === '') {
        return false;
    }
    if (\core_text::strlen($module->name) > 255) {
        throw new \moodle_exception('maximumchars', 'moodle', '', 255);
    }

    $module->timemodified = time();
    $DB->update_record($cm->modname, $module);
    $cm->name = $module->name;
    \core\event\course_module_updated::create_from_cm($cm)->trigger();
    rebuild_course_cache($cm->course, true);

    // Attempt to update the grade item if relevant.
    $grademodule = $DB->get_record($cm->modname, array('id' => $cm->instance));
    $grademodule->cmidnumber = $cm->idnumber;
    $grademodule->modname = $cm->modname;
    grade_update_mod_grades($grademodule);

    // Update calendar events with the new name.
    course_module_update_calendar_events($cm->modname, $grademodule, $cm);

    return true;
}

/**
 * This function will handle the whole deletion process of a module. This includes calling
 * the modules delete_instance function, deleting files, events, grades, conditional data,
 * the data in the course_module and course_sections table and adding a module deletion
 * event to the DB.
 *
 * @param int $cmid the course module id
 * @param bool $async whether or not to try to delete the module using an adhoc task. Async also depends on a plugin hook.
 * @throws moodle_exception
 * @since Moodle 2.5
 */
function course_delete_module($cmid, $async = false) {
    // Check the 'course_module_background_deletion_recommended' hook first.
    // Only use asynchronous deletion if at least one plugin returns true and if async deletion has been requested.
    // Both are checked because plugins should not be allowed to dictate the deletion behaviour, only support/decline it.
    // It's up to plugins to handle things like whether or not they are enabled.
    if ($async && $pluginsfunction = get_plugins_with_function('course_module_background_deletion_recommended')) {
        foreach ($pluginsfunction as $plugintype => $plugins) {
            foreach ($plugins as $pluginfunction) {
                if ($pluginfunction()) {
                    return course_module_flag_for_async_deletion($cmid);
                }
            }
        }
    }

    global $CFG, $DB;

    require_once($CFG->libdir.'/gradelib.php');
    require_once($CFG->libdir.'/questionlib.php');
    require_once($CFG->dirroot.'/blog/lib.php');
    require_once($CFG->dirroot.'/calendar/lib.php');

    // Get the course module.
    if (!$cm = $DB->get_record('course_modules', array('id' => $cmid))) {
        return true;
    }

    // Get the module context.
    $modcontext = context_module::instance($cm->id);

    // Get the course module name.
    $modulename = $DB->get_field('modules', 'name', array('id' => $cm->module), MUST_EXIST);

    // Get the file location of the delete_instance function for this module.
    $modlib = "$CFG->dirroot/mod/$modulename/lib.php";

    // Include the file required to call the delete_instance function for this module.
    if (file_exists($modlib)) {
        require_once($modlib);
    } else {
        throw new moodle_exception('cannotdeletemodulemissinglib', '', '', null,
            "Cannot delete this module as the file mod/$modulename/lib.php is missing.");
    }

    $deleteinstancefunction = $modulename . '_delete_instance';

    // Ensure the delete_instance function exists for this module.
    if (!function_exists($deleteinstancefunction)) {
        throw new moodle_exception('cannotdeletemodulemissingfunc', '', '', null,
            "Cannot delete this module as the function {$modulename}_delete_instance is missing in mod/$modulename/lib.php.");
    }

    // Allow plugins to use this course module before we completely delete it.
    if ($pluginsfunction = get_plugins_with_function('pre_course_module_delete')) {
        foreach ($pluginsfunction as $plugintype => $plugins) {
            foreach ($plugins as $pluginfunction) {
                $pluginfunction($cm);
            }
        }
    }

    question_delete_activity($cm);

    // Call the delete_instance function, if it returns false throw an exception.
    if (!$deleteinstancefunction($cm->instance)) {
        throw new moodle_exception('cannotdeletemoduleinstance', '', '', null,
            "Cannot delete the module $modulename (instance).");
    }

    // Remove all module files in case modules forget to do that.
    $fs = get_file_storage();
    $fs->delete_area_files($modcontext->id);

    // Delete events from calendar.
    if ($events = $DB->get_records('event', array('instance' => $cm->instance, 'modulename' => $modulename))) {
        $coursecontext = context_course::instance($cm->course);
        foreach($events as $event) {
            $event->context = $coursecontext;
            $calendarevent = calendar_event::load($event);
            $calendarevent->delete();
        }
    }

    // Delete grade items, outcome items and grades attached to modules.
    if ($grade_items = grade_item::fetch_all(array('itemtype' => 'mod', 'itemmodule' => $modulename,
                                                   'iteminstance' => $cm->instance, 'courseid' => $cm->course))) {
        foreach ($grade_items as $grade_item) {
            $grade_item->delete('moddelete');
        }
    }

    // Delete associated blogs and blog tag instances.
    blog_remove_associations_for_module($modcontext->id);

    // Delete completion and availability data; it is better to do this even if the
    // features are not turned on, in case they were turned on previously (these will be
    // very quick on an empty table).
    $DB->delete_records('course_modules_completion', array('coursemoduleid' => $cm->id));
    $DB->delete_records('course_completion_criteria', array('moduleinstance' => $cm->id,
                                                            'course' => $cm->course,
                                                            'criteriatype' => COMPLETION_CRITERIA_TYPE_ACTIVITY));

    // Delete all tag instances associated with the instance of this module.
    core_tag_tag::delete_instances('mod_' . $modulename, null, $modcontext->id);
    core_tag_tag::remove_all_item_tags('core', 'course_modules', $cm->id);

    // Notify the competency subsystem.
    \core_competency\api::hook_course_module_deleted($cm);

    // Delete the context.
    context_helper::delete_instance(CONTEXT_MODULE, $cm->id);

    // Delete the module from the course_modules table.
    $DB->delete_records('course_modules', array('id' => $cm->id));

    // Delete module from that section.
    if (!delete_mod_from_section($cm->id, $cm->section)) {
        throw new moodle_exception('cannotdeletemodulefromsection', '', '', null,
            "Cannot delete the module $modulename (instance) from section.");
    }

    // Trigger event for course module delete action.
    $event = \core\event\course_module_deleted::create(array(
        'courseid' => $cm->course,
        'context'  => $modcontext,
        'objectid' => $cm->id,
        'other'    => array(
            'modulename' => $modulename,
            'instanceid'   => $cm->instance,
        )
    ));
    $event->add_record_snapshot('course_modules', $cm);
    $event->trigger();
    rebuild_course_cache($cm->course, true);
}

/**
 * Schedule a course module for deletion in the background using an adhoc task.
 *
 * This method should not be called directly. Instead, please use course_delete_module($cmid, true), to denote async deletion.
 * The real deletion of the module is handled by the task, which calls 'course_delete_module($cmid)'.
 *
 * @param int $cmid the course module id.
 * @return bool whether the module was successfully scheduled for deletion.
 * @throws \moodle_exception
 */
function course_module_flag_for_async_deletion($cmid) {
    global $CFG, $DB, $USER;
    require_once($CFG->libdir.'/gradelib.php');
    require_once($CFG->libdir.'/questionlib.php');
    require_once($CFG->dirroot.'/blog/lib.php');
    require_once($CFG->dirroot.'/calendar/lib.php');

    // Get the course module.
    if (!$cm = $DB->get_record('course_modules', array('id' => $cmid))) {
        return true;
    }

    // We need to be reasonably certain the deletion is going to succeed before we background the process.
    // Make the necessary delete_instance checks, etc. before proceeding further. Throw exceptions if required.

    // Get the course module name.
    $modulename = $DB->get_field('modules', 'name', array('id' => $cm->module), MUST_EXIST);

    // Get the file location of the delete_instance function for this module.
    $modlib = "$CFG->dirroot/mod/$modulename/lib.php";

    // Include the file required to call the delete_instance function for this module.
    if (file_exists($modlib)) {
        require_once($modlib);
    } else {
        throw new \moodle_exception('cannotdeletemodulemissinglib', '', '', null,
            "Cannot delete this module as the file mod/$modulename/lib.php is missing.");
    }

    $deleteinstancefunction = $modulename . '_delete_instance';

    // Ensure the delete_instance function exists for this module.
    if (!function_exists($deleteinstancefunction)) {
        throw new \moodle_exception('cannotdeletemodulemissingfunc', '', '', null,
            "Cannot delete this module as the function {$modulename}_delete_instance is missing in mod/$modulename/lib.php.");
    }

    // We are going to defer the deletion as we can't be sure how long the module's pre_delete code will run for.
    $cm->deletioninprogress = '1';
    $DB->update_record('course_modules', $cm);

    // Create an adhoc task for the deletion of the course module. The task takes an array of course modules for removal.
    $removaltask = new \core_course\task\course_delete_modules();
    $removaltask->set_custom_data(array(
        'cms' => array($cm),
        'userid' => $USER->id,
        'realuserid' => \core\session\manager::get_realuser()->id
    ));

    // Queue the task for the next run.
    \core\task\manager::queue_adhoc_task($removaltask);

    // Reset the course cache to hide the module.
    rebuild_course_cache($cm->course, true);
}

/**
 * Checks whether the given course has any course modules scheduled for adhoc deletion.
 *
 * @param int $courseid the id of the course.
 * @param bool $onlygradable whether to check only gradable modules or all modules.
 * @return bool true if the course contains any modules pending deletion, false otherwise.
 */
function course_modules_pending_deletion(int $courseid, bool $onlygradable = false) : bool {
    if (empty($courseid)) {
        return false;
    }

    if ($onlygradable) {
        // Fetch modules with grade items.
        if (!$coursegradeitems = grade_item::fetch_all(['itemtype' => 'mod', 'courseid' => $courseid])) {
            // Return early when there is none.
            return false;
        }
    }

    $modinfo = get_fast_modinfo($courseid);
    foreach ($modinfo->get_cms() as $module) {
        if ($module->deletioninprogress == '1') {
            if ($onlygradable) {
                // Check if the module being deleted is in the list of course modules with grade items.
                foreach ($coursegradeitems as $coursegradeitem) {
                    if ($coursegradeitem->itemmodule == $module->modname && $coursegradeitem->iteminstance == $module->instance) {
                        // The module being deleted is within the gradable  modules.
                        return true;
                    }
                }
            } else {
                return true;
            }
        }
    }
    return false;
}

/**
 * Checks whether the course module, as defined by modulename and instanceid, is scheduled for deletion within the given course.
 *
 * @param int $courseid the course id.
 * @param string $modulename the module name. E.g. 'assign', 'book', etc.
 * @param int $instanceid the module instance id.
 * @return bool true if the course module is pending deletion, false otherwise.
 */
function course_module_instance_pending_deletion($courseid, $modulename, $instanceid) {
    if (empty($courseid) || empty($modulename) || empty($instanceid)) {
        return false;
    }
    $modinfo = get_fast_modinfo($courseid);
    $instances = $modinfo->get_instances_of($modulename);
    return isset($instances[$instanceid]) && $instances[$instanceid]->deletioninprogress;
}

function delete_mod_from_section($modid, $sectionid) {
    global $DB;

    if ($section = $DB->get_record("course_sections", array("id"=>$sectionid)) ) {

        $modarray = explode(",", $section->sequence);

        if ($key = array_keys ($modarray, $modid)) {
            array_splice($modarray, $key[0], 1);
            $newsequence = implode(",", $modarray);
            $DB->set_field("course_sections", "sequence", $newsequence, array("id"=>$section->id));
            rebuild_course_cache($section->course, true);
            return true;
        } else {
            return false;
        }

    }
    return false;
}

/**
 * This function updates the calendar events from the information stored in the module table and the course
 * module table.
 *
 * @param  string $modulename Module name
 * @param  stdClass $instance Module object. Either the $instance or the $cm must be supplied.
 * @param  stdClass $cm Course module object. Either the $instance or the $cm must be supplied.
 * @return bool Returns true if calendar events are updated.
 * @since  Moodle 3.3.4
 */
function course_module_update_calendar_events($modulename, $instance = null, $cm = null) {
    global $DB;

    if (isset($instance) || isset($cm)) {

        if (!isset($instance)) {
            $instance = $DB->get_record($modulename, array('id' => $cm->instance), '*', MUST_EXIST);
        }
        if (!isset($cm)) {
            $cm = get_coursemodule_from_instance($modulename, $instance->id, $instance->course);
        }
        if (!empty($cm)) {
            course_module_calendar_event_update_process($instance, $cm);
        }
        return true;
    }
    return false;
}

/**
 * Update all instances through out the site or in a course.
 *
 * @param  string  $modulename Module type to update.
 * @param  integer $courseid   Course id to update events. 0 for the whole site.
 * @return bool Returns True if the update was successful.
 * @since  Moodle 3.3.4
 */
function course_module_bulk_update_calendar_events($modulename, $courseid = 0) {
    global $DB;

    $instances = null;
    if ($courseid) {
        if (!$instances = $DB->get_records($modulename, array('course' => $courseid))) {
            return false;
        }
    } else {
        if (!$instances = $DB->get_records($modulename)) {
            return false;
        }
    }

    foreach ($instances as $instance) {
        if ($cm = get_coursemodule_from_instance($modulename, $instance->id, $instance->course)) {
            course_module_calendar_event_update_process($instance, $cm);
        }
    }
    return true;
}

/**
 * Calendar events for a module instance are updated.
 *
 * @param  stdClass $instance Module instance object.
 * @param  stdClass $cm Course Module object.
 * @since  Moodle 3.3.4
 */
function course_module_calendar_event_update_process($instance, $cm) {
    // We need to call *_refresh_events() first because some modules delete 'old' events at the end of the code which
    // will remove the completion events.
    $refresheventsfunction = $cm->modname . '_refresh_events';
    if (function_exists($refresheventsfunction)) {
        call_user_func($refresheventsfunction, $cm->course, $instance, $cm);
    }
    $completionexpected = (!empty($cm->completionexpected)) ? $cm->completionexpected : null;
    \core_completion\api::update_completion_date_event($cm->id, $cm->modname, $instance, $completionexpected);
}

/**
 * Moves a section within a course, from a position to another.
 * Be very careful: $section and $destination refer to section number,
 * not id!.
 *
 * @param object $course
 * @param int $section Section number (not id!!!)
 * @param int $destination
 * @param bool $ignorenumsections
 * @return boolean Result
 */
function move_section_to($course, $section, $destination, $ignorenumsections = false) {
/// Moves a whole course section up and down within the course
    global $USER, $DB;

    if (!$destination && $destination != 0) {
        return true;
    }

    // compartibility with course formats using field 'numsections'
    $courseformatoptions = course_get_format($course)->get_format_options();
    if ((!$ignorenumsections && array_key_exists('numsections', $courseformatoptions) &&
            ($destination > $courseformatoptions['numsections'])) || ($destination < 1)) {
        return false;
    }

    // Get all sections for this course and re-order them (2 of them should now share the same section number)
    if (!$sections = $DB->get_records_menu('course_sections', array('course' => $course->id),
            'section ASC, id ASC', 'id, section')) {
        return false;
    }

    $movedsections = reorder_sections($sections, $section, $destination);

    // Update all sections. Do this in 2 steps to avoid breaking database
    // uniqueness constraint
    $transaction = $DB->start_delegated_transaction();
    foreach ($movedsections as $id => $position) {
        if ($sections[$id] !== $position) {
            $DB->set_field('course_sections', 'section', -$position, array('id' => $id));
        }
    }
    foreach ($movedsections as $id => $position) {
        if ($sections[$id] !== $position) {
            $DB->set_field('course_sections', 'section', $position, array('id' => $id));
        }
    }

    // If we move the highlighted section itself, then just highlight the destination.
    // Adjust the higlighted section location if we move something over it either direction.
    if ($section == $course->marker) {
        course_set_marker($course->id, $destination);
    } elseif ($section > $course->marker && $course->marker >= $destination) {
        course_set_marker($course->id, $course->marker+1);
    } elseif ($section < $course->marker && $course->marker <= $destination) {
        course_set_marker($course->id, $course->marker-1);
    }

    $transaction->allow_commit();
    rebuild_course_cache($course->id, true);
    return true;
}

/**
 * This method will delete a course section and may delete all modules inside it.
 *
 * No permissions are checked here, use {@link course_can_delete_section()} to
 * check if section can actually be deleted.
 *
 * @param int|stdClass $course
 * @param int|stdClass|section_info $section
 * @param bool $forcedeleteifnotempty if set to false section will not be deleted if it has modules in it.
 * @param bool $async whether or not to try to delete the section using an adhoc task. Async also depends on a plugin hook.
 * @return bool whether section was deleted
 */
function course_delete_section($course, $section, $forcedeleteifnotempty = true, $async = false) {
    global $DB;

    // Prepare variables.
    $courseid = (is_object($course)) ? $course->id : (int)$course;
    $sectionnum = (is_object($section)) ? $section->section : (int)$section;
    $section = $DB->get_record('course_sections', array('course' => $courseid, 'section' => $sectionnum));
    if (!$section) {
        // No section exists, can't proceed.
        return false;
    }

    // Check the 'course_module_background_deletion_recommended' hook first.
    // Only use asynchronous deletion if at least one plugin returns true and if async deletion has been requested.
    // Both are checked because plugins should not be allowed to dictate the deletion behaviour, only support/decline it.
    // It's up to plugins to handle things like whether or not they are enabled.
    if ($async && $pluginsfunction = get_plugins_with_function('course_module_background_deletion_recommended')) {
        foreach ($pluginsfunction as $plugintype => $plugins) {
            foreach ($plugins as $pluginfunction) {
                if ($pluginfunction()) {
                    return course_delete_section_async($section, $forcedeleteifnotempty);
                }
            }
        }
    }

    $format = course_get_format($course);
    $sectionname = $format->get_section_name($section);

    // Delete section.
    $result = $format->delete_section($section, $forcedeleteifnotempty);

    // Trigger an event for course section deletion.
    if ($result) {
        $context = context_course::instance($courseid);
        $event = \core\event\course_section_deleted::create(
            array(
                'objectid' => $section->id,
                'courseid' => $courseid,
                'context' => $context,
                'other' => array(
                    'sectionnum' => $section->section,
                    'sectionname' => $sectionname,
                )
            )
        );
        $event->add_record_snapshot('course_sections', $section);
        $event->trigger();
    }
    return $result;
}

/**
 * Course section deletion, using an adhoc task for deletion of the modules it contains.
 * 1. Schedule all modules within the section for adhoc removal.
 * 2. Move all modules to course section 0.
 * 3. Delete the resulting empty section.
 *
 * @param \stdClass $section the section to schedule for deletion.
 * @param bool $forcedeleteifnotempty whether to force section deletion if it contains modules.
 * @return bool true if the section was scheduled for deletion, false otherwise.
 */
function course_delete_section_async($section, $forcedeleteifnotempty = true) {
    global $DB, $USER;

    // Objects only, and only valid ones.
    if (!is_object($section) || empty($section->id)) {
        return false;
    }

    // Does the object currently exist in the DB for removal (check for stale objects).
    $section = $DB->get_record('course_sections', array('id' => $section->id));
    if (!$section || !$section->section) {
        // No section exists, or the section is 0. Can't proceed.
        return false;
    }

    // Check whether the section can be removed.
    if (!$forcedeleteifnotempty && (!empty($section->sequence) || !empty($section->summary))) {
        return false;
    }

    $format = course_get_format($section->course);
    $sectionname = $format->get_section_name($section);

    // Flag those modules having no existing deletion flag. Some modules may have been scheduled for deletion manually, and we don't
    // want to create additional adhoc deletion tasks for these. Moving them to section 0 will suffice.
    $affectedmods = $DB->get_records_select('course_modules', 'course = ? AND section = ? AND deletioninprogress <> ?',
                                            [$section->course, $section->id, 1], '', 'id');
    $DB->set_field('course_modules', 'deletioninprogress', '1', ['course' => $section->course, 'section' => $section->id]);

    // Move all modules to section 0.
    $modules = $DB->get_records('course_modules', ['section' => $section->id], '');
    $sectionzero = $DB->get_record('course_sections', ['course' => $section->course, 'section' => '0']);
    foreach ($modules as $mod) {
        moveto_module($mod, $sectionzero);
    }

    // Create and queue an adhoc task for the deletion of the modules.
    $removaltask = new \core_course\task\course_delete_modules();
    $data = array(
        'cms' => $affectedmods,
        'userid' => $USER->id,
        'realuserid' => \core\session\manager::get_realuser()->id
    );
    $removaltask->set_custom_data($data);
    \core\task\manager::queue_adhoc_task($removaltask);

    // Delete the now empty section, passing in only the section number, which forces the function to fetch a new object.
    // The refresh is needed because the section->sequence is now stale.
    $result = $format->delete_section($section->section, $forcedeleteifnotempty);

    // Trigger an event for course section deletion.
    if ($result) {
        $context = \context_course::instance($section->course);
        $event = \core\event\course_section_deleted::create(
            array(
                'objectid' => $section->id,
                'courseid' => $section->course,
                'context' => $context,
                'other' => array(
                    'sectionnum' => $section->section,
                    'sectionname' => $sectionname,
                )
            )
        );
        $event->add_record_snapshot('course_sections', $section);
        $event->trigger();
    }
    rebuild_course_cache($section->course, true);

    return $result;
}

/**
 * Updates the course section
 *
 * This function does not check permissions or clean values - this has to be done prior to calling it.
 *
 * @param int|stdClass $course
 * @param stdClass $section record from course_sections table - it will be updated with the new values
 * @param array|stdClass $data
 */
function course_update_section($course, $section, $data) {
    global $DB;

    $courseid = (is_object($course)) ? $course->id : (int)$course;

    // Some fields can not be updated using this method.
    $data = array_diff_key((array)$data, array('id', 'course', 'section', 'sequence'));
    $changevisibility = (array_key_exists('visible', $data) && (bool)$data['visible'] != (bool)$section->visible);
    if (array_key_exists('name', $data) && \core_text::strlen($data['name']) > 255) {
        throw new moodle_exception('maximumchars', 'moodle', '', 255);
    }

    // Update record in the DB and course format options.
    $data['id'] = $section->id;
    $data['timemodified'] = time();
    $DB->update_record('course_sections', $data);
    rebuild_course_cache($courseid, true);
    course_get_format($courseid)->update_section_format_options($data);

    // Update fields of the $section object.
    foreach ($data as $key => $value) {
        if (property_exists($section, $key)) {
            $section->$key = $value;
        }
    }

    // Trigger an event for course section update.
    $event = \core\event\course_section_updated::create(
        array(
            'objectid' => $section->id,
            'courseid' => $courseid,
            'context' => context_course::instance($courseid),
            'other' => array('sectionnum' => $section->section)
        )
    );
    $event->trigger();

    // If section visibility was changed, hide the modules in this section too.
    if ($changevisibility && !empty($section->sequence)) {
        $modules = explode(',', $section->sequence);
        foreach ($modules as $moduleid) {
            if ($cm = get_coursemodule_from_id(null, $moduleid, $courseid)) {
                if ($data['visible']) {
                    // As we unhide the section, we use the previously saved visibility stored in visibleold.
                    set_coursemodule_visible($moduleid, $cm->visibleold, $cm->visibleoncoursepage);
                } else {
                    // We hide the section, so we hide the module but we store the original state in visibleold.
                    set_coursemodule_visible($moduleid, 0, $cm->visibleoncoursepage);
                    $DB->set_field('course_modules', 'visibleold', $cm->visible, array('id' => $moduleid));
                }
                \core\event\course_module_updated::create_from_cm($cm)->trigger();
            }
        }
    }
}

/**
 * Checks if the current user can delete a section (if course format allows it and user has proper permissions).
 *
 * @param int|stdClass $course
 * @param int|stdClass|section_info $section
 * @return bool
 */
function course_can_delete_section($course, $section) {
    if (is_object($section)) {
        $section = $section->section;
    }
    if (!$section) {
        // Not possible to delete 0-section.
        return false;
    }
    // Course format should allow to delete sections.
    if (!course_get_format($course)->can_delete_section($section)) {
        return false;
    }
    // Make sure user has capability to update course and move sections.
    $context = context_course::instance(is_object($course) ? $course->id : $course);
    if (!has_all_capabilities(array('moodle/course:movesections', 'moodle/course:update'), $context)) {
        return false;
    }
    // Make sure user has capability to delete each activity in this section.
    $modinfo = get_fast_modinfo($course);
    if (!empty($modinfo->sections[$section])) {
        foreach ($modinfo->sections[$section] as $cmid) {
            if (!has_capability('moodle/course:manageactivities', context_module::instance($cmid))) {
                return false;
            }
        }
    }
    return true;
}

/**
 * Reordering algorithm for course sections. Given an array of section->section indexed by section->id,
 * an original position number and a target position number, rebuilds the array so that the
 * move is made without any duplication of section positions.
 * Note: The target_position is the position AFTER WHICH the moved section will be inserted. If you want to
 * insert a section before the first one, you must give 0 as the target (section 0 can never be moved).
 *
 * @param array $sections
 * @param int $origin_position
 * @param int $target_position
 * @return array
 */
function reorder_sections($sections, $origin_position, $target_position) {
    if (!is_array($sections)) {
        return false;
    }

    // We can't move section position 0
    if ($origin_position < 1) {
        echo "We can't move section position 0";
        return false;
    }

    // Locate origin section in sections array
    if (!$origin_key = array_search($origin_position, $sections)) {
        echo "searched position not in sections array";
        return false; // searched position not in sections array
    }

    // Extract origin section
    $origin_section = $sections[$origin_key];
    unset($sections[$origin_key]);

    // Find offset of target position (stupid PHP's array_splice requires offset instead of key index!)
    $found = false;
    $append_array = array();
    foreach ($sections as $id => $position) {
        if ($found) {
            $append_array[$id] = $position;
            unset($sections[$id]);
        }
        if ($position == $target_position) {
            if ($target_position < $origin_position) {
                $append_array[$id] = $position;
                unset($sections[$id]);
            }
            $found = true;
        }
    }

    // Append moved section
    $sections[$origin_key] = $origin_section;

    // Append rest of array (if applicable)
    if (!empty($append_array)) {
        foreach ($append_array as $id => $position) {
            $sections[$id] = $position;
        }
    }

    // Renumber positions
    $position = 0;
    foreach ($sections as $id => $p) {
        $sections[$id] = $position;
        $position++;
    }

    return $sections;

}

/**
 * Move the module object $mod to the specified $section
 * If $beforemod exists then that is the module
 * before which $modid should be inserted
 *
 * @param stdClass|cm_info $mod
 * @param stdClass|section_info $section
 * @param int|stdClass $beforemod id or object with field id corresponding to the module
 *     before which the module needs to be included. Null for inserting in the
 *     end of the section
 * @return int new value for module visibility (0 or 1)
 */
function moveto_module($mod, $section, $beforemod=NULL) {
    global $OUTPUT, $DB;

    // Current module visibility state - return value of this function.
    $modvisible = $mod->visible;

    // Remove original module from original section.
    if (! delete_mod_from_section($mod->id, $mod->section)) {
        echo $OUTPUT->notification("Could not delete module from existing section");
    }

    // If moving to a hidden section then hide module.
    if ($mod->section != $section->id) {
        if (!$section->visible && $mod->visible) {
            // Module was visible but must become hidden after moving to hidden section.
            $modvisible = 0;
            set_coursemodule_visible($mod->id, 0);
            // Set visibleold to 1 so module will be visible when section is made visible.
            $DB->set_field('course_modules', 'visibleold', 1, array('id' => $mod->id));
        }
        if ($section->visible && !$mod->visible) {
            // Hidden module was moved to the visible section, restore the module visibility from visibleold.
            set_coursemodule_visible($mod->id, $mod->visibleold);
            $modvisible = $mod->visibleold;
        }
    }

    // Add the module into the new section.
    course_add_cm_to_section($section->course, $mod->id, $section->section, $beforemod);
    return $modvisible;
}

/**
 * Returns the list of all editing actions that current user can perform on the module
 *
 * @param cm_info $mod The module to produce editing buttons for
 * @param int $indent The current indenting (default -1 means no move left-right actions)
 * @param int $sr The section to link back to (used for creating the links)
 * @return array array of action_link or pix_icon objects
 */
function course_get_cm_edit_actions(cm_info $mod, $indent = -1, $sr = null) {
    global $COURSE, $SITE, $CFG;

    static $str;

    $coursecontext = context_course::instance($mod->course);
    $modcontext = context_module::instance($mod->id);
    $courseformat = course_get_format($mod->get_course());

    $editcaps = array('moodle/course:manageactivities', 'moodle/course:activityvisibility', 'moodle/role:assign');
    $dupecaps = array('moodle/backup:backuptargetimport', 'moodle/restore:restoretargetimport');

    // No permission to edit anything.
    if (!has_any_capability($editcaps, $modcontext) and !has_all_capabilities($dupecaps, $coursecontext)) {
        return array();
    }

    $hasmanageactivities = has_capability('moodle/course:manageactivities', $modcontext);

    if (!isset($str)) {
        $str = get_strings(array('delete', 'move', 'moveright', 'moveleft',
            'editsettings', 'duplicate', 'modhide', 'makeavailable', 'makeunavailable', 'modshow'), 'moodle');
        $str->assign         = get_string('assignroles', 'role');
        $str->groupsnone     = get_string('clicktochangeinbrackets', 'moodle', get_string("groupsnone"));
        $str->groupsseparate = get_string('clicktochangeinbrackets', 'moodle', get_string("groupsseparate"));
        $str->groupsvisible  = get_string('clicktochangeinbrackets', 'moodle', get_string("groupsvisible"));
    }

    $baseurl = new moodle_url('/course/mod.php', array('sesskey' => sesskey()));

    if ($sr !== null) {
        $baseurl->param('sr', $sr);
    }
    $actions = array();

    // Update.
    if ($hasmanageactivities) {
        $actions['update'] = new action_menu_link_secondary(
            new moodle_url($baseurl, array('update' => $mod->id)),
            new pix_icon('t/edit', '', 'moodle', array('class' => 'iconsmall')),
            $str->editsettings,
            array('class' => 'editing_update', 'data-action' => 'update')
        );
    }

    // Indent.
    if ($hasmanageactivities && $indent >= 0) {
        $indentlimits = new stdClass();
        $indentlimits->min = 0;
        $indentlimits->max = 16;
        if (right_to_left()) {   // Exchange arrows on RTL
            $rightarrow = 't/left';
            $leftarrow  = 't/right';
        } else {
            $rightarrow = 't/right';
            $leftarrow  = 't/left';
        }

        if ($indent >= $indentlimits->max) {
            $enabledclass = 'hidden';
        } else {
            $enabledclass = '';
        }
        $actions['moveright'] = new action_menu_link_secondary(
            new moodle_url($baseurl, array('id' => $mod->id, 'indent' => '1')),
            new pix_icon($rightarrow, '', 'moodle', array('class' => 'iconsmall')),
            $str->moveright,
            array('class' => 'editing_moveright ' . $enabledclass, 'data-action' => 'moveright',
                'data-keepopen' => true, 'data-sectionreturn' => $sr)
        );

        if ($indent <= $indentlimits->min) {
            $enabledclass = 'hidden';
        } else {
            $enabledclass = '';
        }
        $actions['moveleft'] = new action_menu_link_secondary(
            new moodle_url($baseurl, array('id' => $mod->id, 'indent' => '-1')),
            new pix_icon($leftarrow, '', 'moodle', array('class' => 'iconsmall')),
            $str->moveleft,
            array('class' => 'editing_moveleft ' . $enabledclass, 'data-action' => 'moveleft',
                'data-keepopen' => true, 'data-sectionreturn' => $sr)
        );

    }

    // Hide/Show/Available/Unavailable.
    if (has_capability('moodle/course:activityvisibility', $modcontext)) {
        $allowstealth = !empty($CFG->allowstealth) && $courseformat->allow_stealth_module_visibility($mod, $mod->get_section_info());

        $sectionvisible = $mod->get_section_info()->visible;
        // The module on the course page may be in one of the following states:
        // - Available and displayed on the course page ($displayedoncoursepage);
        // - Not available and not displayed on the course page ($unavailable);
        // - Available but not displayed on the course page ($stealth) - this can also be a visible activity in a hidden section.
        $displayedoncoursepage = $mod->visible && $mod->visibleoncoursepage && $sectionvisible;
        $unavailable = !$mod->visible;
        $stealth = $mod->visible && (!$mod->visibleoncoursepage || !$sectionvisible);
        if ($displayedoncoursepage) {
            $actions['hide'] = new action_menu_link_secondary(
                new moodle_url($baseurl, array('hide' => $mod->id)),
                new pix_icon('t/hide', '', 'moodle', array('class' => 'iconsmall')),
                $str->modhide,
                array('class' => 'editing_hide', 'data-action' => 'hide')
            );
        } else if (!$displayedoncoursepage && $sectionvisible) {
            // Offer to "show" only if the section is visible.
            $actions['show'] = new action_menu_link_secondary(
                new moodle_url($baseurl, array('show' => $mod->id)),
                new pix_icon('t/show', '', 'moodle', array('class' => 'iconsmall')),
                $str->modshow,
                array('class' => 'editing_show', 'data-action' => 'show')
            );
        }

        if ($stealth) {
            // When making the "stealth" module unavailable we perform the same action as hiding the visible module.
            $actions['hide'] = new action_menu_link_secondary(
                new moodle_url($baseurl, array('hide' => $mod->id)),
                new pix_icon('t/unblock', '', 'moodle', array('class' => 'iconsmall')),
                $str->makeunavailable,
                array('class' => 'editing_makeunavailable', 'data-action' => 'hide', 'data-sectionreturn' => $sr)
            );
        } else if ($unavailable && (!$sectionvisible || $allowstealth) && $mod->has_view()) {
            // Allow to make visually hidden module available in gradebook and other reports by making it a "stealth" module.
            // When the section is hidden it is an equivalent of "showing" the module.
            // Activities without the link (i.e. labels) can not be made available but hidden on course page.
            $action = $sectionvisible ? 'stealth' : 'show';
            $actions[$action] = new action_menu_link_secondary(
                new moodle_url($baseurl, array($action => $mod->id)),
                new pix_icon('t/block', '', 'moodle', array('class' => 'iconsmall')),
                $str->makeavailable,
                array('class' => 'editing_makeavailable', 'data-action' => $action, 'data-sectionreturn' => $sr)
            );
        }
    }

    // Duplicate (require both target import caps to be able to duplicate and backup2 support, see modduplicate.php)
    if (has_all_capabilities($dupecaps, $coursecontext) &&
            plugin_supports('mod', $mod->modname, FEATURE_BACKUP_MOODLE2) &&
            course_allowed_module($mod->get_course(), $mod->modname)) {
        $actions['duplicate'] = new action_menu_link_secondary(
            new moodle_url($baseurl, array('duplicate' => $mod->id)),
            new pix_icon('t/copy', '', 'moodle', array('class' => 'iconsmall')),
            $str->duplicate,
            array('class' => 'editing_duplicate', 'data-action' => 'duplicate', 'data-sectionreturn' => $sr)
        );
    }

    // Groupmode.
    if ($hasmanageactivities && !$mod->coursegroupmodeforce) {
        if (plugin_supports('mod', $mod->modname, FEATURE_GROUPS, false)) {
            if ($mod->effectivegroupmode == SEPARATEGROUPS) {
                $nextgroupmode = VISIBLEGROUPS;
                $grouptitle = $str->groupsseparate;
                $actionname = 'groupsseparate';
                $nextactionname = 'groupsvisible';
                $groupimage = 'i/groups';
            } else if ($mod->effectivegroupmode == VISIBLEGROUPS) {
                $nextgroupmode = NOGROUPS;
                $grouptitle = $str->groupsvisible;
                $actionname = 'groupsvisible';
                $nextactionname = 'groupsnone';
                $groupimage = 'i/groupv';
            } else {
                $nextgroupmode = SEPARATEGROUPS;
                $grouptitle = $str->groupsnone;
                $actionname = 'groupsnone';
                $nextactionname = 'groupsseparate';
                $groupimage = 'i/groupn';
            }

            $actions[$actionname] = new action_menu_link_primary(
                new moodle_url($baseurl, array('id' => $mod->id, 'groupmode' => $nextgroupmode)),
                new pix_icon($groupimage, '', 'moodle', array('class' => 'iconsmall')),
                $grouptitle,
                array('class' => 'editing_'. $actionname, 'data-action' => $nextactionname,
                    'aria-live' => 'assertive', 'data-sectionreturn' => $sr)
            );
        } else {
            $actions['nogroupsupport'] = new action_menu_filler();
        }
    }

    // Assign.
    if (has_capability('moodle/role:assign', $modcontext)){
        $actions['assign'] = new action_menu_link_secondary(
            new moodle_url('/admin/roles/assign.php', array('contextid' => $modcontext->id)),
            new pix_icon('t/assignroles', '', 'moodle', array('class' => 'iconsmall')),
            $str->assign,
            array('class' => 'editing_assign', 'data-action' => 'assignroles', 'data-sectionreturn' => $sr)
        );
    }

    // Delete.
    if ($hasmanageactivities) {
        $actions['delete'] = new action_menu_link_secondary(
            new moodle_url($baseurl, array('delete' => $mod->id)),
            new pix_icon('t/delete', '', 'moodle', array('class' => 'iconsmall')),
            $str->delete,
            array('class' => 'editing_delete', 'data-action' => 'delete', 'data-sectionreturn' => $sr)
        );
    }

    return $actions;
}

/**
 * Returns the move action.
 *
 * @param cm_info $mod The module to produce a move button for
 * @param int $sr The section to link back to (used for creating the links)
 * @return The markup for the move action, or an empty string if not available.
 */
function course_get_cm_move(cm_info $mod, $sr = null) {
    global $OUTPUT;

    static $str;
    static $baseurl;

    $modcontext = context_module::instance($mod->id);
    $hasmanageactivities = has_capability('moodle/course:manageactivities', $modcontext);

    if (!isset($str)) {
        $str = get_strings(array('move'));
    }

    if (!isset($baseurl)) {
        $baseurl = new moodle_url('/course/mod.php', array('sesskey' => sesskey()));

        if ($sr !== null) {
            $baseurl->param('sr', $sr);
        }
    }

    if ($hasmanageactivities) {
        $pixicon = 'i/dragdrop';

        if (!course_ajax_enabled($mod->get_course())) {
            // Override for course frontpage until we get drag/drop working there.
            $pixicon = 't/move';
        }

        return html_writer::link(
            new moodle_url($baseurl, array('copy' => $mod->id)),
            $OUTPUT->pix_icon($pixicon, $str->move, 'moodle', array('class' => 'iconsmall', 'title' => '')),
            array('class' => 'editing_move', 'data-action' => 'move', 'data-sectionreturn' => $sr)
        );
    }
    return '';
}

/**
 * given a course object with shortname & fullname, this function will
 * truncate the the number of chars allowed and add ... if it was too long
 */
function course_format_name ($course,$max=100) {

    $context = context_course::instance($course->id);
    $shortname = format_string($course->shortname, true, array('context' => $context));
    $fullname = format_string($course->fullname, true, array('context' => context_course::instance($course->id)));
    $str = $shortname.': '. $fullname;
    if (core_text::strlen($str) <= $max) {
        return $str;
    }
    else {
        return core_text::substr($str,0,$max-3).'...';
    }
}

/**
 * Is the user allowed to add this type of module to this course?
 * @param object $course the course settings. Only $course->id is used.
 * @param string $modname the module name. E.g. 'forum' or 'quiz'.
 * @param \stdClass $user the user to check, defaults to the global user if not provided.
 * @return bool whether the current user is allowed to add this type of module to this course.
 */
function course_allowed_module($course, $modname, \stdClass $user = null) {
    global $USER;
    $user = $user ?? $USER;
    if (is_numeric($modname)) {
        throw new coding_exception('Function course_allowed_module no longer
                supports numeric module ids. Please update your code to pass the module name.');
    }

    $capability = 'mod/' . $modname . ':addinstance';
    if (!get_capability_info($capability)) {
        // Debug warning that the capability does not exist, but no more than once per page.
        static $warned = array();
        $archetype = plugin_supports('mod', $modname, FEATURE_MOD_ARCHETYPE, MOD_ARCHETYPE_OTHER);
        if (!isset($warned[$modname]) && $archetype !== MOD_ARCHETYPE_SYSTEM) {
            debugging('The module ' . $modname . ' does not define the standard capability ' .
                    $capability , DEBUG_DEVELOPER);
            $warned[$modname] = 1;
        }

        // If the capability does not exist, the module can always be added.
        return true;
    }

    $coursecontext = context_course::instance($course->id);
    return has_capability($capability, $coursecontext, $user);
}

/**
 * Efficiently moves many courses around while maintaining
 * sortorder in order.
 *
 * @param array $courseids is an array of course ids
 * @param int $categoryid
 * @return bool success
 */
function move_courses($courseids, $categoryid) {
    global $DB;

    if (empty($courseids)) {
        // Nothing to do.
        return false;
    }

    if (!$category = $DB->get_record('course_categories', array('id' => $categoryid))) {
        return false;
    }

    $courseids = array_reverse($courseids);
    $newparent = context_coursecat::instance($category->id);
    $i = 1;

    list($where, $params) = $DB->get_in_or_equal($courseids);
    $dbcourses = $DB->get_records_select('course', 'id ' . $where, $params, '', 'id, category, shortname, fullname');
    foreach ($dbcourses as $dbcourse) {
        $course = new stdClass();
        $course->id = $dbcourse->id;
        $course->timemodified = time();
        $course->category  = $category->id;
        $course->sortorder = $category->sortorder + get_max_courses_in_category() - $i++;
        if ($category->visible == 0) {
            // Hide the course when moving into hidden category, do not update the visibleold flag - we want to get
            // to previous state if somebody unhides the category.
            $course->visible = 0;
        }

        $DB->update_record('course', $course);

        // Update context, so it can be passed to event.
        $context = context_course::instance($course->id);
        $context->update_moved($newparent);

        // Trigger a course updated event.
        $event = \core\event\course_updated::create(array(
            'objectid' => $course->id,
            'context' => context_course::instance($course->id),
            'other' => array('shortname' => $dbcourse->shortname,
                             'fullname' => $dbcourse->fullname,
                             'updatedfields' => array('category' => $category->id))
        ));
        $event->set_legacy_logdata(array($course->id, 'course', 'move', 'edit.php?id=' . $course->id, $course->id));
        $event->trigger();
    }
    fix_course_sortorder();
    cache_helper::purge_by_event('changesincourse');

    return true;
}

/**
 * Returns the display name of the given section that the course prefers
 *
 * Implementation of this function is provided by course format
 * @see format_base::get_section_name()
 *
 * @param int|stdClass $courseorid The course to get the section name for (object or just course id)
 * @param int|stdClass $section Section object from database or just field course_sections.section
 * @return string Display name that the course format prefers, e.g. "Week 2"
 */
function get_section_name($courseorid, $section) {
    return course_get_format($courseorid)->get_section_name($section);
}

/**
 * Tells if current course format uses sections
 *
 * @param string $format Course format ID e.g. 'weeks' $course->format
 * @return bool
 */
function course_format_uses_sections($format) {
    $course = new stdClass();
    $course->format = $format;
    return course_get_format($course)->uses_sections();
}

/**
 * Returns the information about the ajax support in the given source format
 *
 * The returned object's property (boolean)capable indicates that
 * the course format supports Moodle course ajax features.
 *
 * @param string $format
 * @return stdClass
 */
function course_format_ajax_support($format) {
    $course = new stdClass();
    $course->format = $format;
    return course_get_format($course)->supports_ajax();
}

/**
 * Can the current user delete this course?
 * Course creators have exception,
 * 1 day after the creation they can sill delete the course.
 * @param int $courseid
 * @return boolean
 */
function can_delete_course($courseid) {
    global $USER;

    $context = context_course::instance($courseid);

    if (has_capability('moodle/course:delete', $context)) {
        return true;
    }

    // hack: now try to find out if creator created this course recently (1 day)
    if (!has_capability('moodle/course:create', $context)) {
        return false;
    }

    $since = time() - 60*60*24;
    $course = get_course($courseid);

    if ($course->timecreated < $since) {
        return false; // Return if the course was not created in last 24 hours.
    }

    $logmanger = get_log_manager();
    $readers = $logmanger->get_readers('\core\log\sql_reader');
    $reader = reset($readers);

    if (empty($reader)) {
        return false; // No log reader found.
    }

    // A proper reader.
    $select = "userid = :userid AND courseid = :courseid AND eventname = :eventname AND timecreated > :since";
    $params = array('userid' => $USER->id, 'since' => $since, 'courseid' => $course->id, 'eventname' => '\core\event\course_created');

    return (bool)$reader->get_events_select_count($select, $params);
}

/**
 * Save the Your name for 'Some role' strings.
 *
 * @param integer $courseid the id of this course.
 * @param array $data the data that came from the course settings form.
 */
function save_local_role_names($courseid, $data) {
    global $DB;
    $context = context_course::instance($courseid);

    foreach ($data as $fieldname => $value) {
        if (strpos($fieldname, 'role_') !== 0) {
            continue;
        }
        list($ignored, $roleid) = explode('_', $fieldname);

        // make up our mind whether we want to delete, update or insert
        if (!$value) {
            $DB->delete_records('role_names', array('contextid' => $context->id, 'roleid' => $roleid));

        } else if ($rolename = $DB->get_record('role_names', array('contextid' => $context->id, 'roleid' => $roleid))) {
            $rolename->name = $value;
            $DB->update_record('role_names', $rolename);

        } else {
            $rolename = new stdClass;
            $rolename->contextid = $context->id;
            $rolename->roleid = $roleid;
            $rolename->name = $value;
            $DB->insert_record('role_names', $rolename);
        }
        // This will ensure the course contacts cache is purged..
        core_course_category::role_assignment_changed($roleid, $context);
    }
}

/**
 * Returns options to use in course overviewfiles filemanager
 *
 * @param null|stdClass|core_course_list_element|int $course either object that has 'id' property or just the course id;
 *     may be empty if course does not exist yet (course create form)
 * @return array|null array of options such as maxfiles, maxbytes, accepted_types, etc.
 *     or null if overviewfiles are disabled
 */
function course_overviewfiles_options($course) {
    global $CFG;
    if (empty($CFG->courseoverviewfileslimit)) {
        return null;
    }
    $accepted_types = preg_split('/\s*,\s*/', trim($CFG->courseoverviewfilesext), -1, PREG_SPLIT_NO_EMPTY);
    if (in_array('*', $accepted_types) || empty($accepted_types)) {
        $accepted_types = '*';
    } else {
        // Since config for $CFG->courseoverviewfilesext is a text box, human factor must be considered.
        // Make sure extensions are prefixed with dot unless they are valid typegroups
        foreach ($accepted_types as $i => $type) {
            if (substr($type, 0, 1) !== '.') {
                require_once($CFG->libdir. '/filelib.php');
                if (!count(file_get_typegroup('extension', $type))) {
                    // It does not start with dot and is not a valid typegroup, this is most likely extension.
                    $accepted_types[$i] = '.'. $type;
                    $corrected = true;
                }
            }
        }
        if (!empty($corrected)) {
            set_config('courseoverviewfilesext', join(',', $accepted_types));
        }
    }
    $options = array(
        'maxfiles' => $CFG->courseoverviewfileslimit,
        'maxbytes' => $CFG->maxbytes,
        'subdirs' => 0,
        'accepted_types' => $accepted_types
    );
    if (!empty($course->id)) {
        $options['context'] = context_course::instance($course->id);
    } else if (is_int($course) && $course > 0) {
        $options['context'] = context_course::instance($course);
    }
    return $options;
}

/**
 * Create a course and either return a $course object
 *
 * Please note this functions does not verify any access control,
 * the calling code is responsible for all validation (usually it is the form definition).
 *
 * @param array $editoroptions course description editor options
 * @param object $data  - all the data needed for an entry in the 'course' table
 * @return object new course instance
 */
function create_course($data, $editoroptions = NULL) {
    global $DB, $CFG;

    //check the categoryid - must be given for all new courses
    $category = $DB->get_record('course_categories', array('id'=>$data->category), '*', MUST_EXIST);

    // Check if the shortname already exists.
    if (!empty($data->shortname)) {
        if ($DB->record_exists('course', array('shortname' => $data->shortname))) {
            throw new moodle_exception('shortnametaken', '', '', $data->shortname);
        }
    }

    // Check if the idnumber already exists.
    if (!empty($data->idnumber)) {
        if ($DB->record_exists('course', array('idnumber' => $data->idnumber))) {
            throw new moodle_exception('courseidnumbertaken', '', '', $data->idnumber);
        }
    }

    if (empty($CFG->enablecourserelativedates)) {
        // Make sure we're not setting the relative dates mode when the setting is disabled.
        unset($data->relativedatesmode);
    }

    if ($errorcode = course_validate_dates((array)$data)) {
        throw new moodle_exception($errorcode);
    }

    // Check if timecreated is given.
    $data->timecreated  = !empty($data->timecreated) ? $data->timecreated : time();
    $data->timemodified = $data->timecreated;

    // place at beginning of any category
    $data->sortorder = 0;

    if ($editoroptions) {
        // summary text is updated later, we need context to store the files first
        $data->summary = '';
        $data->summary_format = FORMAT_HTML;
    }

    if (!isset($data->visible)) {
        // data not from form, add missing visibility info
        $data->visible = $category->visible;
    }
    $data->visibleold = $data->visible;

    $newcourseid = $DB->insert_record('course', $data);
    $context = context_course::instance($newcourseid, MUST_EXIST);

    if ($editoroptions) {
        // Save the files used in the summary editor and store
        $data = file_postupdate_standard_editor($data, 'summary', $editoroptions, $context, 'course', 'summary', 0);
        $DB->set_field('course', 'summary', $data->summary, array('id'=>$newcourseid));
        $DB->set_field('course', 'summaryformat', $data->summary_format, array('id'=>$newcourseid));
    }
    if ($overviewfilesoptions = course_overviewfiles_options($newcourseid)) {
        // Save the course overviewfiles
        $data = file_postupdate_standard_filemanager($data, 'overviewfiles', $overviewfilesoptions, $context, 'course', 'overviewfiles', 0);
    }

    // update course format options
    course_get_format($newcourseid)->update_course_format_options($data);

    $course = course_get_format($newcourseid)->get_course();

    fix_course_sortorder();
    // purge appropriate caches in case fix_course_sortorder() did not change anything
    cache_helper::purge_by_event('changesincourse');

    // Trigger a course created event.
    $event = \core\event\course_created::create(array(
        'objectid' => $course->id,
        'context' => context_course::instance($course->id),
        'other' => array('shortname' => $course->shortname,
            'fullname' => $course->fullname)
    ));

    $event->trigger();

    // Setup the blocks
    blocks_add_default_course_blocks($course);

    // Create default section and initial sections if specified (unless they've already been created earlier).
    // We do not want to call course_create_sections_if_missing() because to avoid creating course cache.
    $numsections = isset($data->numsections) ? $data->numsections : 0;
    $existingsections = $DB->get_fieldset_sql('SELECT section from {course_sections} WHERE course = ?', [$newcourseid]);
    $newsections = array_diff(range(0, $numsections), $existingsections);
    foreach ($newsections as $sectionnum) {
        course_create_section($newcourseid, $sectionnum, true);
    }

    // Save any custom role names.
    save_local_role_names($course->id, (array)$data);

    // set up enrolments
    enrol_course_updated(true, $course, $data);

    // Update course tags.
    if (isset($data->tags)) {
        core_tag_tag::set_item_tags('core', 'course', $course->id, context_course::instance($course->id), $data->tags);
    }

    // Save custom fields if there are any of them in the form.
    $handler = core_course\customfield\course_handler::create();
    // Make sure to set the handler's parent context first.
    $coursecatcontext = context_coursecat::instance($category->id);
    $handler->set_parent_context($coursecatcontext);
    // Save the custom field data.
    $data->id = $course->id;
    $handler->instance_form_save($data, true);

    return $course;
}

/**
 * Update a course.
 *
 * Please note this functions does not verify any access control,
 * the calling code is responsible for all validation (usually it is the form definition).
 *
 * @param object $data  - all the data needed for an entry in the 'course' table
 * @param array $editoroptions course description editor options
 * @return void
 */
function update_course($data, $editoroptions = NULL) {
    global $DB, $CFG;

    // Prevent changes on front page course.
    if ($data->id == SITEID) {
        throw new moodle_exception('invalidcourse', 'error');
    }

    $oldcourse = course_get_format($data->id)->get_course();
    $context   = context_course::instance($oldcourse->id);

    // Make sure we're not changing whatever the course's relativedatesmode setting is.
    unset($data->relativedatesmode);

    // Capture the updated fields for the log data.
    $updatedfields = [];
    foreach (get_object_vars($oldcourse) as $field => $value) {
        if ($field == 'summary_editor') {
            if (($data->$field)['text'] !== $value['text']) {
                // The summary might be very long, we don't wan't to fill up the log record with the full text.
                $updatedfields[$field] = '(updated)';
            }
        } else if ($field == 'tags' && isset($data->tags)) {
            // Tags might not have the same array keys, just check the values.
            if (array_values($data->$field) !== array_values($value)) {
                $updatedfields[$field] = $data->$field;
            }
        } else {
            if (isset($data->$field) && $data->$field != $value) {
                $updatedfields[$field] = $data->$field;
            }
        }
    }

    $data->timemodified = time();

    if ($editoroptions) {
        $data = file_postupdate_standard_editor($data, 'summary', $editoroptions, $context, 'course', 'summary', 0);
    }
    if ($overviewfilesoptions = course_overviewfiles_options($data->id)) {
        $data = file_postupdate_standard_filemanager($data, 'overviewfiles', $overviewfilesoptions, $context, 'course', 'overviewfiles', 0);
    }

    // Check we don't have a duplicate shortname.
    if (!empty($data->shortname) && $oldcourse->shortname != $data->shortname) {
        if ($DB->record_exists_sql('SELECT id from {course} WHERE shortname = ? AND id <> ?', array($data->shortname, $data->id))) {
            throw new moodle_exception('shortnametaken', '', '', $data->shortname);
        }
    }

    // Check we don't have a duplicate idnumber.
    if (!empty($data->idnumber) && $oldcourse->idnumber != $data->idnumber) {
        if ($DB->record_exists_sql('SELECT id from {course} WHERE idnumber = ? AND id <> ?', array($data->idnumber, $data->id))) {
            throw new moodle_exception('courseidnumbertaken', '', '', $data->idnumber);
        }
    }

    if ($errorcode = course_validate_dates((array)$data)) {
        throw new moodle_exception($errorcode);
    }

    if (!isset($data->category) or empty($data->category)) {
        // prevent nulls and 0 in category field
        unset($data->category);
    }
    $changesincoursecat = $movecat = (isset($data->category) and $oldcourse->category != $data->category);

    if (!isset($data->visible)) {
        // data not from form, add missing visibility info
        $data->visible = $oldcourse->visible;
    }

    if ($data->visible != $oldcourse->visible) {
        // reset the visibleold flag when manually hiding/unhiding course
        $data->visibleold = $data->visible;
        $changesincoursecat = true;
    } else {
        if ($movecat) {
            $newcategory = $DB->get_record('course_categories', array('id'=>$data->category));
            if (empty($newcategory->visible)) {
                // make sure when moving into hidden category the course is hidden automatically
                $data->visible = 0;
            }
        }
    }

    // Set newsitems to 0 if format does not support announcements.
    if (isset($data->format)) {
        $newcourseformat = course_get_format((object)['format' => $data->format]);
        if (!$newcourseformat->supports_news()) {
            $data->newsitems = 0;
        }
    }

    // Update custom fields if there are any of them in the form.
    $handler = core_course\customfield\course_handler::create();
    $handler->instance_form_save($data);

    // Update with the new data
    $DB->update_record('course', $data);
    // make sure the modinfo cache is reset
    rebuild_course_cache($data->id);

    // update course format options with full course data
    course_get_format($data->id)->update_course_format_options($data, $oldcourse);

    $course = $DB->get_record('course', array('id'=>$data->id));

    if ($movecat) {
        $newparent = context_coursecat::instance($course->category);
        $context->update_moved($newparent);
    }
    $fixcoursesortorder = $movecat || (isset($data->sortorder) && ($oldcourse->sortorder != $data->sortorder));
    if ($fixcoursesortorder) {
        fix_course_sortorder();
    }

    // purge appropriate caches in case fix_course_sortorder() did not change anything
    cache_helper::purge_by_event('changesincourse');
    if ($changesincoursecat) {
        cache_helper::purge_by_event('changesincoursecat');
    }

    // Test for and remove blocks which aren't appropriate anymore
    blocks_remove_inappropriate($course);

    // Save any custom role names.
    save_local_role_names($course->id, $data);

    // update enrol settings
    enrol_course_updated(false, $course, $data);

    // Update course tags.
    if (isset($data->tags)) {
        core_tag_tag::set_item_tags('core', 'course', $course->id, context_course::instance($course->id), $data->tags);
    }

    // Trigger a course updated event.
    $event = \core\event\course_updated::create(array(
        'objectid' => $course->id,
        'context' => context_course::instance($course->id),
        'other' => array('shortname' => $course->shortname,
                         'fullname' => $course->fullname,
                         'updatedfields' => $updatedfields)
    ));

    $event->set_legacy_logdata(array($course->id, 'course', 'update', 'edit.php?id=' . $course->id, $course->id));
    $event->trigger();

    if ($oldcourse->format !== $course->format) {
        // Remove all options stored for the previous format
        // We assume that new course format migrated everything it needed watching trigger
        // 'course_updated' and in method format_XXX::update_course_format_options()
        $DB->delete_records('course_format_options',
                array('courseid' => $course->id, 'format' => $oldcourse->format));
    }
}

/**
 * Calculate the average number of enrolled participants per course.
 *
 * This is intended for statistics purposes during the site registration. Only visible courses are taken into account.
 * Front page enrolments are excluded.
 *
 * @param bool $onlyactive Consider only active enrolments in enabled plugins and obey the enrolment time restrictions.
 * @param int $lastloginsince If specified, count only users who logged in after this timestamp.
 * @return float
 */
function average_number_of_participants(bool $onlyactive = false, int $lastloginsince = null): float {
    global $DB;

    $params = [
        'siteid' => SITEID,
    ];

    $sql = "SELECT DISTINCT ue.userid, e.courseid
              FROM {user_enrolments} ue
              JOIN {enrol} e ON e.id = ue.enrolid
              JOIN {course} c ON c.id = e.courseid ";

    if ($onlyactive || $lastloginsince) {
        $sql .= "JOIN {user} u ON u.id = ue.userid ";
    }

    $sql .= "WHERE e.courseid <> :siteid
               AND c.visible = 1 ";

    if ($onlyactive) {
        $sql .= "AND ue.status = :active
                 AND e.status = :enabled
                 AND ue.timestart < :now1
                 AND (ue.timeend = 0 OR ue.timeend > :now2) ";

        // Same as in the enrollib - the rounding should help caching in the database.
        $now = round(time(), -2);

        $params += [
            'active' => ENROL_USER_ACTIVE,
            'enabled' => ENROL_INSTANCE_ENABLED,
            'now1' => $now,
            'now2' => $now,
        ];
    }

    if ($lastloginsince) {
        $sql .= "AND u.lastlogin > :lastlogin ";
        $params['lastlogin'] = $lastloginsince;
    }

    $sql = "SELECT COUNT(*)
              FROM ($sql) total";

    $enrolmenttotal = $DB->count_records_sql($sql, $params);

    // Get the number of visible courses (exclude the front page).
    $coursetotal = $DB->count_records('course', ['visible' => 1]);
    $coursetotal = $coursetotal - 1;

    if (empty($coursetotal)) {
        $participantaverage = 0;

    } else {
        $participantaverage = $enrolmenttotal / $coursetotal;
    }

    return $participantaverage;
}

/**
 * Average number of course modules
 * @return integer
 */
function average_number_of_courses_modules() {
    global $DB, $SITE;

    //count total of visible course module (except front page)
    $sql = 'SELECT COUNT(*) FROM (
        SELECT cm.course, cm.module
        FROM {course} c, {course_modules} cm
        WHERE c.id = cm.course
            AND c.id <> :siteid
            AND cm.visible = 1
            AND c.visible = 1) total';
    $params = array('siteid' => $SITE->id);
    $moduletotal = $DB->count_records_sql($sql, $params);


    //count total of visible courses (minus front page)
    $coursetotal = $DB->count_records('course', array('visible' => 1));
    $coursetotal = $coursetotal - 1 ;

    //average of course module
    if (empty($coursetotal)) {
        $coursemoduleaverage = 0;
    } else {
        $coursemoduleaverage = $moduletotal / $coursetotal;
    }

    return $coursemoduleaverage;
}

/**
 * This class pertains to course requests and contains methods associated with
 * create, approving, and removing course requests.
 *
 * Please note we do not allow embedded images here because there is no context
 * to store them with proper access control.
 *
 * @copyright 2009 Sam Hemelryk
 * @license   http://www.gnu.org/copyleft/gpl.html GNU GPL v3 or later
 * @since Moodle 2.0
 *
 * @property-read int $id
 * @property-read string $fullname
 * @property-read string $shortname
 * @property-read string $summary
 * @property-read int $summaryformat
 * @property-read int $summarytrust
 * @property-read string $reason
 * @property-read int $requester
 */
class course_request {

    /**
     * This is the stdClass that stores the properties for the course request
     * and is externally accessed through the __get magic method
     * @var stdClass
     */
    protected $properties;

    /**
     * An array of options for the summary editor used by course request forms.
     * This is initially set by {@link summary_editor_options()}
     * @var array
     * @static
     */
    protected static $summaryeditoroptions;

    /**
     * Static function to prepare the summary editor for working with a course
     * request.
     *
     * @static
     * @param null|stdClass $data Optional, an object containing the default values
     *                       for the form, these may be modified when preparing the
     *                       editor so this should be called before creating the form
     * @return stdClass An object that can be used to set the default values for
     *                   an mforms form
     */
    public static function prepare($data=null) {
        if ($data === null) {
            $data = new stdClass;
        }
        $data = file_prepare_standard_editor($data, 'summary', self::summary_editor_options());
        return $data;
    }

    /**
     * Static function to create a new course request when passed an array of properties
     * for it.
     *
     * This function also handles saving any files that may have been used in the editor
     *
     * @static
     * @param stdClass $data
     * @return course_request The newly created course request
     */
    public static function create($data) {
        global $USER, $DB, $CFG;
        $data->requester = $USER->id;

        // Setting the default category if none set.
        if (empty($data->category) || !empty($CFG->lockrequestcategory)) {
            $data->category = $CFG->defaultrequestcategory;
        }

        // Summary is a required field so copy the text over
        $data->summary       = $data->summary_editor['text'];
        $data->summaryformat = $data->summary_editor['format'];

        $data->id = $DB->insert_record('course_request', $data);

        // Create a new course_request object and return it
        $request = new course_request($data);

        // Notify the admin if required.
        if ($users = get_users_from_config($CFG->courserequestnotify, 'moodle/site:approvecourse')) {

            $a = new stdClass;
            $a->link = "$CFG->wwwroot/course/pending.php";
            $a->user = fullname($USER);
            $subject = get_string('courserequest');
            $message = get_string('courserequestnotifyemail', 'admin', $a);
            foreach ($users as $user) {
                $request->notify($user, $USER, 'courserequested', $subject, $message);
            }
        }

        return $request;
    }

    /**
     * Returns an array of options to use with a summary editor
     *
     * @uses course_request::$summaryeditoroptions
     * @return array An array of options to use with the editor
     */
    public static function summary_editor_options() {
        global $CFG;
        if (self::$summaryeditoroptions === null) {
            self::$summaryeditoroptions = array('maxfiles' => 0, 'maxbytes'=>0);
        }
        return self::$summaryeditoroptions;
    }

    /**
     * Loads the properties for this course request object. Id is required and if
     * only id is provided then we load the rest of the properties from the database
     *
     * @param stdClass|int $properties Either an object containing properties
     *                      or the course_request id to load
     */
    public function __construct($properties) {
        global $DB;
        if (empty($properties->id)) {
            if (empty($properties)) {
                throw new coding_exception('You must provide a course request id when creating a course_request object');
            }
            $id = $properties;
            $properties = new stdClass;
            $properties->id = (int)$id;
            unset($id);
        }
        if (empty($properties->requester)) {
            if (!($this->properties = $DB->get_record('course_request', array('id' => $properties->id)))) {
                print_error('unknowncourserequest');
            }
        } else {
            $this->properties = $properties;
        }
        $this->properties->collision = null;
    }

    /**
     * Returns the requested property
     *
     * @param string $key
     * @return mixed
     */
    public function __get($key) {
        return $this->properties->$key;
    }

    /**
     * Override this to ensure empty($request->blah) calls return a reliable answer...
     *
     * This is required because we define the __get method
     *
     * @param mixed $key
     * @return bool True is it not empty, false otherwise
     */
    public function __isset($key) {
        return (!empty($this->properties->$key));
    }

    /**
     * Returns the user who requested this course
     *
     * Uses a static var to cache the results and cut down the number of db queries
     *
     * @staticvar array $requesters An array of cached users
     * @return stdClass The user who requested the course
     */
    public function get_requester() {
        global $DB;
        static $requesters= array();
        if (!array_key_exists($this->properties->requester, $requesters)) {
            $requesters[$this->properties->requester] = $DB->get_record('user', array('id'=>$this->properties->requester));
        }
        return $requesters[$this->properties->requester];
    }

    /**
     * Checks that the shortname used by the course does not conflict with any other
     * courses that exist
     *
     * @param string|null $shortnamemark The string to append to the requests shortname
     *                     should a conflict be found
     * @return bool true is there is a conflict, false otherwise
     */
    public function check_shortname_collision($shortnamemark = '[*]') {
        global $DB;

        if ($this->properties->collision !== null) {
            return $this->properties->collision;
        }

        if (empty($this->properties->shortname)) {
            debugging('Attempting to check a course request shortname before it has been set', DEBUG_DEVELOPER);
            $this->properties->collision = false;
        } else if ($DB->record_exists('course', array('shortname' => $this->properties->shortname))) {
            if (!empty($shortnamemark)) {
                $this->properties->shortname .= ' '.$shortnamemark;
            }
            $this->properties->collision = true;
        } else {
            $this->properties->collision = false;
        }
        return $this->properties->collision;
    }

    /**
     * Checks user capability to approve a requested course
     *
     * If course was requested without category for some reason (might happen if $CFG->defaultrequestcategory is
     * misconfigured), we check capabilities 'moodle/site:approvecourse' and 'moodle/course:changecategory'.
     *
     * @return bool
     */
    public function can_approve() {
        global $CFG;
        $category = null;
        if ($this->properties->category) {
            $category = core_course_category::get($this->properties->category, IGNORE_MISSING);
        } else if ($CFG->defaultrequestcategory) {
            $category = core_course_category::get($CFG->defaultrequestcategory, IGNORE_MISSING);
        }
        if ($category) {
            return has_capability('moodle/site:approvecourse', $category->get_context());
        }

        // We can not determine the context where the course should be created. The approver should have
        // both capabilities to approve courses and change course category in the system context.
        return has_all_capabilities(['moodle/site:approvecourse', 'moodle/course:changecategory'], context_system::instance());
    }

    /**
     * Returns the category where this course request should be created
     *
     * Note that we don't check here that user has a capability to view
     * hidden categories if he has capabilities 'moodle/site:approvecourse' and
     * 'moodle/course:changecategory'
     *
     * @return core_course_category
     */
    public function get_category() {
        global $CFG;
        if ($this->properties->category && ($category = core_course_category::get($this->properties->category, IGNORE_MISSING))) {
            return $category;
        } else if ($CFG->defaultrequestcategory &&
                ($category = core_course_category::get($CFG->defaultrequestcategory, IGNORE_MISSING))) {
            return $category;
        } else {
            return core_course_category::get_default();
        }
    }

    /**
     * This function approves the request turning it into a course
     *
     * This function converts the course request into a course, at the same time
     * transferring any files used in the summary to the new course and then removing
     * the course request and the files associated with it.
     *
     * @return int The id of the course that was created from this request
     */
    public function approve() {
        global $CFG, $DB, $USER;

        require_once($CFG->dirroot . '/backup/util/includes/restore_includes.php');

        $user = $DB->get_record('user', array('id' => $this->properties->requester, 'deleted'=>0), '*', MUST_EXIST);

        $courseconfig = get_config('moodlecourse');

        // Transfer appropriate settings
        $data = clone($this->properties);
        unset($data->id);
        unset($data->reason);
        unset($data->requester);

        // Set category
        $category = $this->get_category();
        $data->category = $category->id;
        // Set misc settings
        $data->requested = 1;

        // Apply course default settings
        $data->format             = $courseconfig->format;
        $data->newsitems          = $courseconfig->newsitems;
        $data->showgrades         = $courseconfig->showgrades;
        $data->showreports        = $courseconfig->showreports;
        $data->maxbytes           = $courseconfig->maxbytes;
        $data->groupmode          = $courseconfig->groupmode;
        $data->groupmodeforce     = $courseconfig->groupmodeforce;
        $data->visible            = $courseconfig->visible;
        $data->visibleold         = $data->visible;
        $data->lang               = $courseconfig->lang;
        $data->enablecompletion   = $courseconfig->enablecompletion;
        $data->numsections        = $courseconfig->numsections;
        $data->startdate          = usergetmidnight(time());
        if ($courseconfig->courseenddateenabled) {
            $data->enddate        = usergetmidnight(time()) + $courseconfig->courseduration;
        }

        list($data->fullname, $data->shortname) = restore_dbops::calculate_course_names(0, $data->fullname, $data->shortname);

        $course = create_course($data);
        $context = context_course::instance($course->id, MUST_EXIST);

        // add enrol instances
        if (!$DB->record_exists('enrol', array('courseid'=>$course->id, 'enrol'=>'manual'))) {
            if ($manual = enrol_get_plugin('manual')) {
                $manual->add_default_instance($course);
            }
        }

        // enrol the requester as teacher if necessary
        if (!empty($CFG->creatornewroleid) and !is_viewing($context, $user, 'moodle/role:assign') and !is_enrolled($context, $user, 'moodle/role:assign')) {
            enrol_try_internal_enrol($course->id, $user->id, $CFG->creatornewroleid);
        }

        $this->delete();

        $a = new stdClass();
        $a->name = format_string($course->fullname, true, array('context' => context_course::instance($course->id)));
        $a->url = $CFG->wwwroot.'/course/view.php?id=' . $course->id;
        $this->notify($user, $USER, 'courserequestapproved', get_string('courseapprovedsubject'), get_string('courseapprovedemail2', 'moodle', $a), $course->id);

        return $course->id;
    }

    /**
     * Reject a course request
     *
     * This function rejects a course request, emailing the requesting user the
     * provided notice and then removing the request from the database
     *
     * @param string $notice The message to display to the user
     */
    public function reject($notice) {
        global $USER, $DB;
        $user = $DB->get_record('user', array('id' => $this->properties->requester), '*', MUST_EXIST);
        $this->notify($user, $USER, 'courserequestrejected', get_string('courserejectsubject'), get_string('courserejectemail', 'moodle', $notice));
        $this->delete();
    }

    /**
     * Deletes the course request and any associated files
     */
    public function delete() {
        global $DB;
        $DB->delete_records('course_request', array('id' => $this->properties->id));
    }

    /**
     * Send a message from one user to another using events_trigger
     *
     * @param object $touser
     * @param object $fromuser
     * @param string $name
     * @param string $subject
     * @param string $message
     * @param int|null $courseid
     */
    protected function notify($touser, $fromuser, $name='courserequested', $subject, $message, $courseid = null) {
        $eventdata = new \core\message\message();
        $eventdata->courseid          = empty($courseid) ? SITEID : $courseid;
        $eventdata->component         = 'moodle';
        $eventdata->name              = $name;
        $eventdata->userfrom          = $fromuser;
        $eventdata->userto            = $touser;
        $eventdata->subject           = $subject;
        $eventdata->fullmessage       = $message;
        $eventdata->fullmessageformat = FORMAT_PLAIN;
        $eventdata->fullmessagehtml   = '';
        $eventdata->smallmessage      = '';
        $eventdata->notification      = 1;
        message_send($eventdata);
    }

    /**
     * Checks if current user can request a course in this context
     *
     * @param context $context
     * @return bool
     */
    public static function can_request(context $context) {
        global $CFG;
        if (empty($CFG->enablecourserequests)) {
            return false;
        }
        if (has_capability('moodle/course:create', $context)) {
            return false;
        }

        if ($context instanceof context_system) {
            $defaultcontext = context_coursecat::instance($CFG->defaultrequestcategory, IGNORE_MISSING);
            return $defaultcontext &&
                has_capability('moodle/course:request', $defaultcontext);
        } else if ($context instanceof context_coursecat) {
            if (!$CFG->lockrequestcategory || $CFG->defaultrequestcategory == $context->instanceid) {
                return has_capability('moodle/course:request', $context);
            }
        }
        return false;
    }
}

/**
 * Return a list of page types
 * @param string $pagetype current page type
 * @param context $parentcontext Block's parent context
 * @param context $currentcontext Current context of block
 * @return array array of page types
 */
function course_page_type_list($pagetype, $parentcontext, $currentcontext) {
    if ($pagetype === 'course-index' || $pagetype === 'course-index-category') {
        // For courses and categories browsing pages (/course/index.php) add option to show on ANY category page
        $pagetypes = array('*' => get_string('page-x', 'pagetype'),
            'course-index-*' => get_string('page-course-index-x', 'pagetype'),
        );
    } else if ($currentcontext && (!($coursecontext = $currentcontext->get_course_context(false)) || $coursecontext->instanceid == SITEID)) {
        // We know for sure that despite pagetype starts with 'course-' this is not a page in course context (i.e. /course/search.php, etc.)
        $pagetypes = array('*' => get_string('page-x', 'pagetype'));
    } else {
        // Otherwise consider it a page inside a course even if $currentcontext is null
        $pagetypes = array('*' => get_string('page-x', 'pagetype'),
            'course-*' => get_string('page-course-x', 'pagetype'),
            'course-view-*' => get_string('page-course-view-x', 'pagetype')
        );
    }
    return $pagetypes;
}

/**
 * Determine whether course ajax should be enabled for the specified course
 *
 * @param stdClass $course The course to test against
 * @return boolean Whether course ajax is enabled or note
 */
function course_ajax_enabled($course) {
    global $CFG, $PAGE, $SITE;

    // The user must be editing for AJAX to be included
    if (!$PAGE->user_is_editing()) {
        return false;
    }

    // Check that the theme suports
    if (!$PAGE->theme->enablecourseajax) {
        return false;
    }

    // Check that the course format supports ajax functionality
    // The site 'format' doesn't have information on course format support
    if ($SITE->id !== $course->id) {
        $courseformatajaxsupport = course_format_ajax_support($course->format);
        if (!$courseformatajaxsupport->capable) {
            return false;
        }
    }

    // All conditions have been met so course ajax should be enabled
    return true;
}

/**
 * Include the relevant javascript and language strings for the resource
 * toolbox YUI module
 *
 * @param integer $id The ID of the course being applied to
 * @param array $usedmodules An array containing the names of the modules in use on the page
 * @param array $enabledmodules An array containing the names of the enabled (visible) modules on this site
 * @param stdClass $config An object containing configuration parameters for ajax modules including:
 *          * resourceurl   The URL to post changes to for resource changes
 *          * sectionurl    The URL to post changes to for section changes
 *          * pageparams    Additional parameters to pass through in the post
 * @return bool
 */
function include_course_ajax($course, $usedmodules = array(), $enabledmodules = null, $config = null) {
    global $CFG, $PAGE, $SITE;

    // Ensure that ajax should be included
    if (!course_ajax_enabled($course)) {
        return false;
    }

    if (!$config) {
        $config = new stdClass();
    }

    // The URL to use for resource changes
    if (!isset($config->resourceurl)) {
        $config->resourceurl = '/course/rest.php';
    }

    // The URL to use for section changes
    if (!isset($config->sectionurl)) {
        $config->sectionurl = '/course/rest.php';
    }

    // Any additional parameters which need to be included on page submission
    if (!isset($config->pageparams)) {
        $config->pageparams = array();
    }

    // Include course dragdrop
    if (course_format_uses_sections($course->format)) {
        $PAGE->requires->yui_module('moodle-course-dragdrop', 'M.course.init_section_dragdrop',
            array(array(
                'courseid' => $course->id,
                'ajaxurl' => $config->sectionurl,
                'config' => $config,
            )), null, true);

        $PAGE->requires->yui_module('moodle-course-dragdrop', 'M.course.init_resource_dragdrop',
            array(array(
                'courseid' => $course->id,
                'ajaxurl' => $config->resourceurl,
                'config' => $config,
            )), null, true);
    }

    // Require various strings for the command toolbox
    $PAGE->requires->strings_for_js(array(
            'moveleft',
            'deletechecktype',
            'deletechecktypename',
            'edittitle',
            'edittitleinstructions',
            'show',
            'hide',
            'highlight',
            'highlightoff',
            'groupsnone',
            'groupsvisible',
            'groupsseparate',
            'clicktochangeinbrackets',
            'markthistopic',
            'markedthistopic',
            'movesection',
            'movecoursemodule',
            'movecoursesection',
            'movecontent',
            'tocontent',
            'emptydragdropregion',
            'afterresource',
            'aftersection',
            'totopofsection',
        ), 'moodle');

    // Include section-specific strings for formats which support sections.
    if (course_format_uses_sections($course->format)) {
        $PAGE->requires->strings_for_js(array(
                'showfromothers',
                'hidefromothers',
            ), 'format_' . $course->format);
    }

    // For confirming resource deletion we need the name of the module in question
    foreach ($usedmodules as $module => $modname) {
        $PAGE->requires->string_for_js('pluginname', $module);
    }

    // Load drag and drop upload AJAX.
    require_once($CFG->dirroot.'/course/dnduploadlib.php');
    dndupload_add_to_course($course, $enabledmodules);

    $PAGE->requires->js_call_amd('core_course/actions', 'initCoursePage', array($course->format));

    return true;
}

/**
 * Returns the sorted list of available course formats, filtered by enabled if necessary
 *
 * @param bool $enabledonly return only formats that are enabled
 * @return array array of sorted format names
 */
function get_sorted_course_formats($enabledonly = false) {
    global $CFG;
    $formats = core_component::get_plugin_list('format');

    if (!empty($CFG->format_plugins_sortorder)) {
        $order = explode(',', $CFG->format_plugins_sortorder);
        $order = array_merge(array_intersect($order, array_keys($formats)),
                    array_diff(array_keys($formats), $order));
    } else {
        $order = array_keys($formats);
    }
    if (!$enabledonly) {
        return $order;
    }
    $sortedformats = array();
    foreach ($order as $formatname) {
        if (!get_config('format_'.$formatname, 'disabled')) {
            $sortedformats[] = $formatname;
        }
    }
    return $sortedformats;
}

/**
 * The URL to use for the specified course (with section)
 *
 * @param int|stdClass $courseorid The course to get the section name for (either object or just course id)
 * @param int|stdClass $section Section object from database or just field course_sections.section
 *     if omitted the course view page is returned
 * @param array $options options for view URL. At the moment core uses:
 *     'navigation' (bool) if true and section has no separate page, the function returns null
 *     'sr' (int) used by multipage formats to specify to which section to return
 * @return moodle_url The url of course
 */
function course_get_url($courseorid, $section = null, $options = array()) {
    return course_get_format($courseorid)->get_view_url($section, $options);
}

/**
 * Create a module.
 *
 * It includes:
 *      - capability checks and other checks
 *      - create the module from the module info
 *
 * @param object $module
 * @return object the created module info
 * @throws moodle_exception if user is not allowed to perform the action or module is not allowed in this course
 */
function create_module($moduleinfo) {
    global $DB, $CFG;

    require_once($CFG->dirroot . '/course/modlib.php');

    // Check manadatory attributs.
    $mandatoryfields = array('modulename', 'course', 'section', 'visible');
    if (plugin_supports('mod', $moduleinfo->modulename, FEATURE_MOD_INTRO, true)) {
        $mandatoryfields[] = 'introeditor';
    }
    foreach($mandatoryfields as $mandatoryfield) {
        if (!isset($moduleinfo->{$mandatoryfield})) {
            throw new moodle_exception('createmodulemissingattribut', '', '', $mandatoryfield);
        }
    }

    // Some additional checks (capability / existing instances).
    $course = $DB->get_record('course', array('id'=>$moduleinfo->course), '*', MUST_EXIST);
    list($module, $context, $cw) = can_add_moduleinfo($course, $moduleinfo->modulename, $moduleinfo->section);

    // Add the module.
    $moduleinfo->module = $module->id;
    $moduleinfo = add_moduleinfo($moduleinfo, $course, null);

    return $moduleinfo;
}

/**
 * Update a module.
 *
 * It includes:
 *      - capability and other checks
 *      - update the module
 *
 * @param object $module
 * @return object the updated module info
 * @throws moodle_exception if current user is not allowed to update the module
 */
function update_module($moduleinfo) {
    global $DB, $CFG;

    require_once($CFG->dirroot . '/course/modlib.php');

    // Check the course module exists.
    $cm = get_coursemodule_from_id('', $moduleinfo->coursemodule, 0, false, MUST_EXIST);

    // Check the course exists.
    $course = $DB->get_record('course', array('id'=>$cm->course), '*', MUST_EXIST);

    // Some checks (capaibility / existing instances).
    list($cm, $context, $module, $data, $cw) = can_update_moduleinfo($cm);

    // Retrieve few information needed by update_moduleinfo.
    $moduleinfo->modulename = $cm->modname;
    if (!isset($moduleinfo->scale)) {
        $moduleinfo->scale = 0;
    }
    $moduleinfo->type = 'mod';

    // Update the module.
    list($cm, $moduleinfo) = update_moduleinfo($cm, $moduleinfo, $course, null);

    return $moduleinfo;
}

/**
 * Duplicate a module on the course for ajax.
 *
 * @see mod_duplicate_module()
 * @param object $course The course
 * @param object $cm The course module to duplicate
 * @param int $sr The section to link back to (used for creating the links)
 * @throws moodle_exception if the plugin doesn't support duplication
 * @return Object containing:
 * - fullcontent: The HTML markup for the created CM
 * - cmid: The CMID of the newly created CM
 * - redirect: Whether to trigger a redirect following this change
 */
function mod_duplicate_activity($course, $cm, $sr = null) {
    global $PAGE;

    $newcm = duplicate_module($course, $cm);

    $resp = new stdClass();
    if ($newcm) {
        $courserenderer = $PAGE->get_renderer('core', 'course');
        $completioninfo = new completion_info($course);
        $modulehtml = $courserenderer->course_section_cm($course, $completioninfo,
                $newcm, null, array());

        $resp->fullcontent = $courserenderer->course_section_cm_list_item($course, $completioninfo, $newcm, $sr);
        $resp->cmid = $newcm->id;
    } else {
        // Trigger a redirect.
        $resp->redirect = true;
    }
    return $resp;
}

/**
 * Api to duplicate a module.
 *
 * @param object $course course object.
 * @param object $cm course module object to be duplicated.
 * @since Moodle 2.8
 *
 * @throws Exception
 * @throws coding_exception
 * @throws moodle_exception
 * @throws restore_controller_exception
 *
 * @return cm_info|null cminfo object if we sucessfully duplicated the mod and found the new cm.
 */
function duplicate_module($course, $cm) {
    global $CFG, $DB, $USER;
    require_once($CFG->dirroot . '/backup/util/includes/backup_includes.php');
    require_once($CFG->dirroot . '/backup/util/includes/restore_includes.php');
    require_once($CFG->libdir . '/filelib.php');

    $a          = new stdClass();
    $a->modtype = get_string('modulename', $cm->modname);
    $a->modname = format_string($cm->name);

    if (!plugin_supports('mod', $cm->modname, FEATURE_BACKUP_MOODLE2)) {
        throw new moodle_exception('duplicatenosupport', 'error', '', $a);
    }

    // Backup the activity.

    $bc = new backup_controller(backup::TYPE_1ACTIVITY, $cm->id, backup::FORMAT_MOODLE,
            backup::INTERACTIVE_NO, backup::MODE_IMPORT, $USER->id);

    $backupid       = $bc->get_backupid();
    $backupbasepath = $bc->get_plan()->get_basepath();

    $bc->execute_plan();

    $bc->destroy();

    // Restore the backup immediately.

    $rc = new restore_controller($backupid, $course->id,
            backup::INTERACTIVE_NO, backup::MODE_IMPORT, $USER->id, backup::TARGET_CURRENT_ADDING);

    // Make sure that the restore_general_groups setting is always enabled when duplicating an activity.
    $plan = $rc->get_plan();
    $groupsetting = $plan->get_setting('groups');
    if (empty($groupsetting->get_value())) {
        $groupsetting->set_value(true);
    }

    $cmcontext = context_module::instance($cm->id);
    if (!$rc->execute_precheck()) {
        $precheckresults = $rc->get_precheck_results();
        if (is_array($precheckresults) && !empty($precheckresults['errors'])) {
            if (empty($CFG->keeptempdirectoriesonbackup)) {
                fulldelete($backupbasepath);
            }
        }
    }

    $rc->execute_plan();

    // Now a bit hacky part follows - we try to get the cmid of the newly
    // restored copy of the module.
    $newcmid = null;
    $tasks = $rc->get_plan()->get_tasks();
    foreach ($tasks as $task) {
        if (is_subclass_of($task, 'restore_activity_task')) {
            if ($task->get_old_contextid() == $cmcontext->id) {
                $newcmid = $task->get_moduleid();
                break;
            }
        }
    }

    $rc->destroy();

    if (empty($CFG->keeptempdirectoriesonbackup)) {
        fulldelete($backupbasepath);
    }

    // If we know the cmid of the new course module, let us move it
    // right below the original one. otherwise it will stay at the
    // end of the section.
    if ($newcmid) {
        // Proceed with activity renaming before everything else. We don't use APIs here to avoid
        // triggering a lot of create/update duplicated events.
        $newcm = get_coursemodule_from_id($cm->modname, $newcmid, $cm->course);
        // Add ' (copy)' to duplicates. Note we don't cleanup or validate lengths here. It comes
        // from original name that was valid, so the copy should be too.
        $newname = get_string('duplicatedmodule', 'moodle', $newcm->name);
        $DB->set_field($cm->modname, 'name', $newname, ['id' => $newcm->instance]);

        $section = $DB->get_record('course_sections', array('id' => $cm->section, 'course' => $cm->course));
        $modarray = explode(",", trim($section->sequence));
        $cmindex = array_search($cm->id, $modarray);
        if ($cmindex !== false && $cmindex < count($modarray) - 1) {
            moveto_module($newcm, $section, $modarray[$cmindex + 1]);
        }

        // Update calendar events with the duplicated module.
        // The following line is to be removed in MDL-58906.
        course_module_update_calendar_events($newcm->modname, null, $newcm);

        // Trigger course module created event. We can trigger the event only if we know the newcmid.
        $newcm = get_fast_modinfo($cm->course)->get_cm($newcmid);
        $event = \core\event\course_module_created::create_from_cm($newcm);
        $event->trigger();
    }

    return isset($newcm) ? $newcm : null;
}

/**
 * Compare two objects to find out their correct order based on timestamp (to be used by usort).
 * Sorts by descending order of time.
 *
 * @param stdClass $a First object
 * @param stdClass $b Second object
 * @return int 0,1,-1 representing the order
 */
function compare_activities_by_time_desc($a, $b) {
    // Make sure the activities actually have a timestamp property.
    if ((!property_exists($a, 'timestamp')) && (!property_exists($b, 'timestamp'))) {
        return 0;
    }
    // We treat instances without timestamp as if they have a timestamp of 0.
    if ((!property_exists($a, 'timestamp')) && (property_exists($b,'timestamp'))) {
        return 1;
    }
    if ((property_exists($a, 'timestamp')) && (!property_exists($b, 'timestamp'))) {
        return -1;
    }
    if ($a->timestamp == $b->timestamp) {
        return 0;
    }
    return ($a->timestamp > $b->timestamp) ? -1 : 1;
}

/**
 * Compare two objects to find out their correct order based on timestamp (to be used by usort).
 * Sorts by ascending order of time.
 *
 * @param stdClass $a First object
 * @param stdClass $b Second object
 * @return int 0,1,-1 representing the order
 */
function compare_activities_by_time_asc($a, $b) {
    // Make sure the activities actually have a timestamp property.
    if ((!property_exists($a, 'timestamp')) && (!property_exists($b, 'timestamp'))) {
      return 0;
    }
    // We treat instances without timestamp as if they have a timestamp of 0.
    if ((!property_exists($a, 'timestamp')) && (property_exists($b, 'timestamp'))) {
        return -1;
    }
    if ((property_exists($a, 'timestamp')) && (!property_exists($b, 'timestamp'))) {
        return 1;
    }
    if ($a->timestamp == $b->timestamp) {
        return 0;
    }
    return ($a->timestamp < $b->timestamp) ? -1 : 1;
}

/**
 * Changes the visibility of a course.
 *
 * @param int $courseid The course to change.
 * @param bool $show True to make it visible, false otherwise.
 * @return bool
 */
function course_change_visibility($courseid, $show = true) {
    $course = new stdClass;
    $course->id = $courseid;
    $course->visible = ($show) ? '1' : '0';
    $course->visibleold = $course->visible;
    update_course($course);
    return true;
}

/**
 * Changes the course sortorder by one, moving it up or down one in respect to sort order.
 *
 * @param stdClass|core_course_list_element $course
 * @param bool $up If set to true the course will be moved up one. Otherwise down one.
 * @return bool
 */
function course_change_sortorder_by_one($course, $up) {
    global $DB;
    $params = array($course->sortorder, $course->category);
    if ($up) {
        $select = 'sortorder < ? AND category = ?';
        $sort = 'sortorder DESC';
    } else {
        $select = 'sortorder > ? AND category = ?';
        $sort = 'sortorder ASC';
    }
    fix_course_sortorder();
    $swapcourse = $DB->get_records_select('course', $select, $params, $sort, '*', 0, 1);
    if ($swapcourse) {
        $swapcourse = reset($swapcourse);
        $DB->set_field('course', 'sortorder', $swapcourse->sortorder, array('id' => $course->id));
        $DB->set_field('course', 'sortorder', $course->sortorder, array('id' => $swapcourse->id));
        // Finally reorder courses.
        fix_course_sortorder();
        cache_helper::purge_by_event('changesincourse');
        return true;
    }
    return false;
}

/**
 * Changes the sort order of courses in a category so that the first course appears after the second.
 *
 * @param int|stdClass $courseorid The course to focus on.
 * @param int $moveaftercourseid The course to shifter after or 0 if you want it to be the first course in the category.
 * @return bool
 */
function course_change_sortorder_after_course($courseorid, $moveaftercourseid) {
    global $DB;

    if (!is_object($courseorid)) {
        $course = get_course($courseorid);
    } else {
        $course = $courseorid;
    }

    if ((int)$moveaftercourseid === 0) {
        // We've moving the course to the start of the queue.
        $sql = 'SELECT sortorder
                      FROM {course}
                     WHERE category = :categoryid
                  ORDER BY sortorder';
        $params = array(
            'categoryid' => $course->category
        );
        $sortorder = $DB->get_field_sql($sql, $params, IGNORE_MULTIPLE);

        $sql = 'UPDATE {course}
                   SET sortorder = sortorder + 1
                 WHERE category = :categoryid
                   AND id <> :id';
        $params = array(
            'categoryid' => $course->category,
            'id' => $course->id,
        );
        $DB->execute($sql, $params);
        $DB->set_field('course', 'sortorder', $sortorder, array('id' => $course->id));
    } else if ($course->id === $moveaftercourseid) {
        // They're the same - moronic.
        debugging("Invalid move after course given.", DEBUG_DEVELOPER);
        return false;
    } else {
        // Moving this course after the given course. It could be before it could be after.
        $moveaftercourse = get_course($moveaftercourseid);
        if ($course->category !== $moveaftercourse->category) {
            debugging("Cannot re-order courses. The given courses do not belong to the same category.", DEBUG_DEVELOPER);
            return false;
        }
        // Increment all courses in the same category that are ordered after the moveafter course.
        // This makes a space for the course we're moving.
        $sql = 'UPDATE {course}
                       SET sortorder = sortorder + 1
                     WHERE category = :categoryid
                       AND sortorder > :sortorder';
        $params = array(
            'categoryid' => $moveaftercourse->category,
            'sortorder' => $moveaftercourse->sortorder
        );
        $DB->execute($sql, $params);
        $DB->set_field('course', 'sortorder', $moveaftercourse->sortorder + 1, array('id' => $course->id));
    }
    fix_course_sortorder();
    cache_helper::purge_by_event('changesincourse');
    return true;
}

/**
 * Trigger course viewed event. This API function is used when course view actions happens,
 * usually in course/view.php but also in external functions.
 *
 * @param stdClass  $context course context object
 * @param int $sectionnumber section number
 * @since Moodle 2.9
 */
function course_view($context, $sectionnumber = 0) {

    $eventdata = array('context' => $context);

    if (!empty($sectionnumber)) {
        $eventdata['other']['coursesectionnumber'] = $sectionnumber;
    }

    $event = \core\event\course_viewed::create($eventdata);
    $event->trigger();

    user_accesstime_log($context->instanceid);
}

/**
 * Returns courses tagged with a specified tag.
 *
 * @param core_tag_tag $tag
 * @param bool $exclusivemode if set to true it means that no other entities tagged with this tag
 *             are displayed on the page and the per-page limit may be bigger
 * @param int $fromctx context id where the link was displayed, may be used by callbacks
 *            to display items in the same context first
 * @param int $ctx context id where to search for records
 * @param bool $rec search in subcontexts as well
 * @param int $page 0-based number of page being displayed
 * @return \core_tag\output\tagindex
 */
function course_get_tagged_courses($tag, $exclusivemode = false, $fromctx = 0, $ctx = 0, $rec = 1, $page = 0) {
    global $CFG, $PAGE;

    $perpage = $exclusivemode ? $CFG->coursesperpage : 5;
    $displayoptions = array(
        'limit' => $perpage,
        'offset' => $page * $perpage,
        'viewmoreurl' => null,
    );

    $courserenderer = $PAGE->get_renderer('core', 'course');
    $totalcount = core_course_category::search_courses_count(array('tagid' => $tag->id, 'ctx' => $ctx, 'rec' => $rec));
    $content = $courserenderer->tagged_courses($tag->id, $exclusivemode, $ctx, $rec, $displayoptions);
    $totalpages = ceil($totalcount / $perpage);

    return new core_tag\output\tagindex($tag, 'core', 'course', $content,
            $exclusivemode, $fromctx, $ctx, $rec, $page, $totalpages);
}

/**
 * Implements callback inplace_editable() allowing to edit values in-place
 *
 * @param string $itemtype
 * @param int $itemid
 * @param mixed $newvalue
 * @return \core\output\inplace_editable
 */
function core_course_inplace_editable($itemtype, $itemid, $newvalue) {
    if ($itemtype === 'activityname') {
        return \core_course\output\course_module_name::update($itemid, $newvalue);
    }
}

/**
 * This function calculates the minimum and maximum cutoff values for the timestart of
 * the given event.
 *
 * It will return an array with two values, the first being the minimum cutoff value and
 * the second being the maximum cutoff value. Either or both values can be null, which
 * indicates there is no minimum or maximum, respectively.
 *
 * If a cutoff is required then the function must return an array containing the cutoff
 * timestamp and error string to display to the user if the cutoff value is violated.
 *
 * A minimum and maximum cutoff return value will look like:
 * [
 *     [1505704373, 'The date must be after this date'],
 *     [1506741172, 'The date must be before this date']
 * ]
 *
 * @param calendar_event $event The calendar event to get the time range for
 * @param stdClass $course The course object to get the range from
 * @return array Returns an array with min and max date.
 */
function core_course_core_calendar_get_valid_event_timestart_range(\calendar_event $event, $course) {
    $mindate = null;
    $maxdate = null;

    if ($course->startdate) {
        $mindate = [
            $course->startdate,
            get_string('errorbeforecoursestart', 'calendar')
        ];
    }

    return [$mindate, $maxdate];
}

/**
 * Returns course modules tagged with a specified tag ready for output on tag/index.php page
 *
 * This is a callback used by the tag area core/course_modules to search for course modules
 * tagged with a specific tag.
 *
 * @param core_tag_tag $tag
 * @param bool $exclusivemode if set to true it means that no other entities tagged with this tag
 *             are displayed on the page and the per-page limit may be bigger
 * @param int $fromcontextid context id where the link was displayed, may be used by callbacks
 *            to display items in the same context first
 * @param int $contextid context id where to search for records
 * @param bool $recursivecontext search in subcontexts as well
 * @param int $page 0-based number of page being displayed
 * @return \core_tag\output\tagindex
 */
function course_get_tagged_course_modules($tag, $exclusivemode = false, $fromcontextid = 0, $contextid = 0,
                                          $recursivecontext = 1, $page = 0) {
    global $OUTPUT;
    $perpage = $exclusivemode ? 20 : 5;

    // Build select query.
    $ctxselect = context_helper::get_preload_record_columns_sql('ctx');
    $query = "SELECT cm.id AS cmid, c.id AS courseid, $ctxselect
                FROM {course_modules} cm
                JOIN {tag_instance} tt ON cm.id = tt.itemid
                JOIN {course} c ON cm.course = c.id
                JOIN {context} ctx ON ctx.instanceid = cm.id AND ctx.contextlevel = :coursemodulecontextlevel
               WHERE tt.itemtype = :itemtype AND tt.tagid = :tagid AND tt.component = :component
                AND cm.deletioninprogress = 0
                AND c.id %COURSEFILTER% AND cm.id %ITEMFILTER%";

    $params = array('itemtype' => 'course_modules', 'tagid' => $tag->id, 'component' => 'core',
        'coursemodulecontextlevel' => CONTEXT_MODULE);
    if ($contextid) {
        $context = context::instance_by_id($contextid);
        $query .= $recursivecontext ? ' AND (ctx.id = :contextid OR ctx.path LIKE :path)' : ' AND ctx.id = :contextid';
        $params['contextid'] = $context->id;
        $params['path'] = $context->path.'/%';
    }

    $query .= ' ORDER BY';
    if ($fromcontextid) {
        // In order-clause specify that modules from inside "fromctx" context should be returned first.
        $fromcontext = context::instance_by_id($fromcontextid);
        $query .= ' (CASE WHEN ctx.id = :fromcontextid OR ctx.path LIKE :frompath THEN 0 ELSE 1 END),';
        $params['fromcontextid'] = $fromcontext->id;
        $params['frompath'] = $fromcontext->path.'/%';
    }
    $query .= ' c.sortorder, cm.id';
    $totalpages = $page + 1;

    // Use core_tag_index_builder to build and filter the list of items.
    // Request one item more than we need so we know if next page exists.
    $builder = new core_tag_index_builder('core', 'course_modules', $query, $params, $page * $perpage, $perpage + 1);
    while ($item = $builder->has_item_that_needs_access_check()) {
        context_helper::preload_from_record($item);
        $courseid = $item->courseid;
        if (!$builder->can_access_course($courseid)) {
            $builder->set_accessible($item, false);
            continue;
        }
        $modinfo = get_fast_modinfo($builder->get_course($courseid));
        // Set accessibility of this item and all other items in the same course.
        $builder->walk(function ($taggeditem) use ($courseid, $modinfo, $builder) {
            if ($taggeditem->courseid == $courseid) {
                $cm = $modinfo->get_cm($taggeditem->cmid);
                $builder->set_accessible($taggeditem, $cm->uservisible);
            }
        });
    }

    $items = $builder->get_items();
    if (count($items) > $perpage) {
        $totalpages = $page + 2; // We don't need exact page count, just indicate that the next page exists.
        array_pop($items);
    }

    // Build the display contents.
    if ($items) {
        $tagfeed = new core_tag\output\tagfeed();
        foreach ($items as $item) {
            context_helper::preload_from_record($item);
            $course = $builder->get_course($item->courseid);
            $modinfo = get_fast_modinfo($course);
            $cm = $modinfo->get_cm($item->cmid);
            $courseurl = course_get_url($item->courseid, $cm->sectionnum);
            $cmname = $cm->get_formatted_name();
            if (!$exclusivemode) {
                $cmname = shorten_text($cmname, 100);
            }
            $cmname = html_writer::link($cm->url?:$courseurl, $cmname);
            $coursename = format_string($course->fullname, true,
                    array('context' => context_course::instance($item->courseid)));
            $coursename = html_writer::link($courseurl, $coursename);
            $icon = html_writer::empty_tag('img', array('src' => $cm->get_icon_url()));
            $tagfeed->add($icon, $cmname, $coursename);
        }

        $content = $OUTPUT->render_from_template('core_tag/tagfeed',
                $tagfeed->export_for_template($OUTPUT));

        return new core_tag\output\tagindex($tag, 'core', 'course_modules', $content,
                $exclusivemode, $fromcontextid, $contextid, $recursivecontext, $page, $totalpages);
    }
}

/**
 * Return an object with the list of navigation options in a course that are avaialable or not for the current user.
 * This function also handles the frontpage course.
 *
 * @param  stdClass $context context object (it can be a course context or the system context for frontpage settings)
 * @param  stdClass $course  the course where the settings are being rendered
 * @return stdClass          the navigation options in a course and their availability status
 * @since  Moodle 3.2
 */
function course_get_user_navigation_options($context, $course = null) {
    global $CFG;

    $isloggedin = isloggedin();
    $isguestuser = isguestuser();
    $isfrontpage = $context->contextlevel == CONTEXT_SYSTEM;

    if ($isfrontpage) {
        $sitecontext = $context;
    } else {
        $sitecontext = context_system::instance();
    }

    // Sets defaults for all options.
    $options = (object) [
        'badges' => false,
        'blogs' => false,
        'calendar' => false,
        'competencies' => false,
        'grades' => false,
        'notes' => false,
        'participants' => false,
        'search' => false,
        'tags' => false,
    ];

    $options->blogs = !empty($CFG->enableblogs) &&
                        ($CFG->bloglevel == BLOG_GLOBAL_LEVEL ||
                        ($CFG->bloglevel == BLOG_SITE_LEVEL and ($isloggedin and !$isguestuser)))
                        && has_capability('moodle/blog:view', $sitecontext);

    $options->notes = !empty($CFG->enablenotes) && has_any_capability(array('moodle/notes:manage', 'moodle/notes:view'), $context);

    // Frontpage settings?
    if ($isfrontpage) {
        // We are on the front page, so make sure we use the proper capability (site:viewparticipants).
        $options->participants = course_can_view_participants($sitecontext);
        $options->badges = !empty($CFG->enablebadges) && has_capability('moodle/badges:viewbadges', $sitecontext);
        $options->tags = !empty($CFG->usetags) && $isloggedin;
        $options->search = !empty($CFG->enableglobalsearch) && has_capability('moodle/search:query', $sitecontext);
        $options->calendar = $isloggedin;
    } else {
        // We are in a course, so make sure we use the proper capability (course:viewparticipants).
        $options->participants = course_can_view_participants($context);
        $options->badges = !empty($CFG->enablebadges) && !empty($CFG->badges_allowcoursebadges) &&
                            has_capability('moodle/badges:viewbadges', $context);
        // Add view grade report is permitted.
        $grades = false;

        if (has_capability('moodle/grade:viewall', $context)) {
            $grades = true;
        } else if (!empty($course->showgrades)) {
            $reports = core_component::get_plugin_list('gradereport');
            if (is_array($reports) && count($reports) > 0) {  // Get all installed reports.
                arsort($reports);   // User is last, we want to test it first.
                foreach ($reports as $plugin => $plugindir) {
                    if (has_capability('gradereport/'.$plugin.':view', $context)) {
                        // Stop when the first visible plugin is found.
                        $grades = true;
                        break;
                    }
                }
            }
        }
        $options->grades = $grades;
    }

    if (\core_competency\api::is_enabled()) {
        $capabilities = array('moodle/competency:coursecompetencyview', 'moodle/competency:coursecompetencymanage');
        $options->competencies = has_any_capability($capabilities, $context);
    }
    return $options;
}

/**
 * Return an object with the list of administration options in a course that are available or not for the current user.
 * This function also handles the frontpage settings.
 *
 * @param  stdClass $course  course object (for frontpage it should be a clone of $SITE)
 * @param  stdClass $context context object (course context)
 * @return stdClass          the administration options in a course and their availability status
 * @since  Moodle 3.2
 */
function course_get_user_administration_options($course, $context) {
    global $CFG;
    $isfrontpage = $course->id == SITEID;
    $completionenabled = $CFG->enablecompletion && $course->enablecompletion;
    $hascompletiontabs = count(core_completion\manager::get_available_completion_tabs($course, $context)) > 0;
    $options = new stdClass;
    $options->update = has_capability('moodle/course:update', $context);
    $options->editcompletion = $CFG->enablecompletion &&
                               $course->enablecompletion &&
                               ($options->update || $hascompletiontabs);
    $options->filters = has_capability('moodle/filter:manage', $context) &&
                        count(filter_get_available_in_context($context)) > 0;
    $options->reports = has_capability('moodle/site:viewreports', $context);
    $options->backup = has_capability('moodle/backup:backupcourse', $context);
    $options->restore = has_capability('moodle/restore:restorecourse', $context);
    $options->copy = \core_course\management\helper::can_copy_course($course->id);
    $options->files = ($course->legacyfiles == 2 && has_capability('moodle/course:managefiles', $context));

    if (!$isfrontpage) {
        $options->tags = has_capability('moodle/course:tag', $context);
        $options->gradebook = has_capability('moodle/grade:manage', $context);
        $options->outcomes = !empty($CFG->enableoutcomes) && has_capability('moodle/course:update', $context);
        $options->badges = !empty($CFG->enablebadges);
        $options->import = has_capability('moodle/restore:restoretargetimport', $context);
        $options->reset = has_capability('moodle/course:reset', $context);
        $options->roles = has_capability('moodle/role:switchroles', $context);
    } else {
        // Set default options to false.
        $listofoptions = array('tags', 'gradebook', 'outcomes', 'badges', 'import', 'publish', 'reset', 'roles', 'grades');

        foreach ($listofoptions as $option) {
            $options->$option = false;
        }
    }

    return $options;
}

/**
 * Validates course start and end dates.
 *
 * Checks that the end course date is not greater than the start course date.
 *
 * $coursedata['startdate'] or $coursedata['enddate'] may not be set, it depends on the form and user input.
 *
 * @param array $coursedata May contain startdate and enddate timestamps, depends on the user input.
 * @return mixed False if everything alright, error codes otherwise.
 */
function course_validate_dates($coursedata) {

    // If both start and end dates are set end date should be later than the start date.
    if (!empty($coursedata['startdate']) && !empty($coursedata['enddate']) &&
            ($coursedata['enddate'] < $coursedata['startdate'])) {
        return 'enddatebeforestartdate';
    }

    // If start date is not set end date can not be set.
    if (empty($coursedata['startdate']) && !empty($coursedata['enddate'])) {
        return 'nostartdatenoenddate';
    }

    return false;
}

/**
 * Check for course updates in the given context level instances (only modules supported right Now)
 *
 * @param  stdClass $course  course object
 * @param  array $tocheck    instances to check for updates
 * @param  array $filter check only for updates in these areas
 * @return array list of warnings and instances with updates information
 * @since  Moodle 3.2
 */
function course_check_updates($course, $tocheck, $filter = array()) {
    global $CFG, $DB;

    $instances = array();
    $warnings = array();
    $modulescallbacksupport = array();
    $modinfo = get_fast_modinfo($course);

    $supportedplugins = get_plugin_list_with_function('mod', 'check_updates_since');

    // Check instances.
    foreach ($tocheck as $instance) {
        if ($instance['contextlevel'] == 'module') {
            // Check module visibility.
            try {
                $cm = $modinfo->get_cm($instance['id']);
            } catch (Exception $e) {
                $warnings[] = array(
                    'item' => 'module',
                    'itemid' => $instance['id'],
                    'warningcode' => 'cmidnotincourse',
                    'message' => 'This module id does not belong to this course.'
                );
                continue;
            }

            if (!$cm->uservisible) {
                $warnings[] = array(
                    'item' => 'module',
                    'itemid' => $instance['id'],
                    'warningcode' => 'nonuservisible',
                    'message' => 'You don\'t have access to this module.'
                );
                continue;
            }
            if (empty($supportedplugins['mod_' . $cm->modname])) {
                $warnings[] = array(
                    'item' => 'module',
                    'itemid' => $instance['id'],
                    'warningcode' => 'missingcallback',
                    'message' => 'This module does not implement the check_updates_since callback: ' . $instance['contextlevel'],
                );
                continue;
            }
            // Retrieve the module instance.
            $instances[] = array(
                'contextlevel' => $instance['contextlevel'],
                'id' => $instance['id'],
                'updates' => call_user_func($cm->modname . '_check_updates_since', $cm, $instance['since'], $filter)
            );

        } else {
            $warnings[] = array(
                'item' => 'contextlevel',
                'itemid' => $instance['id'],
                'warningcode' => 'contextlevelnotsupported',
                'message' => 'Context level not yet supported ' . $instance['contextlevel'],
            );
        }
    }
    return array($instances, $warnings);
}

/**
 * This function classifies a course as past, in progress or future.
 *
 * This function may incur a DB hit to calculate course completion.
 * @param stdClass $course Course record
 * @param stdClass $user User record (optional - defaults to $USER).
 * @param completion_info $completioninfo Completion record for the user (optional - will be fetched if required).
 * @return string (one of COURSE_TIMELINE_FUTURE, COURSE_TIMELINE_INPROGRESS or COURSE_TIMELINE_PAST)
 */
function course_classify_for_timeline($course, $user = null, $completioninfo = null) {
    global $USER;

    if ($user == null) {
        $user = $USER;
    }

    $today = time();
    // End date past.
    if (!empty($course->enddate) && (course_classify_end_date($course) < $today)) {
        return COURSE_TIMELINE_PAST;
    }

    if ($completioninfo == null) {
        $completioninfo = new completion_info($course);
    }

    // Course was completed.
    if ($completioninfo->is_enabled() && $completioninfo->is_course_complete($user->id)) {
        return COURSE_TIMELINE_PAST;
    }

    // Start date not reached.
    if (!empty($course->startdate) && (course_classify_start_date($course) > $today)) {
        return COURSE_TIMELINE_FUTURE;
    }

    // Everything else is in progress.
    return COURSE_TIMELINE_INPROGRESS;
}

/**
 * This function calculates the end date to use for display classification purposes,
 * incorporating the grace period, if any.
 *
 * @param stdClass $course The course record.
 * @return int The new enddate.
 */
function course_classify_end_date($course) {
    global $CFG;
    $coursegraceperiodafter = (empty($CFG->coursegraceperiodafter)) ? 0 : $CFG->coursegraceperiodafter;
    $enddate = (new \DateTimeImmutable())->setTimestamp($course->enddate)->modify("+{$coursegraceperiodafter} days");
    return $enddate->getTimestamp();
}

/**
 * This function calculates the start date to use for display classification purposes,
 * incorporating the grace period, if any.
 *
 * @param stdClass $course The course record.
 * @return int The new startdate.
 */
function course_classify_start_date($course) {
    global $CFG;
    $coursegraceperiodbefore = (empty($CFG->coursegraceperiodbefore)) ? 0 : $CFG->coursegraceperiodbefore;
    $startdate = (new \DateTimeImmutable())->setTimestamp($course->startdate)->modify("-{$coursegraceperiodbefore} days");
    return $startdate->getTimestamp();
}

/**
 * Group a list of courses into either past, future, or in progress.
 *
 * The return value will be an array indexed by the COURSE_TIMELINE_* constants
 * with each value being an array of courses in that group.
 * E.g.
 * [
 *      COURSE_TIMELINE_PAST => [... list of past courses ...],
 *      COURSE_TIMELINE_FUTURE => [],
 *      COURSE_TIMELINE_INPROGRESS => []
 * ]
 *
 * @param array $courses List of courses to be grouped.
 * @return array
 */
function course_classify_courses_for_timeline(array $courses) {
    return array_reduce($courses, function($carry, $course) {
        $classification = course_classify_for_timeline($course);
        array_push($carry[$classification], $course);

        return $carry;
    }, [
        COURSE_TIMELINE_PAST => [],
        COURSE_TIMELINE_FUTURE => [],
        COURSE_TIMELINE_INPROGRESS => []
    ]);
}

/**
 * Get the list of enrolled courses for the current user.
 *
 * This function returns a Generator. The courses will be loaded from the database
 * in chunks rather than a single query.
 *
 * @param int $limit Restrict result set to this amount
 * @param int $offset Skip this number of records from the start of the result set
 * @param string|null $sort SQL string for sorting
 * @param string|null $fields SQL string for fields to be returned
 * @param int $dbquerylimit The number of records to load per DB request
 * @param array $includecourses courses ids to be restricted
 * @param array $hiddencourses courses ids to be excluded
 * @return Generator
 */
function course_get_enrolled_courses_for_logged_in_user(
    int $limit = 0,
    int $offset = 0,
    string $sort = null,
    string $fields = null,
    int $dbquerylimit = COURSE_DB_QUERY_LIMIT,
    array $includecourses = [],
    array $hiddencourses = []
) : Generator {

    $haslimit = !empty($limit);
    $recordsloaded = 0;
    $querylimit = (!$haslimit || $limit > $dbquerylimit) ? $dbquerylimit : $limit;

    while ($courses = enrol_get_my_courses($fields, $sort, $querylimit, $includecourses, false, $offset, $hiddencourses)) {
        yield from $courses;

        $recordsloaded += $querylimit;

        if (count($courses) < $querylimit) {
            break;
        }
        if ($haslimit && $recordsloaded >= $limit) {
            break;
        }

        $offset += $querylimit;
    }
}

/**
 * Search the given $courses for any that match the given $classification up to the specified
 * $limit.
 *
 * This function will return the subset of courses that match the classification as well as the
 * number of courses it had to process to build that subset.
 *
 * It is recommended that for larger sets of courses this function is given a Generator that loads
 * the courses from the database in chunks.
 *
 * @param array|Traversable $courses List of courses to process
 * @param string $classification One of the COURSE_TIMELINE_* constants
 * @param int $limit Limit the number of results to this amount
 * @return array First value is the filtered courses, second value is the number of courses processed
 */
function course_filter_courses_by_timeline_classification(
    $courses,
    string $classification,
    int $limit = 0
) : array {

    if (!in_array($classification,
            [COURSE_TIMELINE_ALLINCLUDINGHIDDEN, COURSE_TIMELINE_ALL, COURSE_TIMELINE_PAST, COURSE_TIMELINE_INPROGRESS,
                COURSE_TIMELINE_FUTURE, COURSE_TIMELINE_HIDDEN])) {
        $message = 'Classification must be one of COURSE_TIMELINE_ALLINCLUDINGHIDDEN, COURSE_TIMELINE_ALL, COURSE_TIMELINE_PAST, '
            . 'COURSE_TIMELINE_INPROGRESS or COURSE_TIMELINE_FUTURE';
        throw new moodle_exception($message);
    }

    $filteredcourses = [];
    $numberofcoursesprocessed = 0;
    $filtermatches = 0;

    foreach ($courses as $course) {
        $numberofcoursesprocessed++;
        $pref = get_user_preferences('block_myoverview_hidden_course_' . $course->id, 0);

        // Added as of MDL-63457 toggle viewability for each user.
        if ($classification == COURSE_TIMELINE_ALLINCLUDINGHIDDEN || ($classification == COURSE_TIMELINE_HIDDEN && $pref) ||
            (($classification == COURSE_TIMELINE_ALL || $classification == course_classify_for_timeline($course)) && !$pref)) {
            $filteredcourses[] = $course;
            $filtermatches++;
        }

        if ($limit && $filtermatches >= $limit) {
            // We've found the number of requested courses. No need to continue searching.
            break;
        }
    }

    // Return the number of filtered courses as well as the number of courses that were searched
    // in order to find the matching courses. This allows the calling code to do some kind of
    // pagination.
    return [$filteredcourses, $numberofcoursesprocessed];
}

/**
 * Search the given $courses for any that match the given $classification up to the specified
 * $limit.
 *
 * This function will return the subset of courses that are favourites as well as the
 * number of courses it had to process to build that subset.
 *
 * It is recommended that for larger sets of courses this function is given a Generator that loads
 * the courses from the database in chunks.
 *
 * @param array|Traversable $courses List of courses to process
 * @param array $favouritecourseids Array of favourite courses.
 * @param int $limit Limit the number of results to this amount
 * @return array First value is the filtered courses, second value is the number of courses processed
 */
function course_filter_courses_by_favourites(
    $courses,
    $favouritecourseids,
    int $limit = 0
) : array {

    $filteredcourses = [];
    $numberofcoursesprocessed = 0;
    $filtermatches = 0;

    foreach ($courses as $course) {
        $numberofcoursesprocessed++;

        if (in_array($course->id, $favouritecourseids)) {
            $filteredcourses[] = $course;
            $filtermatches++;
        }

        if ($limit && $filtermatches >= $limit) {
            // We've found the number of requested courses. No need to continue searching.
            break;
        }
    }

    // Return the number of filtered courses as well as the number of courses that were searched
    // in order to find the matching courses. This allows the calling code to do some kind of
    // pagination.
    return [$filteredcourses, $numberofcoursesprocessed];
}

/**
 * Search the given $courses for any that have a $customfieldname value that matches the given
 * $customfieldvalue, up to the specified $limit.
 *
 * This function will return the subset of courses that matches the value as well as the
 * number of courses it had to process to build that subset.
 *
 * It is recommended that for larger sets of courses this function is given a Generator that loads
 * the courses from the database in chunks.
 *
 * @param array|Traversable $courses List of courses to process
 * @param string $customfieldname the shortname of the custom field to match against
 * @param string $customfieldvalue the value this custom field needs to match
 * @param int $limit Limit the number of results to this amount
 * @return array First value is the filtered courses, second value is the number of courses processed
 */
function course_filter_courses_by_customfield(
    $courses,
    $customfieldname,
    $customfieldvalue,
    int $limit = 0
) : array {
    global $DB;

    if (!$courses) {
        return [[], 0];
    }

    // Prepare the list of courses to search through.
    $coursesbyid = [];
    foreach ($courses as $course) {
        $coursesbyid[$course->id] = $course;
    }
    if (!$coursesbyid) {
        return [[], 0];
    }
    list($csql, $params) = $DB->get_in_or_equal(array_keys($coursesbyid), SQL_PARAMS_NAMED);

    // Get the id of the custom field.
    $sql = "
       SELECT f.id
         FROM {customfield_field} f
         JOIN {customfield_category} cat ON cat.id = f.categoryid
        WHERE f.shortname = ?
          AND cat.component = 'core_course'
          AND cat.area = 'course'
    ";
    $fieldid = $DB->get_field_sql($sql, [$customfieldname]);
    if (!$fieldid) {
        return [[], 0];
    }

    // Get a list of courseids that match that custom field value.
    if ($customfieldvalue == COURSE_CUSTOMFIELD_EMPTY) {
        $comparevalue = $DB->sql_compare_text('cd.value');
        $sql = "
           SELECT c.id
             FROM {course} c
        LEFT JOIN {customfield_data} cd ON cd.instanceid = c.id AND cd.fieldid = :fieldid
            WHERE c.id $csql
              AND (cd.value IS NULL OR $comparevalue = '' OR $comparevalue = '0')
        ";
        $params['fieldid'] = $fieldid;
        $matchcourseids = $DB->get_fieldset_sql($sql, $params);
    } else {
        $comparevalue = $DB->sql_compare_text('value');
        $select = "fieldid = :fieldid AND $comparevalue = :customfieldvalue AND instanceid $csql";
        $params['fieldid'] = $fieldid;
        $params['customfieldvalue'] = $customfieldvalue;
        $matchcourseids = $DB->get_fieldset_select('customfield_data', 'instanceid', $select, $params);
    }

    // Prepare the list of courses to return.
    $filteredcourses = [];
    $numberofcoursesprocessed = 0;
    $filtermatches = 0;

    foreach ($coursesbyid as $course) {
        $numberofcoursesprocessed++;

        if (in_array($course->id, $matchcourseids)) {
            $filteredcourses[] = $course;
            $filtermatches++;
        }

        if ($limit && $filtermatches >= $limit) {
            // We've found the number of requested courses. No need to continue searching.
            break;
        }
    }

    // Return the number of filtered courses as well as the number of courses that were searched
    // in order to find the matching courses. This allows the calling code to do some kind of
    // pagination.
    return [$filteredcourses, $numberofcoursesprocessed];
}

/**
 * Check module updates since a given time.
 * This function checks for updates in the module config, file areas, completion, grades, comments and ratings.
 *
 * @param  cm_info $cm        course module data
 * @param  int $from          the time to check
 * @param  array $fileareas   additional file ares to check
 * @param  array $filter      if we need to filter and return only selected updates
 * @return stdClass object with the different updates
 * @since  Moodle 3.2
 */
function course_check_module_updates_since($cm, $from, $fileareas = array(), $filter = array()) {
    global $DB, $CFG, $USER;

    $context = $cm->context;
    $mod = $DB->get_record($cm->modname, array('id' => $cm->instance), '*', MUST_EXIST);

    $updates = new stdClass();
    $course = get_course($cm->course);
    $component = 'mod_' . $cm->modname;

    // Check changes in the module configuration.
    if (isset($mod->timemodified) and (empty($filter) or in_array('configuration', $filter))) {
        $updates->configuration = (object) array('updated' => false);
        if ($updates->configuration->updated = $mod->timemodified > $from) {
            $updates->configuration->timeupdated = $mod->timemodified;
        }
    }

    // Check for updates in files.
    if (plugin_supports('mod', $cm->modname, FEATURE_MOD_INTRO)) {
        $fileareas[] = 'intro';
    }
    if (!empty($fileareas) and (empty($filter) or in_array('fileareas', $filter))) {
        $fs = get_file_storage();
        $files = $fs->get_area_files($context->id, $component, $fileareas, false, "filearea, timemodified DESC", false, $from);
        foreach ($fileareas as $filearea) {
            $updates->{$filearea . 'files'} = (object) array('updated' => false);
        }
        foreach ($files as $file) {
            $updates->{$file->get_filearea() . 'files'}->updated = true;
            $updates->{$file->get_filearea() . 'files'}->itemids[] = $file->get_id();
        }
    }

    // Check completion.
    $supportcompletion = plugin_supports('mod', $cm->modname, FEATURE_COMPLETION_HAS_RULES);
    $supportcompletion = $supportcompletion or plugin_supports('mod', $cm->modname, FEATURE_COMPLETION_TRACKS_VIEWS);
    if ($supportcompletion and (empty($filter) or in_array('completion', $filter))) {
        $updates->completion = (object) array('updated' => false);
        $completion = new completion_info($course);
        // Use wholecourse to cache all the modules the first time.
        $completiondata = $completion->get_data($cm, true);
        if ($updates->completion->updated = !empty($completiondata->timemodified) && $completiondata->timemodified > $from) {
            $updates->completion->timemodified = $completiondata->timemodified;
        }
    }

    // Check grades.
    $supportgrades = plugin_supports('mod', $cm->modname, FEATURE_GRADE_HAS_GRADE);
    $supportgrades = $supportgrades or plugin_supports('mod', $cm->modname, FEATURE_GRADE_OUTCOMES);
    if ($supportgrades and (empty($filter) or (in_array('gradeitems', $filter) or in_array('outcomes', $filter)))) {
        require_once($CFG->libdir . '/gradelib.php');
        $grades = grade_get_grades($course->id, 'mod', $cm->modname, $mod->id, $USER->id);

        if (empty($filter) or in_array('gradeitems', $filter)) {
            $updates->gradeitems = (object) array('updated' => false);
            foreach ($grades->items as $gradeitem) {
                foreach ($gradeitem->grades as $grade) {
                    if ($grade->datesubmitted > $from or $grade->dategraded > $from) {
                        $updates->gradeitems->updated = true;
                        $updates->gradeitems->itemids[] = $gradeitem->id;
                    }
                }
            }
        }

        if (empty($filter) or in_array('outcomes', $filter)) {
            $updates->outcomes = (object) array('updated' => false);
            foreach ($grades->outcomes as $outcome) {
                foreach ($outcome->grades as $grade) {
                    if ($grade->datesubmitted > $from or $grade->dategraded > $from) {
                        $updates->outcomes->updated = true;
                        $updates->outcomes->itemids[] = $outcome->id;
                    }
                }
            }
        }
    }

    // Check comments.
    if (plugin_supports('mod', $cm->modname, FEATURE_COMMENT) and (empty($filter) or in_array('comments', $filter))) {
        $updates->comments = (object) array('updated' => false);
        require_once($CFG->dirroot . '/comment/lib.php');
        require_once($CFG->dirroot . '/comment/locallib.php');
        $manager = new comment_manager();
        $comments = $manager->get_component_comments_since($course, $context, $component, $from, $cm);
        if (!empty($comments)) {
            $updates->comments->updated = true;
            $updates->comments->itemids = array_keys($comments);
        }
    }

    // Check ratings.
    if (plugin_supports('mod', $cm->modname, FEATURE_RATE) and (empty($filter) or in_array('ratings', $filter))) {
        $updates->ratings = (object) array('updated' => false);
        require_once($CFG->dirroot . '/rating/lib.php');
        $manager = new rating_manager();
        $ratings = $manager->get_component_ratings_since($context, $component, $from);
        if (!empty($ratings)) {
            $updates->ratings->updated = true;
            $updates->ratings->itemids = array_keys($ratings);
        }
    }

    return $updates;
}

/**
 * Returns true if the user can view the participant page, false otherwise,
 *
 * @param context $context The context we are checking.
 * @return bool
 */
function course_can_view_participants($context) {
    $viewparticipantscap = 'moodle/course:viewparticipants';
    if ($context->contextlevel == CONTEXT_SYSTEM) {
        $viewparticipantscap = 'moodle/site:viewparticipants';
    }

    return has_any_capability([$viewparticipantscap, 'moodle/course:enrolreview'], $context);
}

/**
 * Checks if a user can view the participant page, if not throws an exception.
 *
 * @param context $context The context we are checking.
 * @throws required_capability_exception
 */
function course_require_view_participants($context) {
    if (!course_can_view_participants($context)) {
        $viewparticipantscap = 'moodle/course:viewparticipants';
        if ($context->contextlevel == CONTEXT_SYSTEM) {
            $viewparticipantscap = 'moodle/site:viewparticipants';
        }
        throw new required_capability_exception($context, $viewparticipantscap, 'nopermissions', '');
    }
}

/**
 * Return whether the user can download from the specified backup file area in the given context.
 *
 * @param string $filearea the backup file area. E.g. 'course', 'backup' or 'automated'.
 * @param \context $context
 * @param stdClass $user the user object. If not provided, the current user will be checked.
 * @return bool true if the user is allowed to download in the context, false otherwise.
 */
function can_download_from_backup_filearea($filearea, \context $context, stdClass $user = null) {
    $candownload = false;
    switch ($filearea) {
        case 'course':
        case 'backup':
            $candownload = has_capability('moodle/backup:downloadfile', $context, $user);
            break;
        case 'automated':
            // Given the automated backups may contain userinfo, we restrict access such that only users who are able to
            // restore with userinfo are able to download the file. Users can't create these backups, so checking 'backup:userinfo'
            // doesn't make sense here.
            $candownload = has_capability('moodle/backup:downloadfile', $context, $user) &&
                           has_capability('moodle/restore:userinfo', $context, $user);
            break;
        default:
            break;

    }
    return $candownload;
}

/**
 * Get a list of hidden courses
 *
 * @param int|object|null $user User override to get the filter from. Defaults to current user
 * @return array $ids List of hidden courses
 * @throws coding_exception
 */
function get_hidden_courses_on_timeline($user = null) {
    global $USER;

    if (empty($user)) {
        $user = $USER->id;
    }

    $preferences = get_user_preferences(null, null, $user);
    $ids = [];
    foreach ($preferences as $key => $value) {
        if (preg_match('/block_myoverview_hidden_course_(\d)+/', $key)) {
            $id = preg_split('/block_myoverview_hidden_course_/', $key);
            $ids[] = $id[1];
        }
    }

    return $ids;
}

/**
 * Returns a list of the most recently courses accessed by a user
 *
 * @param int $userid User id from which the courses will be obtained
 * @param int $limit Restrict result set to this amount
 * @param int $offset Skip this number of records from the start of the result set
 * @param string|null $sort SQL string for sorting
 * @return array
 */
function course_get_recent_courses(int $userid = null, int $limit = 0, int $offset = 0, string $sort = null) {

    global $CFG, $USER, $DB;

    if (empty($userid)) {
        $userid = $USER->id;
    }

    $basefields = array('id', 'idnumber', 'summary', 'summaryformat', 'startdate', 'enddate', 'category',
            'shortname', 'fullname', 'timeaccess', 'component', 'visible');

    $sort = trim($sort);
    if (empty($sort)) {
        $sort = 'timeaccess DESC';
    } else {
        $rawsorts = explode(',', $sort);
        $sorts = array();
        foreach ($rawsorts as $rawsort) {
            $rawsort = trim($rawsort);
            $sorts[] = trim($rawsort);
        }
        $sort = implode(',', $sorts);
    }

    $orderby = "ORDER BY $sort";

    $ctxfields = context_helper::get_preload_record_columns_sql('ctx');

    $coursefields = 'c.' .join(',', $basefields);

    // Ask the favourites service to give us the join SQL for favourited courses,
    // so we can include favourite information in the query.
    $usercontext = \context_user::instance($userid);
    $favservice = \core_favourites\service_factory::get_service_for_user_context($usercontext);
    list($favsql, $favparams) = $favservice->get_join_sql_by_type('core_course', 'courses', 'fav', 'ul.courseid');

    $sql = "SELECT $coursefields, $ctxfields
              FROM {course} c
              JOIN {context} ctx
                   ON ctx.contextlevel = :contextlevel
                   AND ctx.instanceid = c.id
              JOIN {user_lastaccess} ul
                   ON ul.courseid = c.id
            $favsql
             WHERE ul.userid = :userid
               AND c.visible = :visible
               AND EXISTS (SELECT e.id
                             FROM {enrol} e
                        LEFT JOIN {user_enrolments} ue ON ue.enrolid = e.id
                            WHERE e.courseid = c.id
                              AND e.status = :statusenrol
                              AND ((ue.status = :status
                                    AND ue.userid = ul.userid
                                    AND ue.timestart < :now1
                                    AND (ue.timeend = 0 OR ue.timeend > :now2)
                                   )
                                   OR e.enrol = :guestenrol
                                  )
                          )
            $orderby";

    $now = round(time(), -2); // Improves db caching.
    $params = ['userid' => $userid, 'contextlevel' => CONTEXT_COURSE, 'visible' => 1, 'status' => ENROL_USER_ACTIVE,
               'statusenrol' => ENROL_INSTANCE_ENABLED, 'guestenrol' => 'guest', 'now1' => $now, 'now2' => $now] + $favparams;

    $recentcourses = $DB->get_records_sql($sql, $params, $offset, $limit);

    // Filter courses if last access field is hidden.
    $hiddenfields = array_flip(explode(',', $CFG->hiddenuserfields));

    if ($userid != $USER->id && isset($hiddenfields['lastaccess'])) {
        $recentcourses = array_filter($recentcourses, function($course) {
            context_helper::preload_from_record($course);
            $context = context_course::instance($course->id, IGNORE_MISSING);
            // If last access was a hidden field, a user requesting info about another user would need permission to view hidden
            // fields.
            return has_capability('moodle/course:viewhiddenuserfields', $context);
        });
    }

    return $recentcourses;
}

/**
 * Calculate the course start date and offset for the given user ids.
 *
 * If the course is a fixed date course then the course start date will be returned.
 * If the course is a relative date course then the course date will be calculated and
 * and offset provided.
 *
 * The dates are returned as an array with the index being the user id. The array
 * contains the start date and start offset values for the user.
 *
 * If the user is not enrolled in the course then the course start date will be returned.
 *
 * If we have a course which starts on 1563244000 and 2 users, id 123 and 456, where the
 * former is enrolled in the course at 1563244693 and the latter is not enrolled then the
 * return value would look like:
 * [
 *      '123' => [
 *          'start' => 1563244693,
 *          'startoffset' => 693
 *      ],
 *      '456' => [
 *          'start' => 1563244000,
 *          'startoffset' => 0
 *      ]
 * ]
 *
 * @param stdClass $course The course to fetch dates for.
 * @param array $userids The list of user ids to get dates for.
 * @return array
 */
function course_get_course_dates_for_user_ids(stdClass $course, array $userids): array {
    if (empty($course->relativedatesmode)) {
        // This course isn't set to relative dates so we can early return with the course
        // start date.
        return array_reduce($userids, function($carry, $userid) use ($course) {
            $carry[$userid] = [
                'start' => $course->startdate,
                'startoffset' => 0
            ];
            return $carry;
        }, []);
    }

    // We're dealing with a relative dates course now so we need to calculate some dates.
    $cache = cache::make('core', 'course_user_dates');
    $dates = [];
    $uncacheduserids = [];

    // Try fetching the values from the cache so that we don't need to do a DB request.
    foreach ($userids as $userid) {
        $cachekey = "{$course->id}_{$userid}";
        $cachedvalue = $cache->get($cachekey);

        if ($cachedvalue === false) {
            // Looks like we haven't seen this user for this course before so we'll have
            // to fetch it.
            $uncacheduserids[] = $userid;
        } else {
            [$start, $startoffset] = $cachedvalue;
            $dates[$userid] = [
                'start' => $start,
                'startoffset' => $startoffset
            ];
        }
    }

    if (!empty($uncacheduserids)) {
        // Load the enrolments for any users we haven't seen yet. Set the "onlyactive" param
        // to false because it filters out users with enrolment start times in the future which
        // we don't want.
        $enrolments = enrol_get_course_users($course->id, false, $uncacheduserids);

        foreach ($uncacheduserids as $userid) {
            // Find the user enrolment that has the earliest start date.
            $enrolment = array_reduce(array_values($enrolments), function($carry, $enrolment) use ($userid) {
                // Only consider enrolments for this user if the user enrolment is active and the
                // enrolment method is enabled.
                if (
                    $enrolment->uestatus == ENROL_USER_ACTIVE &&
                    $enrolment->estatus == ENROL_INSTANCE_ENABLED &&
                    $enrolment->id == $userid
                ) {
                    if (is_null($carry)) {
                        // Haven't found an enrolment yet for this user so use the one we just found.
                        $carry = $enrolment;
                    } else {
                        // We've already found an enrolment for this user so let's use which ever one
                        // has the earliest start time.
                        $carry = $carry->uetimestart < $enrolment->uetimestart ? $carry : $enrolment;
                    }
                }

                return $carry;
            }, null);

            if ($enrolment) {
                // The course is in relative dates mode so we calculate the student's start
                // date based on their enrolment start date.
                $start = $course->startdate > $enrolment->uetimestart ? $course->startdate : $enrolment->uetimestart;
                $startoffset = $start - $course->startdate;
            } else {
                // The user is not enrolled in the course so default back to the course start date.
                $start = $course->startdate;
                $startoffset = 0;
            }

            $dates[$userid] = [
                'start' => $start,
                'startoffset' => $startoffset
            ];

            $cachekey = "{$course->id}_{$userid}";
            $cache->set($cachekey, [$start, $startoffset]);
        }
    }

    return $dates;
}

/**
 * Calculate the course start date and offset for the given user id.
 *
 * If the course is a fixed date course then the course start date will be returned.
 * If the course is a relative date course then the course date will be calculated and
 * and offset provided.
 *
 * The return array contains the start date and start offset values for the user.
 *
 * If the user is not enrolled in the course then the course start date will be returned.
 *
 * If we have a course which starts on 1563244000. If a user's enrolment starts on 1563244693
 * then the return would be:
 * [
 *      'start' => 1563244693,
 *      'startoffset' => 693
 * ]
 *
 * If the use was not enrolled then the return would be:
 * [
 *      'start' => 1563244000,
 *      'startoffset' => 0
 * ]
 *
 * @param stdClass $course The course to fetch dates for.
 * @param int $userid The user id to get dates for.
 * @return array
 */
function course_get_course_dates_for_user_id(stdClass $course, int $userid): array {
    return (course_get_course_dates_for_user_ids($course, [$userid]))[$userid];
}

/**
 * Renders the course copy form for the modal on the course management screen.
 *
 * @param array $args
 * @return string $o Form HTML.
 */
function course_output_fragment_new_base_form($args) {

    $serialiseddata = json_decode($args['jsonformdata'], true);
    $formdata = [];
    if (!empty($serialiseddata)) {
        parse_str($serialiseddata, $formdata);
    }

    $context = context_course::instance($args['courseid']);
    $copycaps = \core_course\management\helper::get_course_copy_capabilities();
    require_all_capabilities($copycaps, $context);

    $course = get_course($args['courseid']);
    $mform = new \core_backup\output\copy_form(
        null,
        array('course' => $course, 'returnto' => '', 'returnurl' => ''),
        'post', '', ['class' => 'ignoredirty'], true, $formdata);

    if (!empty($serialiseddata)) {
        // If we were passed non-empty form data we want the mform to call validation functions and show errors.
        $mform->is_validated();
    }

    ob_start();
    $mform->display();
    $o = ob_get_contents();
    ob_end_clean();

    return $o;
}<|MERGE_RESOLUTION|>--- conflicted
+++ resolved
@@ -71,14 +71,11 @@
 // Course activity chooser footer default display option.
 define('COURSE_CHOOSER_FOOTER_NONE', 'hidden');
 
-<<<<<<< HEAD
-=======
 // Download course content options.
 define('DOWNLOAD_COURSE_CONTENT_DISABLED', 0);
 define('DOWNLOAD_COURSE_CONTENT_ENABLED', 1);
 define('DOWNLOAD_COURSE_CONTENT_SITE_DEFAULT', 2);
 
->>>>>>> ec58cefe
 function make_log_url($module, $url) {
     switch ($module) {
         case 'course':
