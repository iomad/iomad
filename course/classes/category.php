<?php
// This file is part of Moodle - http://moodle.org/
//
// Moodle is free software: you can redistribute it and/or modify
// it under the terms of the GNU General Public License as published by
// the Free Software Foundation, either version 3 of the License, or
// (at your option) any later version.
//
// Moodle is distributed in the hope that it will be useful,
// but WITHOUT ANY WARRANTY; without even the implied warranty of
// MERCHANTABILITY or FITNESS FOR A PARTICULAR PURPOSE.  See the
// GNU General Public License for more details.
//
// You should have received a copy of the GNU General Public License
// along with Moodle.  If not, see <http://www.gnu.org/licenses/>.

/**
 * Contains class core_course_category responsible for course category operations
 *
 * @package    core
 * @subpackage course
 * @copyright  2013 Marina Glancy
 * @license    http://www.gnu.org/copyleft/gpl.html GNU GPL v3 or later
 */

defined('MOODLE_INTERNAL') || die();

// IOMAD
require_once($CFG->dirroot.'/local/iomad/lib/iomad.php');


/**
 * Class to store, cache, render and manage course category
 *
 * @property-read int $id
 * @property-read string $name
 * @property-read string $idnumber
 * @property-read string $description
 * @property-read int $descriptionformat
 * @property-read int $parent
 * @property-read int $sortorder
 * @property-read int $coursecount
 * @property-read int $visible
 * @property-read int $visibleold
 * @property-read int $timemodified
 * @property-read int $depth
 * @property-read string $path
 * @property-read string $theme
 *
 * @package    core
 * @subpackage course
 * @copyright  2013 Marina Glancy
 * @license    http://www.gnu.org/copyleft/gpl.html GNU GPL v3 or later
 */
class core_course_category implements renderable, cacheable_object, IteratorAggregate {
    /** @var core_course_category stores pseudo category with id=0. Use core_course_category::get(0) to retrieve */
    protected static $coursecat0;

    /** @var array list of all fields and their short name and default value for caching */
    protected static $coursecatfields = array(
        'id' => array('id', 0),
        'name' => array('na', ''),
        'idnumber' => array('in', null),
        'description' => null, // Not cached.
        'descriptionformat' => null, // Not cached.
        'parent' => array('pa', 0),
        'sortorder' => array('so', 0),
        'coursecount' => array('cc', 0),
        'visible' => array('vi', 1),
        'visibleold' => null, // Not cached.
        'timemodified' => null, // Not cached.
        'depth' => array('dh', 1),
        'path' => array('ph', null),
        'theme' => null, // Not cached.
    );

    /** @var int */
    protected $id;

    /** @var string */
    protected $name = '';

    /** @var string */
    protected $idnumber = null;

    /** @var string */
    protected $description = false;

    /** @var int */
    protected $descriptionformat = false;

    /** @var int */
    protected $parent = 0;

    /** @var int */
    protected $sortorder = 0;

    /** @var int */
    protected $coursecount = false;

    /** @var int */
    protected $visible = 1;

    /** @var int */
    protected $visibleold = false;

    /** @var int */
    protected $timemodified = false;

    /** @var int */
    protected $depth = 0;

    /** @var string */
    protected $path = '';

    /** @var string */
    protected $theme = false;

    /** @var bool */
    protected $fromcache = false;

    /**
     * Magic setter method, we do not want anybody to modify properties from the outside
     *
     * @param string $name
     * @param mixed $value
     */
    public function __set($name, $value) {
        debugging('Can not change core_course_category instance properties!', DEBUG_DEVELOPER);
    }

    /**
     * Magic method getter, redirects to read only values. Queries from DB the fields that were not cached
     *
     * @param string $name
     * @return mixed
     */
    public function __get($name) {
        global $DB;
        if (array_key_exists($name, self::$coursecatfields)) {
            if ($this->$name === false) {
                // Property was not retrieved from DB, retrieve all not retrieved fields.
                $notretrievedfields = array_diff_key(self::$coursecatfields, array_filter(self::$coursecatfields));
                $record = $DB->get_record('course_categories', array('id' => $this->id),
                        join(',', array_keys($notretrievedfields)), MUST_EXIST);
                foreach ($record as $key => $value) {
                    $this->$key = $value;
                }
            }
            return $this->$name;
        }
        debugging('Invalid core_course_category property accessed! '.$name, DEBUG_DEVELOPER);
        return null;
    }

    /**
     * Full support for isset on our magic read only properties.
     *
     * @param string $name
     * @return bool
     */
    public function __isset($name) {
        if (array_key_exists($name, self::$coursecatfields)) {
            return isset($this->$name);
        }
        return false;
    }

    /**
     * All properties are read only, sorry.
     *
     * @param string $name
     */
    public function __unset($name) {
        debugging('Can not unset core_course_category instance properties!', DEBUG_DEVELOPER);
    }

    /**
     * Get list of plugin callback functions.
     *
     * @param string $name Callback function name.
     * @return [callable] $pluginfunctions
     */
    public function get_plugins_callback_function(string $name) : array {
        $pluginfunctions = [];
        if ($pluginsfunction = get_plugins_with_function($name)) {
            foreach ($pluginsfunction as $plugintype => $plugins) {
                foreach ($plugins as $pluginfunction) {
                    $pluginfunctions[] = $pluginfunction;
                }
            }
        }
        return $pluginfunctions;
    }

    /**
     * Create an iterator because magic vars can't be seen by 'foreach'.
     *
     * implementing method from interface IteratorAggregate
     *
     * @return ArrayIterator
     */
    public function getIterator(): Traversable {
        $ret = array();
        foreach (self::$coursecatfields as $property => $unused) {
            if ($this->$property !== false) {
                $ret[$property] = $this->$property;
            }
        }
        return new ArrayIterator($ret);
    }

    /**
     * Constructor
     *
     * Constructor is protected, use core_course_category::get($id) to retrieve category
     *
     * @param stdClass $record record from DB (may not contain all fields)
     * @param bool $fromcache whether it is being restored from cache
     */
    protected function __construct(stdClass $record, $fromcache = false) {
        context_helper::preload_from_record($record);
        foreach ($record as $key => $val) {
            if (array_key_exists($key, self::$coursecatfields)) {
                $this->$key = $val;
            }
        }
        $this->fromcache = $fromcache;
    }

    /**
     * Returns coursecat object for requested category
     *
     * If category is not visible to the given user, it is treated as non existing
     * unless $alwaysreturnhidden is set to true
     *
     * If id is 0, the pseudo object for root category is returned (convenient
     * for calling other functions such as get_children())
     *
     * @param int $id category id
     * @param int $strictness whether to throw an exception (MUST_EXIST) or
     *     return null (IGNORE_MISSING) in case the category is not found or
     *     not visible to current user
     * @param bool $alwaysreturnhidden set to true if you want an object to be
     *     returned even if this category is not visible to the current user
     *     (category is hidden and user does not have
     *     'moodle/category:viewhiddencategories' capability). Use with care!
     * @param int|stdClass $user The user id or object. By default (null) checks the visibility to the current user.
     * @return null|self
     * @throws moodle_exception
     */
    public static function get($id, $strictness = MUST_EXIST, $alwaysreturnhidden = false, $user = null) {
        if (!$id) {
            // Top-level category.
            if ($alwaysreturnhidden || self::top()->is_uservisible()) {
                return self::top();
            }
            if ($strictness == MUST_EXIST) {
                throw new moodle_exception('cannotviewcategory');
            }
            return null;
        }

        // IOMAD - dont show categories which a user can't see.
        $companycategories = iomad::iomad_filter_categories([$id => $id]);
        if (empty($companycategories)) {
            throw new moodle_exception('unknowncategory');
            return null;
        }

        // Try to get category from cache or retrieve from the DB.
        $coursecatrecordcache = cache::make('core', 'coursecatrecords');
        $coursecat = $coursecatrecordcache->get($id);
        if ($coursecat === false) {
            if ($records = self::get_records('cc.id = :id', array('id' => $id))) {
                $record = reset($records);
                $coursecat = new self($record);
                // Store in cache.
                $coursecatrecordcache->set($id, $coursecat);
            }
        }

        if (!$coursecat) {
            // Course category not found.
            if ($strictness == MUST_EXIST) {
                throw new moodle_exception('unknowncategory');
            }
            $coursecat = null;
        } else if (!$alwaysreturnhidden && !$coursecat->is_uservisible($user)) {
            // Course category is found but user can not access it.
            if ($strictness == MUST_EXIST) {
                throw new moodle_exception('cannotviewcategory');
            }
            $coursecat = null;
        }
        return $coursecat;
    }

    /**
     * Returns the pseudo-category representing the whole system (id=0, context_system)
     *
     * @return core_course_category
     */
    public static function top() {
        if (!isset(self::$coursecat0)) {
            $record = new stdClass();
            $record->id = 0;
            $record->visible = 1;
            $record->depth = 0;
            $record->path = '';
            $record->locked = 0;
            self::$coursecat0 = new self($record);
        }
        return self::$coursecat0;
    }

    /**
     * Returns the top-most category for the current user
     *
     * Examples:
     * 1. User can browse courses everywhere - return self::top() - pseudo-category with id=0
     * 2. User does not have capability to browse courses on the system level but
     *    has it in ONE course category - return this course category
     * 3. User has capability to browse courses in two course categories - return self::top()
     *
     * @return core_course_category|null
     */
    public static function user_top() {
        $children = self::top()->get_children();
        if (count($children) == 1) {
            // User has access to only one category on the top level. Return this category as "user top category".
            return reset($children);
        }
        if (count($children) > 1) {
            // User has access to more than one category on the top level. Return the top as "user top category".
            // In this case user actually may not have capability 'moodle/category:viewcourselist' on the top level.
            return self::top();
        }
        // User can not access any categories on the top level.
        // TODO MDL-10965 find ANY/ALL categories in the tree where user has access to.
        return self::get(0, IGNORE_MISSING);
    }

    /**
     * Load many core_course_category objects.
     *
     * @param array $ids An array of category ID's to load.
     * @return core_course_category[]
     */
    public static function get_many(array $ids) {
        global $DB;
        $coursecatrecordcache = cache::make('core', 'coursecatrecords');
        $categories = $coursecatrecordcache->get_many($ids);
        $toload = array();
        foreach ($categories as $id => $result) {
            if ($result === false) {
                $toload[] = $id;
            }
        }
        if (!empty($toload)) {
            list($where, $params) = $DB->get_in_or_equal($toload, SQL_PARAMS_NAMED);
            $records = self::get_records('cc.id '.$where, $params);
            $toset = array();
            foreach ($records as $record) {
                $categories[$record->id] = new self($record);
                $toset[$record->id] = $categories[$record->id];
            }
            $coursecatrecordcache->set_many($toset);
        }
        return $categories;
    }

    /**
     * Load all core_course_category objects.
     *
     * @param array $options Options:
     *              - returnhidden Return categories even if they are hidden
     * @return  core_course_category[]
     */
    public static function get_all($options = []) {
        global $DB;

        $coursecatrecordcache = cache::make('core', 'coursecatrecords');

        $catcontextsql = \context_helper::get_preload_record_columns_sql('ctx');
        $catsql = "SELECT cc.*, {$catcontextsql}
                     FROM {course_categories} cc
                     JOIN {context} ctx ON cc.id = ctx.instanceid";
        $catsqlwhere = "WHERE ctx.contextlevel = :contextlevel";
        $catsqlorder = "ORDER BY cc.depth ASC, cc.sortorder ASC";

        $catrs = $DB->get_recordset_sql("{$catsql} {$catsqlwhere} {$catsqlorder}", [
            'contextlevel' => CONTEXT_COURSECAT,
        ]);

        $types['categories'] = [];
        $categories = [];
        $toset = [];
        foreach ($catrs as $record) {
            $category = new self($record);
            $toset[$category->id] = $category;

            if (!empty($options['returnhidden']) || $category->is_uservisible()) {
                $categories[$record->id] = $category;
            }
        }
        $catrs->close();

        $coursecatrecordcache->set_many($toset);

        return $categories;

    }

    /**
     * Returns the first found category
     *
     * Note that if there are no categories visible to the current user on the first level,
     * the invisible category may be returned
     *
     * @return core_course_category
     */
    public static function get_default() {
        if ($visiblechildren = self::top()->get_children()) {
            $defcategory = reset($visiblechildren);
        } else {
            $toplevelcategories = self::get_tree(0);
            $defcategoryid = $toplevelcategories[0];
            $defcategory = self::get($defcategoryid, MUST_EXIST, true);
        }
        return $defcategory;
    }

    /**
     * Restores the object after it has been externally modified in DB for example
     * during {@link fix_course_sortorder()}
     */
    protected function restore() {
        if (!$this->id) {
            return;
        }
        // Update all fields in the current object.
        $newrecord = self::get($this->id, MUST_EXIST, true);
        foreach (self::$coursecatfields as $key => $unused) {
            $this->$key = $newrecord->$key;
        }
    }

    /**
     * Creates a new category either from form data or from raw data
     *
     * Please note that this function does not verify access control.
     *
     * Exception is thrown if name is missing or idnumber is duplicating another one in the system.
     *
     * Category visibility is inherited from parent unless $data->visible = 0 is specified
     *
     * @param array|stdClass $data
     * @param array $editoroptions if specified, the data is considered to be
     *    form data and file_postupdate_standard_editor() is being called to
     *    process images in description.
     * @return core_course_category
     * @throws moodle_exception
     */
    public static function create($data, $editoroptions = null) {
        global $DB, $CFG;
        $data = (object)$data;
        $newcategory = new stdClass();

        $newcategory->descriptionformat = FORMAT_MOODLE;
        $newcategory->description = '';
        // Copy all description* fields regardless of whether this is form data or direct field update.
        foreach ($data as $key => $value) {
            if (preg_match("/^description/", $key)) {
                $newcategory->$key = $value;
            }
        }

        if (empty($data->name)) {
            throw new moodle_exception('categorynamerequired');
        }
        if (core_text::strlen($data->name) > 255) {
            throw new moodle_exception('categorytoolong');
        }
        $newcategory->name = $data->name;

        // Validate and set idnumber.
        if (isset($data->idnumber)) {
            if (core_text::strlen($data->idnumber) > 100) {
                throw new moodle_exception('idnumbertoolong');
            }
            if (strval($data->idnumber) !== '' && $DB->record_exists('course_categories', array('idnumber' => $data->idnumber))) {
                throw new moodle_exception('categoryidnumbertaken');
            }
            $newcategory->idnumber = $data->idnumber;
        }

        if (isset($data->theme) && !empty($CFG->allowcategorythemes)) {
            $newcategory->theme = $data->theme;
        }

        if (empty($data->parent)) {
            $parent = self::top();
        } else {
            $parent = self::get($data->parent, MUST_EXIST, true);
        }
        $newcategory->parent = $parent->id;
        $newcategory->depth = $parent->depth + 1;

        // By default category is visible, unless visible = 0 is specified or parent category is hidden.
        if (isset($data->visible) && !$data->visible) {
            // Create a hidden category.
            $newcategory->visible = $newcategory->visibleold = 0;
        } else {
            // Create a category that inherits visibility from parent.
            $newcategory->visible = $parent->visible;
            // In case parent is hidden, when it changes visibility this new subcategory will automatically become visible too.
            $newcategory->visibleold = 1;
        }

        $newcategory->sortorder = 0;
        $newcategory->timemodified = time();

        $newcategory->id = $DB->insert_record('course_categories', $newcategory);

        // Update path (only possible after we know the category id.
        $path = $parent->path . '/' . $newcategory->id;
        $DB->set_field('course_categories', 'path', $path, array('id' => $newcategory->id));

        fix_course_sortorder();

        // If this is data from form results, save embedded files and update description.
        $categorycontext = context_coursecat::instance($newcategory->id);
        if ($editoroptions) {
            $newcategory = file_postupdate_standard_editor($newcategory, 'description', $editoroptions, $categorycontext,
                                                           'coursecat', 'description', 0);

            // Update only fields description and descriptionformat.
            $updatedata = new stdClass();
            $updatedata->id = $newcategory->id;
            $updatedata->description = $newcategory->description;
            $updatedata->descriptionformat = $newcategory->descriptionformat;
            $DB->update_record('course_categories', $updatedata);
        }

        $event = \core\event\course_category_created::create(array(
            'objectid' => $newcategory->id,
            'context' => $categorycontext
        ));
        $event->trigger();

        cache_helper::purge_by_event('changesincoursecat');

        return self::get($newcategory->id, MUST_EXIST, true);
    }

    /**
     * Updates the record with either form data or raw data
     *
     * Please note that this function does not verify access control.
     *
     * This function calls core_course_category::change_parent_raw if field 'parent' is updated.
     * It also calls core_course_category::hide_raw or core_course_category::show_raw if 'visible' is updated.
     * Visibility is changed first and then parent is changed. This means that
     * if parent category is hidden, the current category will become hidden
     * too and it may overwrite whatever was set in field 'visible'.
     *
     * Note that fields 'path' and 'depth' can not be updated manually
     * Also core_course_category::update() can not directly update the field 'sortoder'
     *
     * @param array|stdClass $data
     * @param array $editoroptions if specified, the data is considered to be
     *    form data and file_postupdate_standard_editor() is being called to
     *    process images in description.
     * @throws moodle_exception
     */
    public function update($data, $editoroptions = null) {
        global $DB, $CFG;
        if (!$this->id) {
            // There is no actual DB record associated with root category.
            return;
        }

        $data = (object)$data;
        $newcategory = new stdClass();
        $newcategory->id = $this->id;

        // Copy all description* fields regardless of whether this is form data or direct field update.
        foreach ($data as $key => $value) {
            if (preg_match("/^description/", $key)) {
                $newcategory->$key = $value;
            }
        }

        if (isset($data->name) && empty($data->name)) {
            throw new moodle_exception('categorynamerequired');
        }

        if (!empty($data->name) && $data->name !== $this->name) {
            if (core_text::strlen($data->name) > 255) {
                throw new moodle_exception('categorytoolong');
            }
            $newcategory->name = $data->name;
        }

        if (isset($data->idnumber) && $data->idnumber !== $this->idnumber) {
            if (core_text::strlen($data->idnumber) > 100) {
                throw new moodle_exception('idnumbertoolong');
            }

            // Ensure there are no other categories with the same idnumber.
            if (strval($data->idnumber) !== '' &&
                    $DB->record_exists_select('course_categories', 'idnumber = ? AND id != ?', [$data->idnumber, $this->id])) {

                throw new moodle_exception('categoryidnumbertaken');
            }
            $newcategory->idnumber = $data->idnumber;
        }

        if (isset($data->theme) && !empty($CFG->allowcategorythemes)) {
            $newcategory->theme = $data->theme;
        }

        $changes = false;
        if (isset($data->visible)) {
            if ($data->visible) {
                $changes = $this->show_raw();
            } else {
                $changes = $this->hide_raw(0);
            }
        }

        if (isset($data->parent) && $data->parent != $this->parent) {
            if ($changes) {
                cache_helper::purge_by_event('changesincoursecat');
            }
            $parentcat = self::get($data->parent, MUST_EXIST, true);
            $this->change_parent_raw($parentcat);
            fix_course_sortorder();
        }

        $newcategory->timemodified = time();

        $categorycontext = $this->get_context();
        if ($editoroptions) {
            $newcategory = file_postupdate_standard_editor($newcategory, 'description', $editoroptions, $categorycontext,
                                                           'coursecat', 'description', 0);
        }
        $DB->update_record('course_categories', $newcategory);

        $event = \core\event\course_category_updated::create(array(
            'objectid' => $newcategory->id,
            'context' => $categorycontext
        ));
        $event->trigger();

        fix_course_sortorder();
        // Purge cache even if fix_course_sortorder() did not do it.
        cache_helper::purge_by_event('changesincoursecat');

        // Update all fields in the current object.
        $this->restore();
    }


    /**
     * Checks if this course category is visible to a user.
     *
     * Please note that methods core_course_category::get (without 3rd argumet),
     * core_course_category::get_children(), etc. return only visible categories so it is
     * usually not needed to call this function outside of this class
     *
     * @param int|stdClass $user The user id or object. By default (null) checks the visibility to the current user.
     * @return bool
     */
    public function is_uservisible($user = null) {
        return self::can_view_category($this, $user);
    }

    /**
     * Checks if current user has access to the category
     *
     * @param stdClass|core_course_category $category
     * @param int|stdClass $user The user id or object. By default (null) checks access for the current user.
     * @return bool
     */
    public static function can_view_category($category, $user = null) {
        if (!$category->id) {
            return has_capability('moodle/category:viewcourselist', context_system::instance(), $user);
        }
        $context = context_coursecat::instance($category->id);
        if (!$category->visible && !has_capability('moodle/category:viewhiddencategories', $context, $user)) {
            return false;
        }
        return has_capability('moodle/category:viewcourselist', $context, $user);
    }

    /**
     * Checks if current user can view course information or enrolment page.
     *
     * This method does not check if user is already enrolled in the course
     *
     * @param stdClass $course course object (must have 'id', 'visible' and 'category' fields)
     * @param null|stdClass $user The user id or object. By default (null) checks access for the current user.
     */
    public static function can_view_course_info($course, $user = null) {
        if ($course->id == SITEID) {
            return true;
        }
        if (!$course->visible) {
            $coursecontext = context_course::instance($course->id);
            if (!has_capability('moodle/course:viewhiddencourses', $coursecontext, $user)) {
                return false;
            }
        }
        $categorycontext = isset($course->category) ? context_coursecat::instance($course->category) :
            context_course::instance($course->id)->get_parent_context();
        return has_capability('moodle/category:viewcourselist', $categorycontext, $user);
    }

    /**
     * Returns the complete corresponding record from DB table course_categories
     *
     * Mostly used in deprecated functions
     *
     * @return stdClass
     */
    public function get_db_record() {
        global $DB;
        if ($record = $DB->get_record('course_categories', array('id' => $this->id))) {
            return $record;
        } else {
            return (object)convert_to_array($this);
        }
    }

    /**
     * Returns the entry from categories tree and makes sure the application-level tree cache is built
     *
     * The following keys can be requested:
     *
     * 'countall' - total number of categories in the system (always present)
     * 0 - array of ids of top-level categories (always present)
     * '0i' - array of ids of top-level categories that have visible=0 (always present but may be empty array)
     * $id (int) - array of ids of categories that are direct children of category with id $id. If
     *   category with id $id does not exist, or category has no children, returns empty array
     * $id.'i' - array of ids of children categories that have visible=0
     *
     * @param int|string $id
     * @return mixed
     */
    protected static function get_tree($id) {

        // IOMAD Need to filter here.
        $all = self::get_cached_cat_tree();
        if (is_null($all) || !isset($all[$id])) {
            // Could not get or rebuild the tree, or requested a non-existant ID.
            return [];
        } else {
            return $all[$id];
        }
    }

    /**
     * Return the course category tree.
     *
     * Returns the category tree array, from the cache if available or rebuilding the cache
     * if required. Uses locking to prevent the cache being rebuilt by multiple requests at once.
     *
     * @return array|null The tree as an array, or null if rebuilding the tree failed due to a lock timeout.
     * @throws coding_exception
     * @throws dml_exception
     * @throws moodle_exception
     */
    private static function get_cached_cat_tree() : ?array {
        // IOMAD Need to filter here.
        $coursecattreecache = cache::make('core', 'coursecattree');
        $all = $coursecattreecache->get('all');
        if ($all !== false) {
            return $all;
        }
        // Might need to rebuild the tree. Put a lock in place to ensure other requests don't try and do this in parallel.
        $lockfactory = \core\lock\lock_config::get_lock_factory('core_coursecattree');
        $lock = $lockfactory->get_lock('core_coursecattree_cache',
                course_modinfo::COURSE_CACHE_LOCK_WAIT, course_modinfo::COURSE_CACHE_LOCK_EXPIRY);
        if ($lock === false) {
            // Couldn't get a lock to rebuild the tree.
            return null;
        }
        $all = $coursecattreecache->get('all');
        if ($all !== false) {
            // Tree was built while we were waiting for the lock.
            $lock->release();
            return $all;
        }
        // Re-build the tree.
        try {
            $all = self::rebuild_coursecattree_cache_contents();
            $coursecattreecache->set('all', $all);
        } finally {
            $lock->release();
        }
        return $all;
    }

    /**
     * Rebuild the course category tree as an array, including an extra "countall" field.
     *
     * @return array
     * @throws coding_exception
     * @throws dml_exception
     * @throws moodle_exception
     */
    private static function rebuild_coursecattree_cache_contents() : array {
        global $DB;
        $sql = "SELECT cc.id, cc.parent, cc.visible
                FROM {course_categories} cc
                ORDER BY cc.sortorder";
        $rs = $DB->get_recordset_sql($sql, array());
        $all = array(0 => array(), '0i' => array());
        $count = 0;
        foreach ($rs as $record) {
            $all[$record->id] = array();
            $all[$record->id. 'i'] = array();
            if (array_key_exists($record->parent, $all)) {
                $all[$record->parent][] = $record->id;
                if (!$record->visible) {
                    $all[$record->parent. 'i'][] = $record->id;
                }
            } else {
                // Parent not found. This is data consistency error but next fix_course_sortorder() should fix it.
                $all[0][] = $record->id;
                if (!$record->visible) {
                    $all['0i'][] = $record->id;
                }
            }
            $count++;
        }
        $rs->close();
        if (!$count) {
            // No categories found.
            // This may happen after upgrade of a very old moodle version.
            // In new versions the default category is created on install.
            $defcoursecat = self::create(array('name' => get_string('defaultcategoryname')));
            set_config('defaultrequestcategory', $defcoursecat->id);
            $all[0] = array($defcoursecat->id);
            $all[$defcoursecat->id] = array();
            $count++;
        }
        // We must add countall to all in case it was the requested ID.
        $all['countall'] = $count;
        return $all;
    }

    /**
     * Returns number of ALL categories in the system regardless if
     * they are visible to current user or not
     *
     * @deprecated since Moodle 3.7
     * @return int
     */
    public static function count_all() {
        debugging('Method core_course_category::count_all() is deprecated. Please use ' .
            'core_course_category::is_simple_site()', DEBUG_DEVELOPER);
        return self::get_tree('countall');
    }

    /**
     * Checks if the site has only one category and it is visible and available.
     *
     * In many situations we won't show this category at all
     * @return bool
     */
    public static function is_simple_site() {
        if (self::get_tree('countall') != 1) {
            return false;
        }
        $default = self::get_default();
        return $default->visible && $default->is_uservisible();
    }

    /**
     * Retrieves number of records from course_categories table
     *
     * Only cached fields are retrieved. Records are ready for preloading context
     *
     * @param string $whereclause
     * @param array $params
     * @return array array of stdClass objects
     */
    protected static function get_records($whereclause, $params) {
        global $DB;
        // Retrieve from DB only the fields that need to be stored in cache.
        $fields = array_keys(array_filter(self::$coursecatfields));
        $ctxselect = context_helper::get_preload_record_columns_sql('ctx');
        $sql = "SELECT cc.". join(',cc.', $fields). ", $ctxselect
                FROM {course_categories} cc
                JOIN {context} ctx ON cc.id = ctx.instanceid AND ctx.contextlevel = :contextcoursecat
                WHERE ". $whereclause." ORDER BY cc.sortorder";
        return $DB->get_records_sql($sql,
                array('contextcoursecat' => CONTEXT_COURSECAT) + $params);
    }

    /**
     * Resets course contact caches when role assignments were changed
     *
     * @param int $roleid role id that was given or taken away
     * @param context $context context where role assignment has been changed
     */
    public static function role_assignment_changed($roleid, $context) {
        global $CFG, $DB;

        if ($context->contextlevel > CONTEXT_COURSE) {
            // No changes to course contacts if role was assigned on the module/block level.
            return;
        }

        // Trigger a purge for all caches listening for changes to category enrolment.
        cache_helper::purge_by_event('changesincategoryenrolment');

        if (empty($CFG->coursecontact) || !in_array($roleid, explode(',', $CFG->coursecontact))) {
            // The role is not one of course contact roles.
            return;
        }

        // Remove from cache course contacts of all affected courses.
        $cache = cache::make('core', 'coursecontacts');
        if ($context->contextlevel == CONTEXT_COURSE) {
            $cache->delete($context->instanceid);
        } else if ($context->contextlevel == CONTEXT_SYSTEM) {
            $cache->purge();
        } else {
            $sql = "SELECT ctx.instanceid
                    FROM {context} ctx
                    WHERE ctx.path LIKE ? AND ctx.contextlevel = ?";
            $params = array($context->path . '/%', CONTEXT_COURSE);
            if ($courses = $DB->get_fieldset_sql($sql, $params)) {
                $cache->delete_many($courses);
            }
        }
    }

    /**
     * Executed when user enrolment was changed to check if course
     * contacts cache needs to be cleared
     *
     * @param int $courseid course id
     * @param int $userid user id
     * @param int $status new enrolment status (0 - active, 1 - suspended)
     * @param int $timestart new enrolment time start
     * @param int $timeend new enrolment time end
     */
    public static function user_enrolment_changed($courseid, $userid,
            $status, $timestart = null, $timeend = null) {
        $cache = cache::make('core', 'coursecontacts');
        $contacts = $cache->get($courseid);
        if ($contacts === false) {
            // The contacts for the affected course were not cached anyway.
            return;
        }
        $enrolmentactive = ($status == 0) &&
                (!$timestart || $timestart < time()) &&
                (!$timeend || $timeend > time());
        if (!$enrolmentactive) {
            $isincontacts = false;
            foreach ($contacts as $contact) {
                if ($contact->id == $userid) {
                    $isincontacts = true;
                }
            }
            if (!$isincontacts) {
                // Changed user's enrolment does not exist or is not active,
                // and he is not in cached course contacts, no changes to be made.
                return;
            }
        }
        // Either enrolment of manager was deleted/suspended
        // or user enrolment was added or activated.
        // In order to see if the course contacts for this course need
        // changing we would need to make additional queries, they will
        // slow down bulk enrolment changes. It is better just to remove
        // course contacts cache for this course.
        $cache->delete($courseid);
    }

    /**
     * Given list of DB records from table course populates each record with list of users with course contact roles
     *
     * This function fills the courses with raw information as {@link get_role_users()} would do.
     * See also {@link core_course_list_element::get_course_contacts()} for more readable return
     *
     * $courses[$i]->managers = array(
     *   $roleassignmentid => $roleuser,
     *   ...
     * );
     *
     * where $roleuser is an stdClass with the following properties:
     *
     * $roleuser->raid - role assignment id
     * $roleuser->id - user id
     * $roleuser->username
     * $roleuser->firstname
     * $roleuser->lastname
     * $roleuser->rolecoursealias
     * $roleuser->rolename
     * $roleuser->sortorder - role sortorder
     * $roleuser->roleid
     * $roleuser->roleshortname
     *
     * @todo MDL-38596 minimize number of queries to preload contacts for the list of courses
     *
     * @param array $courses
     */
    public static function preload_course_contacts(&$courses) {
        global $CFG, $DB;
        if (empty($courses) || empty($CFG->coursecontact)) {
            return;
        }
        $managerroles = explode(',', $CFG->coursecontact);
        $cache = cache::make('core', 'coursecontacts');
        $cacheddata = $cache->get_many(array_keys($courses));
        $courseids = array();
        foreach (array_keys($courses) as $id) {
            if ($cacheddata[$id] !== false) {
                $courses[$id]->managers = $cacheddata[$id];
            } else {
                $courseids[] = $id;
            }
        }

        // Array $courseids now stores list of ids of courses for which we still need to retrieve contacts.
        if (empty($courseids)) {
            return;
        }

        // First build the array of all context ids of the courses and their categories.
        $allcontexts = array();
        foreach ($courseids as $id) {
            $context = context_course::instance($id);
            $courses[$id]->managers = array();
            foreach (preg_split('|/|', $context->path, 0, PREG_SPLIT_NO_EMPTY) as $ctxid) {
                if (!isset($allcontexts[$ctxid])) {
                    $allcontexts[$ctxid] = array();
                }
                $allcontexts[$ctxid][] = $id;
            }
        }

        // Fetch list of all users with course contact roles in any of the courses contexts or parent contexts.
        list($sql1, $params1) = $DB->get_in_or_equal(array_keys($allcontexts), SQL_PARAMS_NAMED, 'ctxid');
        list($sql2, $params2) = $DB->get_in_or_equal($managerroles, SQL_PARAMS_NAMED, 'rid');
        list($sort, $sortparams) = users_order_by_sql('u');
        $notdeleted = array('notdeleted' => 0);
        $userfieldsapi = \core_user\fields::for_name();
        $allnames = $userfieldsapi->get_sql('u', false, '', '', false)->selects;
        $sql = "SELECT ra.contextid, ra.id AS raid,
                       r.id AS roleid, r.name AS rolename, r.shortname AS roleshortname,
                       rn.name AS rolecoursealias, u.id, u.username, $allnames
                  FROM {role_assignments} ra
                  JOIN {user} u ON ra.userid = u.id
                  JOIN {role} r ON ra.roleid = r.id
             LEFT JOIN {role_names} rn ON (rn.contextid = ra.contextid AND rn.roleid = r.id)
                WHERE  ra.contextid ". $sql1." AND ra.roleid ". $sql2." AND u.deleted = :notdeleted
             ORDER BY r.sortorder, $sort";
        $rs = $DB->get_recordset_sql($sql, $params1 + $params2 + $notdeleted + $sortparams);
        $checkenrolments = array();
        foreach ($rs as $ra) {
            foreach ($allcontexts[$ra->contextid] as $id) {
                $courses[$id]->managers[$ra->raid] = $ra;
                if (!isset($checkenrolments[$id])) {
                    $checkenrolments[$id] = array();
                }
                $checkenrolments[$id][] = $ra->id;
            }
        }
        $rs->close();

        // Remove from course contacts users who are not enrolled in the course.
        $enrolleduserids = self::ensure_users_enrolled($checkenrolments);
        foreach ($checkenrolments as $id => $userids) {
            if (empty($enrolleduserids[$id])) {
                $courses[$id]->managers = array();
            } else if ($notenrolled = array_diff($userids, $enrolleduserids[$id])) {
                foreach ($courses[$id]->managers as $raid => $ra) {
                    if (in_array($ra->id, $notenrolled)) {
                        unset($courses[$id]->managers[$raid]);
                    }
                }
            }
        }

        // Set the cache.
        $values = array();
        foreach ($courseids as $id) {
            $values[$id] = $courses[$id]->managers;
        }
        $cache->set_many($values);
    }

    /**
     * Preloads the custom fields values in bulk
     *
     * @param array $records
     */
    public static function preload_custom_fields(array &$records) {
        $customfields = \core_course\customfield\course_handler::create()->get_instances_data(array_keys($records));
        foreach ($customfields as $courseid => $data) {
            $records[$courseid]->customfields = $data;
        }
    }

    /**
     * Verify user enrollments for multiple course-user combinations
     *
     * @param array $courseusers array where keys are course ids and values are array
     *     of users in this course whose enrolment we wish to verify
     * @return array same structure as input array but values list only users from input
     *     who are enrolled in the course
     */
    protected static function ensure_users_enrolled($courseusers) {
        global $DB;
        // If the input array is too big, split it into chunks.
        $maxcoursesinquery = 20;
        if (count($courseusers) > $maxcoursesinquery) {
            $rv = array();
            for ($offset = 0; $offset < count($courseusers); $offset += $maxcoursesinquery) {
                $chunk = array_slice($courseusers, $offset, $maxcoursesinquery, true);
                $rv = $rv + self::ensure_users_enrolled($chunk);
            }
            return $rv;
        }

        // Create a query verifying valid user enrolments for the number of courses.
        $sql = "SELECT DISTINCT e.courseid, ue.userid
          FROM {user_enrolments} ue
          JOIN {enrol} e ON e.id = ue.enrolid
          WHERE ue.status = :active
            AND e.status = :enabled
            AND ue.timestart < :now1 AND (ue.timeend = 0 OR ue.timeend > :now2)";
        $now = round(time(), -2); // Rounding helps caching in DB.
        $params = array('enabled' => ENROL_INSTANCE_ENABLED,
            'active' => ENROL_USER_ACTIVE,
            'now1' => $now, 'now2' => $now);
        $cnt = 0;
        $subsqls = array();
        $enrolled = array();
        foreach ($courseusers as $id => $userids) {
            $enrolled[$id] = array();
            if (count($userids)) {
                list($sql2, $params2) = $DB->get_in_or_equal($userids, SQL_PARAMS_NAMED, 'userid'.$cnt.'_');
                $subsqls[] = "(e.courseid = :courseid$cnt AND ue.userid ".$sql2.")";
                $params = $params + array('courseid'.$cnt => $id) + $params2;
                $cnt++;
            }
        }
        if (count($subsqls)) {
            $sql .= "AND (". join(' OR ', $subsqls).")";
            $rs = $DB->get_recordset_sql($sql, $params);
            foreach ($rs as $record) {
                $enrolled[$record->courseid][] = $record->userid;
            }
            $rs->close();
        }
        return $enrolled;
    }

    /**
     * Retrieves number of records from course table
     *
     * Not all fields are retrieved. Records are ready for preloading context
     *
     * @param string $whereclause
     * @param array $params
     * @param array $options may indicate that summary needs to be retrieved
     * @param bool $checkvisibility if true, capability 'moodle/course:viewhiddencourses' will be checked
     *     on not visible courses and 'moodle/category:viewcourselist' on all courses
     * @return array array of stdClass objects
     */
    protected static function get_course_records($whereclause, $params, $options, $checkvisibility = false) {
        global $DB;
        $ctxselect = context_helper::get_preload_record_columns_sql('ctx');
        $fields = array('c.id', 'c.category', 'c.sortorder',
                        'c.shortname', 'c.fullname', 'c.idnumber',
                        'c.startdate', 'c.enddate', 'c.visible', 'c.cacherev');
        if (!empty($options['summary'])) {
            $fields[] = 'c.summary';
            $fields[] = 'c.summaryformat';
        } else {
            $fields[] = $DB->sql_substr('c.summary', 1, 1). ' as hassummary';
        }

        // IOMAD - Remove courses which don't belong to your company
        // and add in shared courses.
        // If unit testing we generally don't know about companies
        if (!is_siteadmin() && !PHPUNIT_TEST) {
            if (!isloggedin()) {
                $whereclause .= " AND c.id NOT IN (SELECT courseid FROM {company_course})";
            } else {
                $whereclause .= " AND (
                                   c.id IN (
                                    SELECT courseid FROM {company_course}
                                    WHERE companyid = :companyid
                                   ) OR c.id IN (
                                    SELECT courseid FROM {iomad_courses}
                                    WHERE shared = 1
                                   )
                                  )";
                $companyid = iomad::get_my_companyid(context_system::instance());
                $params['companyid'] = $companyid;
            }
        }

        $sql = "SELECT ". join(',', $fields). ", $ctxselect
                FROM {course} c
                JOIN {context} ctx ON c.id = ctx.instanceid AND ctx.contextlevel = :contextcourse
                WHERE ". $whereclause." ORDER BY c.sortorder";
        $list = $DB->get_records_sql($sql,
                array('contextcourse' => CONTEXT_COURSE) + $params);

        if ($checkvisibility) {
            $mycourses = enrol_get_my_courses();
            // Loop through all records and make sure we only return the courses accessible by user.
            foreach ($list as $course) {
                if (isset($list[$course->id]->hassummary)) {
                    $list[$course->id]->hassummary = strlen($list[$course->id]->hassummary) > 0;
                }
                context_helper::preload_from_record($course);
                $context = context_course::instance($course->id);
                // Check that course is accessible by user.
                if (!array_key_exists($course->id, $mycourses) && !self::can_view_course_info($course)) {
                    unset($list[$course->id]);
                }
            }
        }

        return $list;
    }

    /**
     * Returns array of ids of children categories that current user can not see
     *
     * This data is cached in user session cache
     *
     * @return array
     */
    protected function get_not_visible_children_ids() {
        global $DB;
        $coursecatcache = cache::make('core', 'coursecat');
        if (($invisibleids = $coursecatcache->get('ic'. $this->id)) === false) {
            // We never checked visible children before.
            $hidden = self::get_tree($this->id.'i');
            $catids = self::get_tree($this->id);
            $invisibleids = array();
            if ($catids) {
                // Preload categories contexts.
                list($sql, $params) = $DB->get_in_or_equal($catids, SQL_PARAMS_NAMED, 'id');
                $ctxselect = context_helper::get_preload_record_columns_sql('ctx');
                $contexts = $DB->get_records_sql("SELECT $ctxselect FROM {context} ctx
                    WHERE ctx.contextlevel = :contextcoursecat AND ctx.instanceid ".$sql,
                        array('contextcoursecat' => CONTEXT_COURSECAT) + $params);
                foreach ($contexts as $record) {
                    context_helper::preload_from_record($record);
                }
                // Check access for each category.
                foreach ($catids as $id) {
                    $cat = (object)['id' => $id, 'visible' => in_array($id, $hidden) ? 0 : 1];
                    if (!self::can_view_category($cat)) {
                        $invisibleids[] = $id;
                    }
                }
            }
            $coursecatcache->set('ic'. $this->id, $invisibleids);
        }
        return $invisibleids;
    }

    /**
     * Sorts list of records by several fields
     *
     * @param array $records array of stdClass objects
     * @param array $sortfields assoc array where key is the field to sort and value is 1 for asc or -1 for desc
     * @return int
     */
    protected static function sort_records(&$records, $sortfields) {
        if (empty($records)) {
            return;
        }
        // If sorting by course display name, calculate it (it may be fullname or shortname+fullname).
        if (array_key_exists('displayname', $sortfields)) {
            foreach ($records as $key => $record) {
                if (!isset($record->displayname)) {
                    $records[$key]->displayname = get_course_display_name_for_list($record);
                }
            }
        }
        // Sorting by one field - use core_collator.
        if (count($sortfields) == 1) {
            $property = key($sortfields);
            if (in_array($property, array('sortorder', 'id', 'visible', 'parent', 'depth'))) {
                $sortflag = core_collator::SORT_NUMERIC;
            } else if (in_array($property, array('idnumber', 'displayname', 'name', 'shortname', 'fullname'))) {
                $sortflag = core_collator::SORT_STRING;
            } else {
                $sortflag = core_collator::SORT_REGULAR;
            }
            core_collator::asort_objects_by_property($records, $property, $sortflag);
            if ($sortfields[$property] < 0) {
                $records = array_reverse($records, true);
            }
            return;
        }

        // Sort by multiple fields - use custom sorting.
        uasort($records, function($a, $b) use ($sortfields) {
            foreach ($sortfields as $field => $mult) {
                // Nulls first.
                if (is_null($a->$field) && !is_null($b->$field)) {
                    return -$mult;
                }
                if (is_null($b->$field) && !is_null($a->$field)) {
                    return $mult;
                }

                if (is_string($a->$field) || is_string($b->$field)) {
                    // String fields.
                    if ($cmp = strcoll($a->$field, $b->$field)) {
                        return $mult * $cmp;
                    }
                } else {
                    // Int fields.
                    if ($a->$field > $b->$field) {
                        return $mult;
                    }
                    if ($a->$field < $b->$field) {
                        return -$mult;
                    }
                }
            }
            return 0;
        });
    }

    /**
     * Returns array of children categories visible to the current user
     *
     * @param array $options options for retrieving children
     *    - sort - list of fields to sort. Example
     *             array('idnumber' => 1, 'name' => 1, 'id' => -1)
     *             will sort by idnumber asc, name asc and id desc.
     *             Default: array('sortorder' => 1)
     *             Only cached fields may be used for sorting!
     *    - offset
     *    - limit - maximum number of children to return, 0 or null for no limit
     * @return core_course_category[] Array of core_course_category objects indexed by category id
     */
    public function get_children($options = array()) {
        global $DB;
        $coursecatcache = cache::make('core', 'coursecat');

        // Get default values for options.
        if (!empty($options['sort']) && is_array($options['sort'])) {
            $sortfields = $options['sort'];
        } else {
            $sortfields = array('sortorder' => 1);
        }
        $limit = null;
        if (!empty($options['limit']) && (int)$options['limit']) {
            $limit = (int)$options['limit'];
        }
        $offset = 0;
        if (!empty($options['offset']) && (int)$options['offset']) {
            $offset = (int)$options['offset'];
        }

        // First retrieve list of user-visible and sorted children ids from cache.
        $sortedids = $coursecatcache->get('c'. $this->id. ':'.  serialize($sortfields));
        if ($sortedids === false) {
            $sortfieldskeys = array_keys($sortfields);
            if ($sortfieldskeys[0] === 'sortorder') {
                // No DB requests required to build the list of ids sorted by sortorder.
                // We can easily ignore other sort fields because sortorder is always different.
                $sortedids = self::get_tree($this->id);
                if ($sortedids && ($invisibleids = $this->get_not_visible_children_ids())) {
                    $sortedids = array_diff($sortedids, $invisibleids);
                    if ($sortfields['sortorder'] == -1) {
                        $sortedids = array_reverse($sortedids, true);
                    }
                }
            } else {
                // We need to retrieve and sort all children. Good thing that it is done only on first request.
                if ($invisibleids = $this->get_not_visible_children_ids()) {
                    list($sql, $params) = $DB->get_in_or_equal($invisibleids, SQL_PARAMS_NAMED, 'id', false);
                    $records = self::get_records('cc.parent = :parent AND cc.id '. $sql,
                            array('parent' => $this->id) + $params);
                } else {
                    $records = self::get_records('cc.parent = :parent', array('parent' => $this->id));
                }
                self::sort_records($records, $sortfields);
                $sortedids = array_keys($records);
            }
            $coursecatcache->set('c'. $this->id. ':'.serialize($sortfields), $sortedids);
        }

        if (empty($sortedids)) {
            return array();
        }

        // Now retrieive and return categories.
        if ($offset || $limit) {
            $sortedids = array_slice($sortedids, $offset, $limit);
        }

        // IOMAD - Do the empty check again.
        if (empty($sortedids)) {
            return array();
        }

        if (isset($records)) {
            // Easy, we have already retrieved records.
            if ($offset || $limit) {
                $records = array_slice($records, $offset, $limit, true);
            }
        } else {
            list($sql, $params) = $DB->get_in_or_equal($sortedids, SQL_PARAMS_NAMED, 'id');
            $records = self::get_records('cc.id '. $sql, array('parent' => $this->id) + $params);
        }

        $rv = array();
        foreach ($sortedids as $id) {
            if (isset($records[$id])) {
                $rv[$id] = new self($records[$id]);
            }
        }
        return $rv;
    }

    /**
     * Returns an array of ids of categories that are (direct and indirect) children
     * of this category.
     *
     * @return int[]
     */
    public function get_all_children_ids() {
        $children = [];
        $walk = [$this->id];
        while (count($walk) > 0) {
            $catid = array_pop($walk);
            $directchildren = self::get_tree($catid);
            if (count($directchildren) > 0) {
                $walk = array_merge($walk, $directchildren);
                $children = array_merge($children, $directchildren);
            }
        }

        return $children;
    }

    /**
     * Returns true if the user has the manage capability on any category.
     *
     * This method uses the coursecat cache and an entry `has_manage_capability` to speed up
     * calls to this method.
     *
     * @return bool
     */
    public static function has_manage_capability_on_any() {
        return self::has_capability_on_any('moodle/category:manage');
    }

    /**
     * Checks if the user has at least one of the given capabilities on any category.
     *
     * @param array|string $capabilities One or more capabilities to check. Check made is an OR.
     * @return bool
     */
    public static function has_capability_on_any($capabilities) {
        global $DB;
        if (!isloggedin() || isguestuser()) {
            return false;
        }

        if (!is_array($capabilities)) {
            $capabilities = array($capabilities);
        }
        $keys = array();
        foreach ($capabilities as $capability) {
            $keys[$capability] = sha1($capability);
        }

        /** @var cache_session $cache */
        $cache = cache::make('core', 'coursecat');
        $hascapability = $cache->get_many($keys);
        $needtoload = false;
        foreach ($hascapability as $capability) {
            if ($capability === '1') {
                return true;
            } else if ($capability === false) {
                $needtoload = true;
            }
        }
        if ($needtoload === false) {
            // All capabilities were retrieved and the user didn't have any.
            return false;
        }

        $haskey = null;
        $fields = context_helper::get_preload_record_columns_sql('ctx');
        $sql = "SELECT ctx.instanceid AS categoryid, $fields
                      FROM {context} ctx
                     WHERE contextlevel = :contextlevel
                  ORDER BY depth ASC";
        $params = array('contextlevel' => CONTEXT_COURSECAT);
        $recordset = $DB->get_recordset_sql($sql, $params);
        foreach ($recordset as $context) {
            context_helper::preload_from_record($context);
            $context = context_coursecat::instance($context->categoryid);
            foreach ($capabilities as $capability) {
                if (has_capability($capability, $context)) {
                    $haskey = $capability;
                    break 2;
                }
            }
        }
        $recordset->close();
        if ($haskey === null) {
            $data = array();
            foreach ($keys as $key) {
                $data[$key] = '0';
            }
            $cache->set_many($data);
            return false;
        } else {
            $cache->set($haskey, '1');
            return true;
        }
    }

    /**
     * Returns true if the user can resort any category.
     * @return bool
     */
    public static function can_resort_any() {
        return self::has_manage_capability_on_any();
    }

    /**
     * Returns true if the user can change the parent of any category.
     * @return bool
     */
    public static function can_change_parent_any() {
        return self::has_manage_capability_on_any();
    }

    /**
     * Returns number of subcategories visible to the current user
     *
     * @return int
     */
    public function get_children_count() {
        $sortedids = self::get_tree($this->id);
        $invisibleids = $this->get_not_visible_children_ids();
        return count($sortedids) - count($invisibleids);
    }

    /**
     * Returns true if the category has ANY children, including those not visible to the user
     *
     * @return boolean
     */
    public function has_children() {
        $allchildren = self::get_tree($this->id);
        return !empty($allchildren);
    }

    /**
     * Returns true if the category has courses in it (count does not include courses
     * in child categories)
     *
     * @return bool
     */
    public function has_courses() {
        global $DB;
        return $DB->record_exists_sql("select 1 from {course} where category = ?",
                array($this->id));
    }

    /**
     * Get the link used to view this course category.
     *
     * @return  \moodle_url
     */
    public function get_view_link() {
        return new \moodle_url('/course/index.php', [
            'categoryid' => $this->id,
        ]);
    }

    /**
     * Searches courses
     *
     * List of found course ids is cached for 10 minutes. Cache may be purged prior
     * to this when somebody edits courses or categories, however it is very
     * difficult to keep track of all possible changes that may affect list of courses.
     *
     * @param array $search contains search criterias, such as:
     *     - search - search string
     *     - blocklist - id of block (if we are searching for courses containing specific block0
     *     - modulelist - name of module (if we are searching for courses containing specific module
     *     - tagid - id of tag
     *     - onlywithcompletion - set to true if we only need courses with completion enabled
     * @param array $options display options, same as in get_courses() except 'recursive' is ignored -
     *                       search is always category-independent
     * @param array $requiredcapabilities List of capabilities required to see return course.
     * @return core_course_list_element[]
     */
    public static function search_courses($search, $options = array(), $requiredcapabilities = array()) {
        global $DB;
        $offset = !empty($options['offset']) ? $options['offset'] : 0;
        $limit = !empty($options['limit']) ? $options['limit'] : null;
        $sortfields = !empty($options['sort']) ? $options['sort'] : array('sortorder' => 1);

        $coursecatcache = cache::make('core', 'coursecat');
        $cachekey = 's-'. serialize(
            $search + array('sort' => $sortfields) + array('requiredcapabilities' => $requiredcapabilities)
        );
        $cntcachekey = 'scnt-'. serialize($search);

        $ids = $coursecatcache->get($cachekey);
        // IOMAD: only use cache if allowed.
        if (iomad::has_capability('block/iomad_company_admin:company_view_all', context_system::instance()) && $ids !== false) {
            // We already cached last search result.
            $ids = array_slice($ids, $offset, $limit);
            $courses = array();
            if (!empty($ids)) {
                list($sql, $params) = $DB->get_in_or_equal($ids, SQL_PARAMS_NAMED, 'id');
                $records = self::get_course_records("c.id ". $sql, $params, $options);
                // Preload course contacts if necessary - saves DB queries later to do it for each course separately.
                if (!empty($options['coursecontacts'])) {
                    self::preload_course_contacts($records);
                }
                // Preload custom fields if necessary - saves DB queries later to do it for each course separately.
                if (!empty($options['customfields'])) {
                    self::preload_custom_fields($records);
                }
                // If option 'idonly' is specified no further action is needed, just return list of ids.
                if (!empty($options['idonly'])) {
                    return array_keys($records);
                }
                // Prepare the list of core_course_list_element objects.
                foreach ($ids as $id) {
                    // IOMAD post filtering.
                    if (!empty($records[$id])) {
                        $courses[$id] = new core_course_list_element($records[$id]);
                    }
                    // If a course is deleted after we got the cache entry it may not exist in the database anymore.
                    if (!empty($records[$id])) {
                        $courses[$id] = new core_course_list_element($records[$id]);
                    }
                }
            }

            return $courses;
        }

        $preloadcoursecontacts = !empty($options['coursecontacts']);
        unset($options['coursecontacts']);

        // Empty search string will return all results.
        if (!isset($search['search'])) {
            $search['search'] = '';
        }

        if (empty($search['blocklist']) && empty($search['modulelist']) && empty($search['tagid'])) {
            // Search courses that have specified words in their names/summaries.
            $searchterms = preg_split('|\s+|', trim($search['search']), 0, PREG_SPLIT_NO_EMPTY);
            $searchcond = $searchcondparams = [];
            if (!empty($search['onlywithcompletion'])) {
                $searchcond = ['c.enablecompletion = :p1'];
                $searchcondparams = ['p1' => 1];
            }
            $courselist = get_courses_search($searchterms, 'c.sortorder ASC', 0, 9999999, $totalcount,
                $requiredcapabilities, $searchcond, $searchcondparams);
            self::sort_records($courselist, $sortfields);

            // IOMAD: strip out courses user shouldn't see.
            if (!PHPUNIT_TEST) {
                $courselist = iomad::iomad_filter_courses($courselist);
            }

            $coursecatcache->set($cachekey, array_keys($courselist));
            $coursecatcache->set($cntcachekey, $totalcount);
            $records = array_slice($courselist, $offset, $limit, true);
        } else {
            if (!empty($search['blocklist'])) {
                // Search courses that have block with specified id.
                $blockname = $DB->get_field('block', 'name', array('id' => $search['blocklist']));
                $where = 'ctx.id in (SELECT distinct bi.parentcontextid FROM {block_instances} bi
                    WHERE bi.blockname = :blockname)';
                $params = array('blockname' => $blockname);
            } else if (!empty($search['modulelist'])) {
                // Search courses that have module with specified name.
                $where = "c.id IN (SELECT DISTINCT module.course ".
                        "FROM {".$search['modulelist']."} module)";
                $params = array();
            } else if (!empty($search['tagid'])) {
                // Search courses that are tagged with the specified tag.
                $where = "c.id IN (SELECT t.itemid ".
                        "FROM {tag_instance} t WHERE t.tagid = :tagid AND t.itemtype = :itemtype AND t.component = :component)";
                $params = array('tagid' => $search['tagid'], 'itemtype' => 'course', 'component' => 'core');
                if (!empty($search['ctx'])) {
                    $rec = isset($search['rec']) ? $search['rec'] : true;
                    $parentcontext = context::instance_by_id($search['ctx']);
                    if ($parentcontext->contextlevel == CONTEXT_SYSTEM && $rec) {
                        // Parent context is system context and recursive is set to yes.
                        // Nothing to filter - all courses fall into this condition.
                    } else if ($rec) {
                        // Filter all courses in the parent context at any level.
                        $where .= ' AND ctx.path LIKE :contextpath';
                        $params['contextpath'] = $parentcontext->path . '%';
                    } else if ($parentcontext->contextlevel == CONTEXT_COURSECAT) {
                        // All courses in the given course category.
                        $where .= ' AND c.category = :category';
                        $params['category'] = $parentcontext->instanceid;
                    } else {
                        // No courses will satisfy the context criterion, do not bother searching.
                        $where = '1=0';
                    }
                }
            } else {
                debugging('No criteria is specified while searching courses', DEBUG_DEVELOPER);
                return array();
            }
            $courselist = self::get_course_records($where, $params, $options, true);

            if (!empty($requiredcapabilities)) {
                foreach ($courselist as $key => $course) {
                    context_helper::preload_from_record($course);
                    $coursecontext = context_course::instance($course->id);
                    if (!has_all_capabilities($requiredcapabilities, $coursecontext)) {
                        unset($courselist[$key]);
                    }
                }
            }
            self::sort_records($courselist, $sortfields);

            // IOMAD: strip out courses user shouldn't see.
            if (!PHPUNIT_TEST) {
                $courselist = iomad::iomad_filter_courses($courselist);
            }

            $coursecatcache->set($cachekey, array_keys($courselist));
            $coursecatcache->set($cntcachekey, count($courselist));
            $records = array_slice($courselist, $offset, $limit, true);
        }

        // Preload course contacts if necessary - saves DB queries later to do it for each course separately.
        if (!empty($preloadcoursecontacts)) {
            self::preload_course_contacts($records);
        }
        // Preload custom fields if necessary - saves DB queries later to do it for each course separately.
        if (!empty($options['customfields'])) {
            self::preload_custom_fields($records);
        }
        // If option 'idonly' is specified no further action is needed, just return list of ids.
        if (!empty($options['idonly'])) {
            return array_keys($records);
        }

        // Prepare the list of core_course_list_element objects.
        $courses = array();
        foreach ($records as $record) {
            $courses[$record->id] = new core_course_list_element($record);
        }

        return $courses;
    }

    /**
     * Returns number of courses in the search results
     *
     * It is recommended to call this function after {@link core_course_category::search_courses()}
     * and not before because only course ids are cached. Otherwise search_courses() may
     * perform extra DB queries.
     *
     * @param array $search search criteria, see method search_courses() for more details
     * @param array $options display options. They do not affect the result but
     *     the 'sort' property is used in cache key for storing list of course ids
     * @param array $requiredcapabilities List of capabilities required to see return course.
     * @return int
     */
    public static function search_courses_count($search, $options = array(), $requiredcapabilities = array()) {
        $coursecatcache = cache::make('core', 'coursecat');
        $cntcachekey = 'scnt-'. serialize($search) . serialize($requiredcapabilities);
        if (($cnt = $coursecatcache->get($cntcachekey)) === false) {
            // Cached value not found. Retrieve ALL courses and return their count.
            unset($options['offset']);
            unset($options['limit']);
            unset($options['summary']);
            unset($options['coursecontacts']);
            $options['idonly'] = true;
            $courses = self::search_courses($search, $options, $requiredcapabilities);
            $cnt = count($courses);
        }
        return $cnt;
    }

    /**
     * Retrieves the list of courses accessible by user
     *
     * Not all information is cached, try to avoid calling this method
     * twice in the same request.
     *
     * The following fields are always retrieved:
     * - id, visible, fullname, shortname, idnumber, category, sortorder
     *
     * If you plan to use properties/methods core_course_list_element::$summary and/or
     * core_course_list_element::get_course_contacts()
     * you can preload this information using appropriate 'options'. Otherwise
     * they will be retrieved from DB on demand and it may end with bigger DB load.
     *
     * Note that method core_course_list_element::has_summary() will not perform additional
     * DB queries even if $options['summary'] is not specified
     *
     * List of found course ids is cached for 10 minutes. Cache may be purged prior
     * to this when somebody edits courses or categories, however it is very
     * difficult to keep track of all possible changes that may affect list of courses.
     *
     * @param array $options options for retrieving children
     *    - recursive - return courses from subcategories as well. Use with care,
     *      this may be a huge list!
     *    - summary - preloads fields 'summary' and 'summaryformat'
     *    - coursecontacts - preloads course contacts
     *    - sort - list of fields to sort. Example
     *             array('idnumber' => 1, 'shortname' => 1, 'id' => -1)
     *             will sort by idnumber asc, shortname asc and id desc.
     *             Default: array('sortorder' => 1)
     *             Only cached fields may be used for sorting!
     *    - offset
     *    - limit - maximum number of children to return, 0 or null for no limit
     *    - idonly - returns the array or course ids instead of array of objects
     *               used only in get_courses_count()
     * @return core_course_list_element[]
     */
    public function get_courses($options = array()) {
        global $DB;
        $recursive = !empty($options['recursive']);
        $offset = !empty($options['offset']) ? $options['offset'] : 0;
        $limit = !empty($options['limit']) ? $options['limit'] : null;
        $sortfields = !empty($options['sort']) ? $options['sort'] : array('sortorder' => 1);

        if (!$this->id && !$recursive) {
            // There are no courses on system level unless we need recursive list.
            return [];
        }

        $coursecatcache = cache::make('core', 'coursecat');
        $cachekey = 'l-'. $this->id. '-'. (!empty($options['recursive']) ? 'r' : '').
                 '-'. serialize($sortfields);
        $cntcachekey = 'lcnt-'. $this->id. '-'. (!empty($options['recursive']) ? 'r' : '');

        // Check if we have already cached results.
        $ids = $coursecatcache->get($cachekey);
        if ($ids !== false) {
            // We already cached last search result and it did not expire yet.
            $ids = array_slice($ids, $offset, $limit);
            $courses = array();
            if (!empty($ids)) {
                list($sql, $params) = $DB->get_in_or_equal($ids, SQL_PARAMS_NAMED, 'id');
                $records = self::get_course_records("c.id ". $sql, $params, $options);
                // Preload course contacts if necessary - saves DB queries later to do it for each course separately.
                if (!empty($options['coursecontacts'])) {
                    self::preload_course_contacts($records);
                }
                // If option 'idonly' is specified no further action is needed, just return list of ids.
                if (!empty($options['idonly'])) {
                    return array_keys($records);
                }
                // Preload custom fields if necessary - saves DB queries later to do it for each course separately.
                if (!empty($options['customfields'])) {
                    self::preload_custom_fields($records);
                }
                // Prepare the list of core_course_list_element objects.
                foreach ($ids as $id) {

                    //IOMAD strip out unwanted courses.

                    // If a course is deleted after we got the cache entry it may not exist in the database anymore.
                    if (!empty($records[$id])) {
                        $courses[$id] = new core_course_list_element($records[$id]);
                    }
                }
            }
            return $courses;
        }

        // Retrieve list of courses in category.
        $where = 'c.id <> :siteid';
        $params = array('siteid' => SITEID);
        if ($recursive) {
            if ($this->id) {
                $context = context_coursecat::instance($this->id);
                $where .= ' AND ctx.path like :path';
                $params['path'] = $context->path. '/%';
            }
        } else {
            $where .= ' AND c.category = :categoryid';
            $params['categoryid'] = $this->id;
        }
        // Get list of courses without preloaded coursecontacts because we don't need them for every course.
        $list = $this->get_course_records($where, $params, array_diff_key($options, array('coursecontacts' => 1)), true);

        // Sort and cache list.
        self::sort_records($list, $sortfields);
        $coursecatcache->set($cachekey, array_keys($list));
        $coursecatcache->set($cntcachekey, count($list));

        // Apply offset/limit, convert to core_course_list_element and return.
        $courses = array();
        if (isset($list)) {
            if ($offset || $limit) {
                $list = array_slice($list, $offset, $limit, true);
            }
            // Preload course contacts if necessary - saves DB queries later to do it for each course separately.
            if (!empty($options['coursecontacts'])) {
                self::preload_course_contacts($list);
            }
            // Preload custom fields if necessary - saves DB queries later to do it for each course separately.
            if (!empty($options['customfields'])) {
                self::preload_custom_fields($list);
            }
            // If option 'idonly' is specified no further action is needed, just return list of ids.
            if (!empty($options['idonly'])) {
                return array_keys($list);
            }
            // Prepare the list of core_course_list_element objects.
            foreach ($list as $record) {
                $courses[$record->id] = new core_course_list_element($record);
            }
        }
        return $courses;
    }

    /**
     * Returns number of courses visible to the user
     *
     * @param array $options similar to get_courses() except some options do not affect
     *     number of courses (i.e. sort, summary, offset, limit etc.)
     * @return int
     */
    public function get_courses_count($options = array()) {
        $cntcachekey = 'lcnt-'. $this->id. '-'. (!empty($options['recursive']) ? 'r' : '');
        $coursecatcache = cache::make('core', 'coursecat');
        if (($cnt = $coursecatcache->get($cntcachekey)) === false) {
            // Cached value not found. Retrieve ALL courses and return their count.
            unset($options['offset']);
            unset($options['limit']);
            unset($options['summary']);
            unset($options['coursecontacts']);
            $options['idonly'] = true;
            $courses = $this->get_courses($options);
            $cnt = count($courses);
        }
        return $cnt;
    }

    /**
     * Returns true if the user is able to delete this category.
     *
     * Note if this category contains any courses this isn't a full check, it will need to be accompanied by a call to either
     * {@link core_course_category::can_delete_full()} or {@link core_course_category::can_move_content_to()}
     * depending upon what the user wished to do.
     *
     * @return boolean
     */
    public function can_delete() {
        if (!$this->has_manage_capability()) {
            return false;
        }
        return $this->parent_has_manage_capability();
    }

    /**
     * Returns true if user can delete current category and all its contents
     *
     * To be able to delete course category the user must have permission
     * 'moodle/category:manage' in ALL child course categories AND
     * be able to delete all courses
     *
     * @return bool
     */
    public function can_delete_full() {
        global $DB;
        if (!$this->id) {
            // Fool-proof.
            return false;
        }

        if (!$this->has_manage_capability()) {
            return false;
        }

        // Check all child categories (not only direct children).
        $context = $this->get_context();
        $sql = context_helper::get_preload_record_columns_sql('ctx');
        $childcategories = $DB->get_records_sql('SELECT c.id, c.visible, '. $sql.
            ' FROM {context} ctx '.
            ' JOIN {course_categories} c ON c.id = ctx.instanceid'.
            ' WHERE ctx.path like ? AND ctx.contextlevel = ?',
                array($context->path. '/%', CONTEXT_COURSECAT));
        foreach ($childcategories as $childcat) {
            context_helper::preload_from_record($childcat);
            $childcontext = context_coursecat::instance($childcat->id);
            if ((!$childcat->visible && !has_capability('moodle/category:viewhiddencategories', $childcontext)) ||
                    !has_capability('moodle/category:manage', $childcontext)) {
                return false;
            }
        }

        // Check courses.
        $sql = context_helper::get_preload_record_columns_sql('ctx');
        $coursescontexts = $DB->get_records_sql('SELECT ctx.instanceid AS courseid, '.
                    $sql. ' FROM {context} ctx '.
                    'WHERE ctx.path like :pathmask and ctx.contextlevel = :courselevel',
                array('pathmask' => $context->path. '/%',
                    'courselevel' => CONTEXT_COURSE));
        foreach ($coursescontexts as $ctxrecord) {
            context_helper::preload_from_record($ctxrecord);
            if (!can_delete_course($ctxrecord->courseid)) {
                return false;
            }
        }

        // Check if plugins permit deletion of category content.
        $pluginfunctions = $this->get_plugins_callback_function('can_course_category_delete');
        foreach ($pluginfunctions as $pluginfunction) {
            // If at least one plugin does not permit deletion, stop and return false.
            if (!$pluginfunction($this)) {
                return false;
            }
        }

        return true;
    }

    /**
     * Recursively delete category including all subcategories and courses
     *
     * Function {@link core_course_category::can_delete_full()} MUST be called prior
     * to calling this function because there is no capability check
     * inside this function
     *
     * @param boolean $showfeedback display some notices
     * @return array return deleted courses
     * @throws moodle_exception
     */
    public function delete_full($showfeedback = true) {
        global $CFG, $DB;

        require_once($CFG->libdir.'/gradelib.php');
        require_once($CFG->libdir.'/questionlib.php');
        require_once($CFG->dirroot.'/cohort/lib.php');

        // Make sure we won't timeout when deleting a lot of courses.
        $settimeout = core_php_time_limit::raise();

        // Allow plugins to use this category before we completely delete it.
        $pluginfunctions = $this->get_plugins_callback_function('pre_course_category_delete');
        foreach ($pluginfunctions as $pluginfunction) {
            $pluginfunction($this->get_db_record());
        }

        $deletedcourses = array();

        // Get children. Note, we don't want to use cache here because it would be rebuilt too often.
        $children = $DB->get_records('course_categories', array('parent' => $this->id), 'sortorder ASC');
        foreach ($children as $record) {
            $coursecat = new self($record);
            $deletedcourses += $coursecat->delete_full($showfeedback);
        }

        if ($courses = $DB->get_records('course', array('category' => $this->id), 'sortorder ASC')) {
            foreach ($courses as $course) {
                if (!delete_course($course, false)) {
                    throw new moodle_exception('cannotdeletecategorycourse', '', '', $course->shortname);
                }
                $deletedcourses[] = $course;
            }
        }

        // Move or delete cohorts in this context.
        cohort_delete_category($this);

        // Now delete anything that may depend on course category context.
        grade_course_category_delete($this->id, 0, $showfeedback);
        $cb = new \core_contentbank\contentbank();
        if (!$cb->delete_contents($this->get_context())) {
            throw new moodle_exception('errordeletingcontentfromcategory', 'contentbank', '', $this->get_formatted_name());
        }
        if (!question_delete_course_category($this, null)) {
            throw new moodle_exception('cannotdeletecategoryquestions', '', '', $this->get_formatted_name());
        }

        // Delete all events in the category.
        $DB->delete_records('event', array('categoryid' => $this->id));

        // Finally delete the category and it's context.
        $categoryrecord = $this->get_db_record();
        $DB->delete_records('course_categories', array('id' => $this->id));

        $coursecatcontext = context_coursecat::instance($this->id);
        $coursecatcontext->delete();

        cache_helper::purge_by_event('changesincoursecat');

        // Trigger a course category deleted event.
        /** @var \core\event\course_category_deleted $event */
        $event = \core\event\course_category_deleted::create(array(
            'objectid' => $this->id,
            'context' => $coursecatcontext,
            'other' => array('name' => $this->name)
        ));
        $event->add_record_snapshot($event->objecttable, $categoryrecord);
        $event->set_coursecat($this);
        $event->trigger();

        // If we deleted $CFG->defaultrequestcategory, make it point somewhere else.
        if ($this->id == $CFG->defaultrequestcategory) {
            set_config('defaultrequestcategory', $DB->get_field('course_categories', 'MIN(id)', array('parent' => 0)));
        }
        return $deletedcourses;
    }

    /**
     * Checks if user can delete this category and move content (courses, subcategories and questions)
     * to another category. If yes returns the array of possible target categories names
     *
     * If user can not manage this category or it is completely empty - empty array will be returned
     *
     * @return array
     */
    public function move_content_targets_list() {
        global $CFG;
        require_once($CFG->libdir . '/questionlib.php');
        $context = $this->get_context();
        if (!$this->is_uservisible() ||
                !has_capability('moodle/category:manage', $context)) {
            // User is not able to manage current category, he is not able to delete it.
            // No possible target categories.
            return array();
        }

        $testcaps = array();
        // If this category has courses in it, user must have 'course:create' capability in target category.
        if ($this->has_courses()) {
            $testcaps[] = 'moodle/course:create';
        }
        // If this category has subcategories or questions, user must have 'category:manage' capability in target category.
        if ($this->has_children() || question_context_has_any_questions($context)) {
            $testcaps[] = 'moodle/category:manage';
        }
        if (!empty($testcaps)) {
            // Return list of categories excluding this one and it's children.
            return self::make_categories_list($testcaps, $this->id);
        }

        // Category is completely empty, no need in target for contents.
        return array();
    }

    /**
     * Checks if user has capability to move all category content to the new parent before
     * removing this category
     *
     * @param int $newcatid
     * @return bool
     */
    public function can_move_content_to($newcatid) {
        global $CFG;
        require_once($CFG->libdir . '/questionlib.php');

        if (!$this->has_manage_capability()) {
            return false;
        }

        $testcaps = array();
        // If this category has courses in it, user must have 'course:create' capability in target category.
        if ($this->has_courses()) {
            $testcaps[] = 'moodle/course:create';
        }
        // If this category has subcategories or questions, user must have 'category:manage' capability in target category.
        if ($this->has_children() || question_context_has_any_questions($this->get_context())) {
            $testcaps[] = 'moodle/category:manage';
        }
        if (!empty($testcaps) && !has_all_capabilities($testcaps, context_coursecat::instance($newcatid))) {
            // No sufficient capabilities to perform this task.
            return false;
        }

        // Check if plugins permit moving category content.
        $pluginfunctions = $this->get_plugins_callback_function('can_course_category_delete_move');
        $newparentcat = self::get($newcatid, MUST_EXIST, true);
        foreach ($pluginfunctions as $pluginfunction) {
            // If at least one plugin does not permit move on deletion, stop and return false.
            if (!$pluginfunction($this, $newparentcat)) {
                return false;
            }
        }

        return true;
    }

    /**
     * Deletes a category and moves all content (children, courses and questions) to the new parent
     *
     * Note that this function does not check capabilities, {@link core_course_category::can_move_content_to()}
     * must be called prior
     *
     * @param int $newparentid
     * @param bool $showfeedback
     * @return bool
     */
    public function delete_move($newparentid, $showfeedback = false) {
        global $CFG, $DB, $OUTPUT;

        require_once($CFG->libdir.'/gradelib.php');
        require_once($CFG->libdir.'/questionlib.php');
        require_once($CFG->dirroot.'/cohort/lib.php');

        // Get all objects and lists because later the caches will be reset so.
        // We don't need to make extra queries.
        $newparentcat = self::get($newparentid, MUST_EXIST, true);
        $catname = $this->get_formatted_name();
        $children = $this->get_children();
        $params = array('category' => $this->id);
        $coursesids = $DB->get_fieldset_select('course', 'id', 'category = :category ORDER BY sortorder ASC', $params);
        $context = $this->get_context();

        // Allow plugins to make necessary changes before we move the category content.
        $pluginfunctions = $this->get_plugins_callback_function('pre_course_category_delete_move');
        foreach ($pluginfunctions as $pluginfunction) {
            $pluginfunction($this, $newparentcat);
        }

        if ($children) {
            foreach ($children as $childcat) {
                $childcat->change_parent_raw($newparentcat);
                // Log action.
                $event = \core\event\course_category_updated::create(array(
                    'objectid' => $childcat->id,
                    'context' => $childcat->get_context()
                ));
                $event->set_legacy_logdata(array(SITEID, 'category', 'move', 'editcategory.php?id=' . $childcat->id,
                    $childcat->id));
                $event->trigger();
            }
            fix_course_sortorder();
        }

        if ($coursesids) {
            require_once($CFG->dirroot.'/course/lib.php');
            if (!move_courses($coursesids, $newparentid)) {
                if ($showfeedback) {
                    echo $OUTPUT->notification("Error moving courses");
                }
                return false;
            }
            if ($showfeedback) {
                echo $OUTPUT->notification(get_string('coursesmovedout', '', $catname), 'notifysuccess');
            }
        }

        // Move or delete cohorts in this context.
        cohort_delete_category($this);

        // Now delete anything that may depend on course category context.
        grade_course_category_delete($this->id, $newparentid, $showfeedback);
        $cb = new \core_contentbank\contentbank();
        $newparentcontext = context_coursecat::instance($newparentid);
        $result = $cb->move_contents($context, $newparentcontext);
        if ($showfeedback) {
            if ($result) {
                echo $OUTPUT->notification(get_string('contentsmoved', 'contentbank', $catname), 'notifysuccess');
            } else {
                echo $OUTPUT->notification(
                        get_string('errordeletingcontentbankfromcategory', 'contentbank', $catname),
                        'notifysuccess'
                );
            }
        }
        if (!question_delete_course_category($this, $newparentcat)) {
            if ($showfeedback) {
                echo $OUTPUT->notification(get_string('errordeletingquestionsfromcategory', 'question', $catname), 'notifysuccess');
            }
            return false;
        }

        // Finally delete the category and it's context.
        $categoryrecord = $this->get_db_record();
        $DB->delete_records('course_categories', array('id' => $this->id));
        $context->delete();

        // Trigger a course category deleted event.
        /** @var \core\event\course_category_deleted $event */
        $event = \core\event\course_category_deleted::create(array(
            'objectid' => $this->id,
            'context' => $context,
            'other' => array('name' => $this->name, 'contentmovedcategoryid' => $newparentid)
        ));
        $event->add_record_snapshot($event->objecttable, $categoryrecord);
        $event->set_coursecat($this);
        $event->trigger();

        cache_helper::purge_by_event('changesincoursecat');

        if ($showfeedback) {
            echo $OUTPUT->notification(get_string('coursecategorydeleted', '', $catname), 'notifysuccess');
        }

        // If we deleted $CFG->defaultrequestcategory, make it point somewhere else.
        if ($this->id == $CFG->defaultrequestcategory) {
            set_config('defaultrequestcategory', $DB->get_field('course_categories', 'MIN(id)', array('parent' => 0)));
        }
        return true;
    }

    /**
     * Checks if user can move current category to the new parent
     *
     * This checks if new parent category exists, user has manage cap there
     * and new parent is not a child of this category
     *
     * @param int|stdClass|core_course_category $newparentcat
     * @return bool
     */
    public function can_change_parent($newparentcat) {
        if (!has_capability('moodle/category:manage', $this->get_context())) {
            return false;
        }
        if (is_object($newparentcat)) {
            $newparentcat = self::get($newparentcat->id, IGNORE_MISSING);
        } else {
            $newparentcat = self::get((int)$newparentcat, IGNORE_MISSING);
        }
        if (!$newparentcat) {
            return false;
        }
        if ($newparentcat->id == $this->id || in_array($this->id, $newparentcat->get_parents())) {
            // Can not move to itself or it's own child.
            return false;
        }
        if ($newparentcat->id) {
            return has_capability('moodle/category:manage', context_coursecat::instance($newparentcat->id));
        } else {
            return has_capability('moodle/category:manage', context_system::instance());
        }
    }

    /**
     * Moves the category under another parent category. All associated contexts are moved as well
     *
     * This is protected function, use change_parent() or update() from outside of this class
     *
     * @see core_course_category::change_parent()
     * @see core_course_category::update()
     *
     * @param core_course_category $newparentcat
     * @throws moodle_exception
     */
    protected function change_parent_raw(core_course_category $newparentcat) {
        global $DB;

        $context = $this->get_context();

        $hidecat = false;
        if (empty($newparentcat->id)) {
            $DB->set_field('course_categories', 'parent', 0, array('id' => $this->id));
            $newparent = context_system::instance();
        } else {
            if ($newparentcat->id == $this->id || in_array($this->id, $newparentcat->get_parents())) {
                // Can not move to itself or it's own child.
                throw new moodle_exception('cannotmovecategory');
            }
            $DB->set_field('course_categories', 'parent', $newparentcat->id, array('id' => $this->id));
            $newparent = context_coursecat::instance($newparentcat->id);

            if (!$newparentcat->visible and $this->visible) {
                // Better hide category when moving into hidden category, teachers may unhide afterwards and the hidden children
                // will be restored properly.
                $hidecat = true;
            }
        }
        $this->parent = $newparentcat->id;

        $context->update_moved($newparent);

        // Now make it last in new category.
        $DB->set_field('course_categories', 'sortorder',
            get_max_courses_in_category() * MAX_COURSE_CATEGORIES, ['id' => $this->id]);

        if ($hidecat) {
            fix_course_sortorder();
            $this->restore();
            // Hide object but store 1 in visibleold, because when parent category visibility changes this category must
            // become visible again.
            $this->hide_raw(1);
        }
    }

    /**
     * Efficiently moves a category - NOTE that this can have
     * a huge impact access-control-wise...
     *
     * Note that this function does not check capabilities.
     *
     * Example of usage:
     * $coursecat = core_course_category::get($categoryid);
     * if ($coursecat->can_change_parent($newparentcatid)) {
     *     $coursecat->change_parent($newparentcatid);
     * }
     *
     * This function does not update field course_categories.timemodified
     * If you want to update timemodified, use
     * $coursecat->update(array('parent' => $newparentcat));
     *
     * @param int|stdClass|core_course_category $newparentcat
     */
    public function change_parent($newparentcat) {
        // Make sure parent category exists but do not check capabilities here that it is visible to current user.
        if (is_object($newparentcat)) {
            $newparentcat = self::get($newparentcat->id, MUST_EXIST, true);
        } else {
            $newparentcat = self::get((int)$newparentcat, MUST_EXIST, true);
        }
        if ($newparentcat->id != $this->parent) {
            $this->change_parent_raw($newparentcat);
            fix_course_sortorder();
            cache_helper::purge_by_event('changesincoursecat');
            $this->restore();

            $event = \core\event\course_category_updated::create(array(
                'objectid' => $this->id,
                'context' => $this->get_context()
            ));
            $event->set_legacy_logdata(array(SITEID, 'category', 'move', 'editcategory.php?id=' . $this->id, $this->id));
            $event->trigger();
        }
    }

    /**
     * Hide course category and child course and subcategories
     *
     * If this category has changed the parent and is moved under hidden
     * category we will want to store it's current visibility state in
     * the field 'visibleold'. If admin clicked 'hide' for this particular
     * category, the field 'visibleold' should become 0.
     *
     * All subcategories and courses will have their current visibility in the field visibleold
     *
     * This is protected function, use hide() or update() from outside of this class
     *
     * @see core_course_category::hide()
     * @see core_course_category::update()
     *
     * @param int $visibleold value to set in field $visibleold for this category
     * @return bool whether changes have been made and caches need to be purged afterwards
     */
    protected function hide_raw($visibleold = 0) {
        global $DB;
        $changes = false;

        // Note that field 'visibleold' is not cached so we must retrieve it from DB if it is missing.
        if ($this->id && $this->__get('visibleold') != $visibleold) {
            $this->visibleold = $visibleold;
            $DB->set_field('course_categories', 'visibleold', $visibleold, array('id' => $this->id));
            $changes = true;
        }
        if (!$this->visible || !$this->id) {
            // Already hidden or can not be hidden.
            return $changes;
        }

        $this->visible = 0;
        $DB->set_field('course_categories', 'visible', 0, array('id' => $this->id));
        // Store visible flag so that we can return to it if we immediately unhide.
        $DB->execute("UPDATE {course} SET visibleold = visible WHERE category = ?", array($this->id));
        $DB->set_field('course', 'visible', 0, array('category' => $this->id));
        // Get all child categories and hide too.
        if ($subcats = $DB->get_records_select('course_categories', "path LIKE ?", array("$this->path/%"), 'id, visible')) {
            foreach ($subcats as $cat) {
                $DB->set_field('course_categories', 'visibleold', $cat->visible, array('id' => $cat->id));
                $DB->set_field('course_categories', 'visible', 0, array('id' => $cat->id));
                $DB->execute("UPDATE {course} SET visibleold = visible WHERE category = ?", array($cat->id));
                $DB->set_field('course', 'visible', 0, array('category' => $cat->id));
            }
        }
        return true;
    }

    /**
     * Hide course category and child course and subcategories
     *
     * Note that there is no capability check inside this function
     *
     * This function does not update field course_categories.timemodified
     * If you want to update timemodified, use
     * $coursecat->update(array('visible' => 0));
     */
    public function hide() {
        if ($this->hide_raw(0)) {
            cache_helper::purge_by_event('changesincoursecat');

            $event = \core\event\course_category_updated::create(array(
                'objectid' => $this->id,
                'context' => $this->get_context()
            ));
            $event->set_legacy_logdata(array(SITEID, 'category', 'hide', 'editcategory.php?id=' . $this->id, $this->id));
            $event->trigger();
        }
    }

    /**
     * Show course category and restores visibility for child course and subcategories
     *
     * Note that there is no capability check inside this function
     *
     * This is protected function, use show() or update() from outside of this class
     *
     * @see core_course_category::show()
     * @see core_course_category::update()
     *
     * @return bool whether changes have been made and caches need to be purged afterwards
     */
    protected function show_raw() {
        global $DB;

        if ($this->visible) {
            // Already visible.
            return false;
        }

        $this->visible = 1;
        $this->visibleold = 1;
        $DB->set_field('course_categories', 'visible', 1, array('id' => $this->id));
        $DB->set_field('course_categories', 'visibleold', 1, array('id' => $this->id));
        $DB->execute("UPDATE {course} SET visible = visibleold WHERE category = ?", array($this->id));
        // Get all child categories and unhide too.
        if ($subcats = $DB->get_records_select('course_categories', "path LIKE ?", array("$this->path/%"), 'id, visibleold')) {
            foreach ($subcats as $cat) {
                if ($cat->visibleold) {
                    $DB->set_field('course_categories', 'visible', 1, array('id' => $cat->id));
                }
                $DB->execute("UPDATE {course} SET visible = visibleold WHERE category = ?", array($cat->id));
            }
        }
        return true;
    }

    /**
     * Show course category and restores visibility for child course and subcategories
     *
     * Note that there is no capability check inside this function
     *
     * This function does not update field course_categories.timemodified
     * If you want to update timemodified, use
     * $coursecat->update(array('visible' => 1));
     */
    public function show() {
        if ($this->show_raw()) {
            cache_helper::purge_by_event('changesincoursecat');

            $event = \core\event\course_category_updated::create(array(
                'objectid' => $this->id,
                'context' => $this->get_context()
            ));
            $event->set_legacy_logdata(array(SITEID, 'category', 'show', 'editcategory.php?id=' . $this->id, $this->id));
            $event->trigger();
        }
    }

    /**
     * Returns name of the category formatted as a string
     *
     * @param array $options formatting options other than context
     * @return string
     */
    public function get_formatted_name($options = array()) {
        if ($this->id) {
            $context = $this->get_context();
            return format_string($this->name, true, array('context' => $context) + $options);
        } else {
            return get_string('top');
        }
    }

    /**
     * Get the nested name of this category, with all of it's parents.
     *
     * @param   bool    $includelinks Whether to wrap each name in the view link for that category.
     * @param   string  $separator The string between each name.
     * @param   array   $options Formatting options.
     * @return  string
     */
    public function get_nested_name($includelinks = true, $separator = ' / ', $options = []) {
        // Get the name of hierarchical name of this category.
        $parents = $this->get_parents();
        $categories = static::get_many($parents);
        $categories[] = $this;

        $names = array_map(function($category) use ($options, $includelinks) {
            if ($includelinks) {
                return html_writer::link($category->get_view_link(), $category->get_formatted_name($options));
            } else {
                return $category->get_formatted_name($options);
            }

        }, $categories);

        return implode($separator, $names);
    }

    /**
     * Returns ids of all parents of the category. Last element in the return array is the direct parent
     *
     * For example, if you have a tree of categories like:
     *   Category (id = 1)
     *      Subcategory (id = 2)
     *         Sub-subcategory (id = 4)
     *   Other category (id = 3)
     *
     * core_course_category::get(1)->get_parents() == array()
     * core_course_category::get(2)->get_parents() == array(1)
     * core_course_category::get(4)->get_parents() == array(1, 2);
     *
     * Note that this method does not check if all parents are accessible by current user
     *
     * @return array of category ids
     */
    public function get_parents() {
        $parents = preg_split('|/|', $this->path, 0, PREG_SPLIT_NO_EMPTY);
        array_pop($parents);
        return $parents;
    }

    /**
     * This function returns a nice list representing category tree
     * for display or to use in a form <select> element
     *
     * List is cached for 10 minutes
     *
     * For example, if you have a tree of categories like:
     *   Category (id = 1)
     *      Subcategory (id = 2)
     *         Sub-subcategory (id = 4)
     *   Other category (id = 3)
     * Then after calling this function you will have
     * array(1 => 'Category',
     *       2 => 'Category / Subcategory',
     *       4 => 'Category / Subcategory / Sub-subcategory',
     *       3 => 'Other category');
     *
     * If you specify $requiredcapability, then only categories where the current
     * user has that capability will be added to $list.
     * If you only have $requiredcapability in a child category, not the parent,
     * then the child catgegory will still be included.
     *
     * If you specify the option $excludeid, then that category, and all its children,
     * are omitted from the tree. This is useful when you are doing something like
     * moving categories, where you do not want to allow people to move a category
     * to be the child of itself.
     *
     * @param string/array $requiredcapability if given, only categories where the current
     *      user has this capability will be returned. Can also be an array of capabilities,
     *      in which case they are all required.
     * @param integer $excludeid Exclude this category and its children from the lists built.
     * @param string $separator string to use as a separator between parent and child category. Default ' / '
     * @return array of strings
     */
    public static function make_categories_list($requiredcapability = '', $excludeid = 0, $separator = ' / ') {
        global $DB;
        $coursecatcache = cache::make('core', 'coursecat');

        // Check if we cached the complete list of user-accessible category names ($baselist) or list of ids
        // with requried cap ($thislist).
        $currentlang = current_language();
        $basecachekey = $currentlang . '_catlist';
        $baselist = $coursecatcache->get($basecachekey);
        $thislist = false;
        $thiscachekey = null;
        if (!empty($requiredcapability)) {
            $requiredcapability = (array)$requiredcapability;
            $thiscachekey = 'catlist:'. serialize($requiredcapability);
            if ($baselist !== false && ($thislist = $coursecatcache->get($thiscachekey)) !== false) {
                $thislist = preg_split('|,|', $thislist, -1, PREG_SPLIT_NO_EMPTY);
            }
        } else if ($baselist !== false) {
            $thislist = array_keys(array_filter($baselist, function($el) {
                return $el['name'] !== false;
            }));
        }

        if ($baselist === false) {
            // We don't have $baselist cached, retrieve it. Retrieve $thislist again in any case.
            $ctxselect = context_helper::get_preload_record_columns_sql('ctx');
            $sql = "SELECT cc.id, cc.sortorder, cc.name, cc.visible, cc.parent, cc.path, $ctxselect
                    FROM {course_categories} cc
                    JOIN {context} ctx ON cc.id = ctx.instanceid AND ctx.contextlevel = :contextcoursecat
                    ORDER BY cc.sortorder";
            $rs = $DB->get_recordset_sql($sql, array('contextcoursecat' => CONTEXT_COURSECAT));
            $baselist = array();
            $thislist = array();
            foreach ($rs as $record) {
                context_helper::preload_from_record($record);
                $canview = self::can_view_category($record);
                $context = context_coursecat::instance($record->id);
                $filtercontext = \context_helper::get_navigation_filter_context($context);
                $baselist[$record->id] = array(
                    'name' => $canview ? format_string($record->name, true, array('context' => $filtercontext)) : false,
                    'path' => $record->path
                );
                if (!$canview || (!empty($requiredcapability) && !has_all_capabilities($requiredcapability, $context))) {
                    // No required capability, added to $baselist but not to $thislist.
                    continue;
                }
                $thislist[] = $record->id;
            }
            $rs->close();
            $coursecatcache->set($basecachekey, $baselist);
            if (!empty($requiredcapability)) {
                $coursecatcache->set($thiscachekey, join(',', $thislist));
            }
        } else if ($thislist === false) {
            // We have $baselist cached but not $thislist. Simplier query is used to retrieve.
            $ctxselect = context_helper::get_preload_record_columns_sql('ctx');
            $sql = "SELECT ctx.instanceid AS id, $ctxselect
                    FROM {context} ctx WHERE ctx.contextlevel = :contextcoursecat";
            $contexts = $DB->get_records_sql($sql, array('contextcoursecat' => CONTEXT_COURSECAT));
            $thislist = array();
            foreach (array_keys($baselist) as $id) {
                if ($baselist[$id]['name'] !== false) {
                    context_helper::preload_from_record($contexts[$id]);
                    if (has_all_capabilities($requiredcapability, context_coursecat::instance($id))) {
                        $thislist[] = $id;
                    }
                }
            }
            $coursecatcache->set($thiscachekey, join(',', $thislist));
        }

        // Now build the array of strings to return, mind $separator and $excludeid.
        $names = array();
        foreach ($thislist as $id) {
            $path = preg_split('|/|', $baselist[$id]['path'], -1, PREG_SPLIT_NO_EMPTY);
            if (!$excludeid || !in_array($excludeid, $path)) {
                $namechunks = array();
                foreach ($path as $parentid) {
                    if (array_key_exists($parentid, $baselist) && $baselist[$parentid]['name'] !== false) {
                        $namechunks[] = $baselist[$parentid]['name'];
                    }
                }
                $names[$id] = join($separator, $namechunks);
            }
        }

        // IOMAD :  Filter the list of categories.
        if (!is_siteadmin() and !during_initial_install()) {
            $names = iomad::iomad_filter_categories($names);
        }

        return $names;
    }

    /**
     * Prepares the object for caching. Works like the __sleep method.
     *
     * implementing method from interface cacheable_object
     *
     * @return array ready to be cached
     */
    public function prepare_to_cache() {
        $a = array();
        foreach (self::$coursecatfields as $property => $cachedirectives) {
            if ($cachedirectives !== null) {
                list($shortname, $defaultvalue) = $cachedirectives;
                if ($this->$property !== $defaultvalue) {
                    $a[$shortname] = $this->$property;
                }
            }
        }
        $context = $this->get_context();
        $a['xi'] = $context->id;
        $a['xp'] = $context->path;
        $a['xl'] = $context->locked;
        return $a;
    }

    /**
     * Takes the data provided by prepare_to_cache and reinitialises an instance of the associated from it.
     *
     * implementing method from interface cacheable_object
     *
     * @param array $a
     * @return core_course_category
     */
    public static function wake_from_cache($a) {
        $record = new stdClass;
        foreach (self::$coursecatfields as $property => $cachedirectives) {
            if ($cachedirectives !== null) {
                list($shortname, $defaultvalue) = $cachedirectives;
                if (array_key_exists($shortname, $a)) {
                    $record->$property = $a[$shortname];
                } else {
                    $record->$property = $defaultvalue;
                }
            }
        }
        $record->ctxid = $a['xi'];
        $record->ctxpath = $a['xp'];
        $record->ctxdepth = $record->depth + 1;
        $record->ctxlevel = CONTEXT_COURSECAT;
        $record->ctxinstance = $record->id;
        $record->ctxlocked = $a['xl'];
        return new self($record, true);
    }

    /**
     * Returns true if the user is able to create a top level category.
     * @return bool
     */
    public static function can_create_top_level_category() {
        return self::top()->has_manage_capability();
    }

    /**
     * Returns the category context.
     * @return context_coursecat
     */
    public function get_context() {
        if ($this->id === 0) {
            // This is the special top level category object.
            return context_system::instance();
        } else {
            return context_coursecat::instance($this->id);
        }
    }

    /**
     * Returns true if the user is able to manage this category.
     * @return bool
     */
    public function has_manage_capability() {
        if (!$this->is_uservisible()) {
            return false;
        }
        return has_capability('moodle/category:manage', $this->get_context());
    }

    /**
     * Checks whether the category has access to content bank
     *
     * @return bool
     */
    public function has_contentbank() {
        $cb = new \core_contentbank\contentbank();
        return ($cb->is_context_allowed($this->get_context()) &&
            has_capability('moodle/contentbank:access', $this->get_context()));
    }

    /**
     * Returns true if the user has the manage capability on the parent category.
     * @return bool
     */
    public function parent_has_manage_capability() {
        return ($parent = $this->get_parent_coursecat()) && $parent->has_manage_capability();
    }

    /**
     * Returns true if the current user can create subcategories of this category.
     * @return bool
     */
    public function can_create_subcategory() {
        return $this->has_manage_capability();
    }

    /**
     * Returns true if the user can resort this categories sub categories and courses.
     * Must have manage capability and be able to see all subcategories.
     * @return bool
     */
    public function can_resort_subcategories() {
        return $this->has_manage_capability() && !$this->get_not_visible_children_ids();
    }

    /**
     * Returns true if the user can resort the courses within this category.
     * Must have manage capability and be able to see all courses.
     * @return bool
     */
    public function can_resort_courses() {
        return $this->has_manage_capability() && $this->coursecount == $this->get_courses_count();
    }

    /**
     * Returns true of the user can change the sortorder of this category (resort in the parent category)
     * @return bool
     */
    public function can_change_sortorder() {
        return ($parent = $this->get_parent_coursecat()) && $parent->can_resort_subcategories();
    }

    /**
     * Returns true if the current user can create a course within this category.
     * @return bool
     */
    public function can_create_course() {
        return $this->is_uservisible() && has_capability('moodle/course:create', $this->get_context());
    }

    /**
     * Returns true if the current user can edit this categories settings.
     * @return bool
     */
    public function can_edit() {
        return $this->has_manage_capability();
    }

    /**
     * Returns true if the current user can review role assignments for this category.
     * @return bool
     */
    public function can_review_roles() {
        return $this->is_uservisible() && has_capability('moodle/role:assign', $this->get_context());
    }

    /**
     * Returns true if the current user can review permissions for this category.
     * @return bool
     */
    public function can_review_permissions() {
        return $this->is_uservisible() &&
        has_any_capability(array(
            'moodle/role:assign',
            'moodle/role:safeoverride',
            'moodle/role:override',
            'moodle/role:assign'
        ), $this->get_context());
    }

    /**
     * Returns true if the current user can review cohorts for this category.
     * @return bool
     */
    public function can_review_cohorts() {
        return $this->is_uservisible() &&
            has_any_capability(array('moodle/cohort:view', 'moodle/cohort:manage'), $this->get_context());
    }

    /**
     * Returns true if the current user can review filter settings for this category.
     * @return bool
     */
    public function can_review_filters() {
        return $this->is_uservisible() &&
                has_capability('moodle/filter:manage', $this->get_context()) &&
                count(filter_get_available_in_context($this->get_context())) > 0;
    }

    /**
     * Returns true if the current user is able to change the visbility of this category.
     * @return bool
     */
    public function can_change_visibility() {
        return $this->parent_has_manage_capability();
    }

    /**
     * Returns true if the user can move courses out of this category.
     * @return bool
     */
    public function can_move_courses_out_of() {
        return $this->has_manage_capability();
    }

    /**
     * Returns true if the user can move courses into this category.
     * @return bool
     */
    public function can_move_courses_into() {
        return $this->has_manage_capability();
    }

    /**
     * Returns true if the user is able to restore a course into this category as a new course.
     * @return bool
     */
    public function can_restore_courses_into() {
        return $this->is_uservisible() && has_capability('moodle/restore:restorecourse', $this->get_context());
    }

    /**
     * Resorts the sub categories of this category by the given field.
     *
     * @param string $field One of name, idnumber or descending values of each (appended desc)
     * @param bool $cleanup If true cleanup will be done, if false you will need to do it manually later.
     * @return bool True on success.
     * @throws coding_exception
     */
    public function resort_subcategories($field, $cleanup = true) {
        global $DB;
        $desc = false;
        if (substr($field, -4) === "desc") {
            $desc = true;
            $field = substr($field, 0, -4);  // Remove "desc" from field name.
        }
        if ($field !== 'name' && $field !== 'idnumber') {
            throw new coding_exception('Invalid field requested');
        }
        $children = $this->get_children();
        core_collator::asort_objects_by_property($children, $field, core_collator::SORT_NATURAL);
        if (!empty($desc)) {
            $children = array_reverse($children);
        }
        $i = 1;
        foreach ($children as $cat) {
            $i++;
            $DB->set_field('course_categories', 'sortorder', $i, array('id' => $cat->id));
            $i += $cat->coursecount;
        }
        if ($cleanup) {
            self::resort_categories_cleanup();
        }
        return true;
    }

    /**
     * Cleans things up after categories have been resorted.
     * @param bool $includecourses If set to true we know courses have been resorted as well.
     */
    public static function resort_categories_cleanup($includecourses = false) {
        // This should not be needed but we do it just to be safe.
        fix_course_sortorder();
        cache_helper::purge_by_event('changesincoursecat');
        if ($includecourses) {
            cache_helper::purge_by_event('changesincourse');
        }
    }

    /**
     * Resort the courses within this category by the given field.
     *
     * @param string $field One of fullname, shortname, idnumber or descending values of each (appended desc)
     * @param bool $cleanup
     * @return bool True for success.
     * @throws coding_exception
     */
    public function resort_courses($field, $cleanup = true) {
        global $DB;
        $desc = false;
        if (substr($field, -4) === "desc") {
            $desc = true;
            $field = substr($field, 0, -4);  // Remove "desc" from field name.
        }
        if ($field !== 'fullname' && $field !== 'shortname' && $field !== 'idnumber' && $field !== 'timecreated') {
            // This is ultra important as we use $field in an SQL statement below this.
            throw new coding_exception('Invalid field requested');
        }
        $ctxfields = context_helper::get_preload_record_columns_sql('ctx');
        $sql = "SELECT c.id, c.sortorder, c.{$field}, $ctxfields
                  FROM {course} c
             LEFT JOIN {context} ctx ON ctx.instanceid = c.id
                 WHERE ctx.contextlevel = :ctxlevel AND
                       c.category = :categoryid";
        $params = array(
            'ctxlevel' => CONTEXT_COURSE,
            'categoryid' => $this->id
        );
        $courses = $DB->get_records_sql($sql, $params);
        if (count($courses) > 0) {
            foreach ($courses as $courseid => $course) {
                context_helper::preload_from_record($course);
                if ($field === 'idnumber') {
                    $course->sortby = $course->idnumber;
                } else {
                    // It'll require formatting.
                    $options = array(
                        'context' => context_course::instance($course->id)
                    );
                    // We format the string first so that it appears as the user would see it.
                    // This ensures the sorting makes sense to them. However it won't necessarily make
                    // sense to everyone if things like multilang filters are enabled.
                    // We then strip any tags as we don't want things such as image tags skewing the
                    // sort results.
                    $course->sortby = strip_tags(format_string($course->$field, true, $options));
                }
                // We set it back here rather than using references as there is a bug with using
                // references in a foreach before passing as an arg by reference.
                $courses[$courseid] = $course;
            }
            // Sort the courses.
            core_collator::asort_objects_by_property($courses, 'sortby', core_collator::SORT_NATURAL);
            if (!empty($desc)) {
                $courses = array_reverse($courses);
            }
            $i = 1;
            foreach ($courses as $course) {
                $DB->set_field('course', 'sortorder', $this->sortorder + $i, array('id' => $course->id));
                $i++;
            }
            if ($cleanup) {
                // This should not be needed but we do it just to be safe.
                fix_course_sortorder();
                cache_helper::purge_by_event('changesincourse');
            }
        }
        return true;
    }

    /**
     * Changes the sort order of this categories parent shifting this category up or down one.
     *
     * @param bool $up If set to true the category is shifted up one spot, else its moved down.
     * @return bool True on success, false otherwise.
     */
    public function change_sortorder_by_one($up) {
        global $DB;
        $params = array($this->sortorder, $this->parent);
        if ($up) {
            $select = 'sortorder < ? AND parent = ?';
            $sort = 'sortorder DESC';
        } else {
            $select = 'sortorder > ? AND parent = ?';
            $sort = 'sortorder ASC';
        }
        fix_course_sortorder();
        $swapcategory = $DB->get_records_select('course_categories', $select, $params, $sort, '*', 0, 1);
        $swapcategory = reset($swapcategory);
        if ($swapcategory) {
            $DB->set_field('course_categories', 'sortorder', $swapcategory->sortorder, array('id' => $this->id));
            $DB->set_field('course_categories', 'sortorder', $this->sortorder, array('id' => $swapcategory->id));
            $this->sortorder = $swapcategory->sortorder;

            $event = \core\event\course_category_updated::create(array(
                'objectid' => $this->id,
                'context' => $this->get_context()
            ));
            $event->set_legacy_logdata(array(SITEID, 'category', 'move', 'management.php?categoryid=' . $this->id,
                $this->id));
            $event->trigger();

            // Finally reorder courses.
            fix_course_sortorder();
            cache_helper::purge_by_event('changesincoursecat');
            return true;
        }
        return false;
    }

    /**
     * Returns the parent core_course_category object for this category.
     *
     * Only returns parent if it exists and is visible to the current user
     *
     * @return core_course_category|null
     */
    public function get_parent_coursecat() {
        if (!$this->id) {
            return null;
        }
        return self::get($this->parent, IGNORE_MISSING);
    }


    /**
     * Returns true if the user is able to request a new course be created.
     * @return bool
     */
    public function can_request_course() {
        global $CFG;
        require_once($CFG->dirroot . '/course/lib.php');

        return course_request::can_request($this->get_context());
    }

    /**
     * Returns true if the user has all the given permissions.
     *
     * @param array $permissionstocheck The value can be create, manage or any specific capability.
     * @return bool
     */
    private function has_capabilities(array $permissionstocheck): bool {
        if (empty($permissionstocheck)) {
            throw new coding_exception('Invalid permissionstocheck parameter');
        }
        foreach ($permissionstocheck as $permission) {
            if ($permission == 'create') {
                if (!$this->can_create_course()) {
                    return false;
                }
            } else if ($permission == 'manage') {
                if (!$this->has_manage_capability()) {
                    return false;
                }
            } else {
                // Specific capability.
                if (!$this->is_uservisible() || !has_capability($permission, $this->get_context())) {
                    return false;
                }
            }
        }

        return true;
    }

    /**
     * Returns true if the user can approve course requests.
     * @return bool
     */
    public static function can_approve_course_requests() {
        global $CFG, $DB;
        if (empty($CFG->enablecourserequests)) {
            return false;
        }
        $context = context_system::instance();
        if (!has_capability('moodle/site:approvecourse', $context)) {
            return false;
        }
        if (!$DB->record_exists('course_request', array())) {
            return false;
        }
        return true;
    }

    /**
     * General page setup for the course category pages.
     *
     * This method sets up things which are common for the course category pages such as page heading,
     * the active nodes in the page navigation block, the active item in the primary navigation (when applicable).
     *
     * @return void
     */
    public static function page_setup() {
        global $PAGE;

        if ($PAGE->context->contextlevel != CONTEXT_COURSECAT) {
            return;
        }
        $categoryid = $PAGE->context->instanceid;
        // Highlight the 'Home' primary navigation item (when applicable).
        $PAGE->set_primary_active_tab('home');
        // Set the page heading to display the category name.
        $coursecategory = self::get($categoryid, MUST_EXIST, true);
        $PAGE->set_heading($coursecategory->get_formatted_name());
        // Set the category node active in the navigation block.
        if ($coursesnode = $PAGE->navigation->find('courses', navigation_node::COURSE_OTHER)) {
            if ($categorynode = $coursesnode->find($categoryid, navigation_node::TYPE_CATEGORY)) {
                $categorynode->make_active();
            }
        }
    }

    /**
     * Returns the core_course_category object for the first category that the current user have the permission for the course.
     *
     * Only returns if it exists and is creatable/manageable to the current user
     *
     * @param core_course_category $parentcat Parent category to check.
     * @param array $permissionstocheck The value can be create, manage or any specific capability.
     * @return core_course_category|null
     */
    public static function get_nearest_editable_subcategory(core_course_category $parentcat,
        array $permissionstocheck): ?core_course_category {
        global $USER, $DB;

        // First, check the parent category.
        if ($parentcat->has_capabilities($permissionstocheck)) {
            return $parentcat;
        }

<<<<<<< HEAD
        // IOMAD
        if (!iomad::has_capability('block/iomad_company_admin:company_view_all', context_system::instance())) {
            return null;
        }

        // Check the child categories.
        $subcategoryids = $parentcat->get_all_children_ids();
        foreach ($subcategoryids as $subcategoryid) {
            $subcategory = static::get($subcategoryid, MUST_EXIST, true);
=======
        // Get all course category contexts that are children of the parent category's context where
        // a) there is a role assignment for the current user or
        // b) there are role capability overrides for a role that the user has in this context.
        // We never need to return the system context because it cannot be a child of another context.
        $fields = array_keys(array_filter(self::$coursecatfields));
        $ctxselect = context_helper::get_preload_record_columns_sql('ctx');
        $rs = $DB->get_recordset_sql("
                SELECT cc.". join(',cc.', $fields). ", $ctxselect
                  FROM {course_categories} cc
                  JOIN {context} ctx ON cc.id = ctx.instanceid AND ctx.contextlevel = :contextcoursecat1
                  JOIN {role_assignments} ra ON ra.contextid = ctx.id
                 WHERE ctx.path LIKE :parentpath1
                       AND ra.userid = :userid1
            UNION
                SELECT cc.". join(',cc.', $fields). ", $ctxselect
                  FROM {course_categories} cc
                  JOIN {context} ctx ON cc.id = ctx.instanceid AND ctx.contextlevel = :contextcoursecat2
                  JOIN {role_capabilities} rc ON rc.contextid = ctx.id
                  JOIN {role_assignments} rc_ra ON rc_ra.roleid = rc.roleid
                  JOIN {context} rc_ra_ctx ON rc_ra_ctx.id = rc_ra.contextid
                 WHERE ctx.path LIKE :parentpath2
                       AND rc_ra.userid = :userid2
                       AND (ctx.path = rc_ra_ctx.path OR ctx.path LIKE " . $DB->sql_concat("rc_ra_ctx.path", "'/%'") . ")
        ", [
            'contextcoursecat1' => CONTEXT_COURSECAT,
            'contextcoursecat2' => CONTEXT_COURSECAT,
            'parentpath1' => $parentcat->get_context()->path . '/%',
            'parentpath2' => $parentcat->get_context()->path . '/%',
            'userid1' => $USER->id,
            'userid2' => $USER->id
        ]);

        // Check if user has required capabilities in any of the contexts.
        $tocache = [];
        $result = null;
        foreach ($rs as $record) {
            $subcategory = new self($record);
            $tocache[$subcategory->id] = $subcategory;
>>>>>>> b156b18c
            if ($subcategory->has_capabilities($permissionstocheck)) {
                $result = $subcategory;
                break;
            }
        }
        $rs->close();

        $coursecatrecordcache = cache::make('core', 'coursecatrecords');
        $coursecatrecordcache->set_many($tocache);

        return $result;
    }
}<|MERGE_RESOLUTION|>--- conflicted
+++ resolved
@@ -3275,17 +3275,11 @@
             return $parentcat;
         }
 
-<<<<<<< HEAD
         // IOMAD
         if (!iomad::has_capability('block/iomad_company_admin:company_view_all', context_system::instance())) {
             return null;
         }
 
-        // Check the child categories.
-        $subcategoryids = $parentcat->get_all_children_ids();
-        foreach ($subcategoryids as $subcategoryid) {
-            $subcategory = static::get($subcategoryid, MUST_EXIST, true);
-=======
         // Get all course category contexts that are children of the parent category's context where
         // a) there is a role assignment for the current user or
         // b) there are role capability overrides for a role that the user has in this context.
@@ -3324,7 +3318,6 @@
         foreach ($rs as $record) {
             $subcategory = new self($record);
             $tocache[$subcategory->id] = $subcategory;
->>>>>>> b156b18c
             if ($subcategory->has_capabilities($permissionstocheck)) {
                 $result = $subcategory;
                 break;
