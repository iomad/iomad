--- conflicted
+++ resolved
@@ -1618,17 +1618,10 @@
                 }
                 // Prepare the list of core_course_list_element objects.
                 foreach ($ids as $id) {
-<<<<<<< HEAD
                     // IOMAD post filtering.
                     //if (!empty($records[$id])) {
                         $courses[$id] = new core_course_list_element($records[$id]);
                     //}
-=======
-                    // If a course is deleted after we got the cache entry it may not exist in the database anymore.
-                    if (!empty($records[$id])) {
-                        $courses[$id] = new core_course_list_element($records[$id]);
-                    }
->>>>>>> 409baab7
                 }
             }
 
@@ -1854,12 +1847,9 @@
                 }
                 // Prepare the list of core_course_list_element objects.
                 foreach ($ids as $id) {
-<<<<<<< HEAD
 
                     //IOMAD strip out unwanted courses.
-=======
                     // If a course is deleted after we got the cache entry it may not exist in the database anymore.
->>>>>>> 409baab7
                     if (!empty($records[$id])) {
                         $courses[$id] = new core_course_list_element($records[$id]);
                     }
