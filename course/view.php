<?php
<<<<<<< HEAD

//  Display the course home page.

    require_once('../config.php');
    require_once('lib.php');
    require_once($CFG->libdir.'/completionlib.php');

    redirect_if_major_upgrade_required();

    $id          = optional_param('id', 0, PARAM_INT);
    $name        = optional_param('name', '', PARAM_TEXT);
    $edit        = optional_param('edit', -1, PARAM_BOOL);
    $hide        = optional_param('hide', 0, PARAM_INT);
    $show        = optional_param('show', 0, PARAM_INT);
    $idnumber    = optional_param('idnumber', '', PARAM_RAW);
    $sectionid   = optional_param('sectionid', 0, PARAM_INT);
    $section     = optional_param('section', 0, PARAM_INT);
    $move        = optional_param('move', 0, PARAM_INT);
    $marker      = optional_param('marker',-1 , PARAM_INT);
    $switchrole  = optional_param('switchrole',-1, PARAM_INT); // Deprecated, use course/switchrole.php instead.
    $return      = optional_param('return', 0, PARAM_LOCALURL);

    $params = array();
    if (!empty($name)) {
        $params = array('shortname' => $name);
    } else if (!empty($idnumber)) {
        $params = array('idnumber' => $idnumber);
    } else if (!empty($id)) {
        $params = array('id' => $id);
    }else {
        throw new \moodle_exception('unspecifycourseid', 'error');
    }

    // Iomad - check if a user can even see the course.
    if (!iomad::iomad_check_course($id)) {
        // Set it to 0 so it fails DB get_record.
        $params['id'] = 0;
    }

    $course = $DB->get_record('course', $params, '*', MUST_EXIST);

    $urlparams = array('id' => $course->id);

    // Sectionid should get priority over section number
    if ($sectionid) {
        $section = $DB->get_field('course_sections', 'section', array('id' => $sectionid, 'course' => $course->id), MUST_EXIST);
=======
// This file is part of Moodle - http://moodle.org/
//
// Moodle is free software: you can redistribute it and/or modify
// it under the terms of the GNU General Public License as published by
// the Free Software Foundation, either version 3 of the License, or
// (at your option) any later version.
//
// Moodle is distributed in the hope that it will be useful,
// but WITHOUT ANY WARRANTY; without even the implied warranty of
// MERCHANTABILITY or FITNESS FOR A PARTICULAR PURPOSE.  See the
// GNU General Public License for more details.
//
// You should have received a copy of the GNU General Public License
// along with Moodle.  If not, see <http://www.gnu.org/licenses/>.

/**
 * Display the course home page.
 *
 * @copyright 1999 Martin Dougiamas  http://dougiamas.com
 * @license http://www.gnu.org/copyleft/gpl.html GNU GPL v3 or later
 * @package core_course
 */

require_once('../config.php');
require_once('lib.php');
require_once($CFG->libdir.'/completionlib.php');

redirect_if_major_upgrade_required();

$id = optional_param('id', 0, PARAM_INT);
$name = optional_param('name', '', PARAM_TEXT);
$edit = optional_param('edit', -1, PARAM_BOOL);
$hide = optional_param('hide', 0, PARAM_INT);
$show = optional_param('show', 0, PARAM_INT);
$duplicatesection = optional_param('duplicatesection', 0, PARAM_INT);
$idnumber = optional_param('idnumber', '', PARAM_RAW);
$sectionid = optional_param('sectionid', 0, PARAM_INT);
$section = optional_param('section', 0, PARAM_INT);
$expandsection = optional_param('expandsection', -1, PARAM_INT);
$move = optional_param('move', 0, PARAM_INT);
$marker = optional_param('marker', -1 , PARAM_INT);
$switchrole = optional_param('switchrole', -1, PARAM_INT); // Deprecated, use course/switchrole.php instead.
$return = optional_param('return', 0, PARAM_LOCALURL);

$params = [];
if (!empty($name)) {
    $params = ['shortname' => $name];
} else if (!empty($idnumber)) {
    $params = ['idnumber' => $idnumber];
} else if (!empty($id)) {
    $params = ['id' => $id];
} else {
    throw new \moodle_exception('unspecifycourseid', 'error');
}

$course = $DB->get_record('course', $params, '*', MUST_EXIST);

$urlparams = ['id' => $course->id];

// Sectionid should get priority over section number.
if ($sectionid) {
    $section = $DB->get_field('course_sections', 'section', ['id' => $sectionid, 'course' => $course->id], MUST_EXIST);
}
if ($section) {
    $urlparams['section'] = $section;
}
if ($expandsection !== -1) {
    $urlparams['expandsection'] = $expandsection;
}

$PAGE->set_url('/course/view.php', $urlparams); // Defined here to avoid notices on errors etc.

// Prevent caching of this page to stop confusion when changing page after making AJAX changes.
$PAGE->set_cacheable(false);

context_helper::preload_course($course->id);
$context = context_course::instance($course->id, MUST_EXIST);

// Remove any switched roles before checking login.
if ($switchrole == 0 && confirm_sesskey()) {
    role_switch($switchrole, $context);
}

require_login($course);

// Switchrole - sanity check in cost-order...
$resetuserallowedediting = false;
if ($switchrole > 0 && confirm_sesskey() &&
    has_capability('moodle/role:switchroles', $context)) {
    // Is this role assignable in this context?
    // Inquiring minds want to know.
    $aroles = get_switchable_roles($context);
    if (is_array($aroles) && isset($aroles[$switchrole])) {
        role_switch($switchrole, $context);
        // Double check that this role is allowed here.
        require_login($course);
>>>>>>> 0ac092cc
    }
    // Reset course page state. This prevents some weird problems.
    $USER->activitycopy = false;
    $USER->activitycopycourse = null;
    unset($USER->activitycopyname);
    unset($SESSION->modform);
    $USER->editing = 0;
    $resetuserallowedediting = true;
}

// If course is hosted on an external server, redirect to corresponding
// url with appropriate authentication attached as parameter.
if (file_exists($CFG->dirroot . '/course/externservercourse.php')) {
    include($CFG->dirroot . '/course/externservercourse.php');
    if (function_exists('extern_server_course')) {
        if ($externurl = extern_server_course($course)) {
            redirect($externurl);
        }
    }
}

require_once($CFG->dirroot.'/calendar/lib.php'); // This is after login because it needs $USER.

// Must set layout before gettting section info. See MDL-47555.
$PAGE->set_pagelayout('course');
$PAGE->add_body_class('limitedwidth');

if ($section && $section > 0) {

    // Get section details and check it exists.
    $modinfo = get_fast_modinfo($course);
    $coursesections = $modinfo->get_section_info($section, MUST_EXIST);

    // Check user is allowed to see it.
    if (!$coursesections->uservisible) {
        // Check if coursesection has conditions affecting availability and if
        // so, output availability info.
        if ($coursesections->visible && $coursesections->availableinfo) {
            $sectionname = get_section_name($course, $coursesections);
            $message = get_string('notavailablecourse', '', $sectionname);
            redirect(course_get_url($course), $message, null, \core\output\notification::NOTIFY_ERROR);
        } else {
            // Note: We actually already know they don't have this capability
            // or uservisible would have been true; this is just to get the
            // correct error message shown.
            require_capability('moodle/course:viewhiddensections', $context);
        }
    }
}

// Fix course format if it is no longer installed.
$format = course_get_format($course);
$course->format = $format->get_format();

$PAGE->set_pagetype('course-view-' . $course->format);
$PAGE->set_other_editing_capability('moodle/course:update');
$PAGE->set_other_editing_capability('moodle/course:manageactivities');
$PAGE->set_other_editing_capability('moodle/course:activityvisibility');
if (course_format_uses_sections($course->format)) {
    $PAGE->set_other_editing_capability('moodle/course:sectionvisibility');
    $PAGE->set_other_editing_capability('moodle/course:movesections');
}

// Preload course format renderer before output starts.
// This is a little hacky but necessary since
// format.php is not included until after output starts.
$renderer = $format->get_renderer($PAGE);

if ($resetuserallowedediting) {
    // Ugly hack.
    unset($PAGE->_user_allowed_editing);
}

if (!isset($USER->editing)) {
    $USER->editing = 0;
}
if ($PAGE->user_allowed_editing()) {
    if (($edit == 1) && confirm_sesskey()) {
        $USER->editing = 1;
        // Redirect to site root if Editing is toggled on frontpage.
        if ($course->id == SITEID) {
            redirect($CFG->wwwroot .'/?redirect=0');
        } else if (!empty($return)) {
            redirect($CFG->wwwroot . $return);
        } else {
            $url = new moodle_url($PAGE->url, ['notifyeditingon' => 1]);
            redirect($url);
        }
    } else if (($edit == 0) && confirm_sesskey()) {
        $USER->editing = 0;
        if (!empty($USER->activitycopy) && $USER->activitycopycourse == $course->id) {
            $USER->activitycopy = false;
            $USER->activitycopycourse = null;
        }
        // Redirect to site root if Editing is toggled on frontpage.
        if ($course->id == SITEID) {
            redirect($CFG->wwwroot .'/?redirect=0');
        } else if (!empty($return)) {
            redirect($CFG->wwwroot . $return);
        } else {
            redirect($PAGE->url);
        }
    }

    if (has_capability('moodle/course:sectionvisibility', $context)) {
        if ($hide && confirm_sesskey()) {
            set_section_visible($course->id, $hide, '0');
            redirect($PAGE->url);
        }

        if ($show && confirm_sesskey()) {
            set_section_visible($course->id, $show, '1');
            redirect($PAGE->url);
        }
    }

    if (
        !empty($section) && !empty($coursesections) && !empty($duplicatesection)
        && has_capability('moodle/course:update', $context) && confirm_sesskey()
    ) {
        $newsection = $format->duplicate_section($coursesections);
        redirect(course_get_url($course, $newsection->section));
    }

    if (!empty($section) && !empty($move) &&
            has_capability('moodle/course:movesections', $context) && confirm_sesskey()) {
        $destsection = $section + $move;
        if (move_section_to($course, $section, $destsection)) {
            if ($course->id == SITEID) {
                redirect($CFG->wwwroot . '/?redirect=0');
            } else {
                if ($format->get_course_display() == COURSE_DISPLAY_MULTIPAGE) {
                    redirect(course_get_url($course));
                } else {
                    redirect(course_get_url($course, $destsection));
                }
            }
        } else {
            echo $OUTPUT->notification('An error occurred while moving a section');
        }
    }
} else {
    $USER->editing = 0;
}

$SESSION->fromdiscussion = $PAGE->url->out(false);


if ($course->id == SITEID) {
    // This course is not a real course.
    redirect($CFG->wwwroot .'/?redirect=0');
}

// Determine whether the user has permission to download course content.
$candownloadcourse = \core\content::can_export_context($context, $USER);

// We are currently keeping the button here from 1.x to help new teachers figure out
// what to do, even though the link also appears in the course admin block.  It also
// means you can back out of a situation where you removed the admin block.
if ($PAGE->user_allowed_editing()) {
    $buttons = $OUTPUT->edit_button($PAGE->url);
    $PAGE->set_button($buttons);
}

// If viewing a section, make the title more specific.
if ($section && $section > 0 && course_format_uses_sections($course->format)) {
    $sectionname = get_string('sectionname', "format_$course->format");
    $sectiontitle = get_section_name($course, $section);
    $PAGE->set_title(
        get_string(
            'coursesectiontitle',
            'moodle',
            ['course' => $course->fullname, 'sectiontitle' => $sectiontitle, 'sectionname' => $sectionname]
        )
    );
} else {
    $PAGE->set_title(get_string('coursetitle', 'moodle', ['course' => $course->fullname]));
}

// Add bulk editing control.
$bulkbutton = $renderer->bulk_editing_button($format);
if (!empty($bulkbutton)) {
    $PAGE->add_header_action($bulkbutton);
}

$PAGE->set_heading($course->fullname);
echo $OUTPUT->header();

if ($USER->editing == 1) {

    // MDL-65321 The backup libraries are quite heavy, only require the bare minimum.
    require_once($CFG->dirroot . '/backup/util/helper/async_helper.class.php');

    if (async_helper::is_async_pending($id, 'course', 'backup')) {
        echo $OUTPUT->notification(get_string('pendingasyncedit', 'backup'), 'warning');
    }
}

// Course wrapper start.
echo html_writer::start_tag('div', ['class' => 'course-content']);

// Make sure that section 0 exists (this function will create one if it is missing).
course_create_sections_if_missing($course, 0);

// Get information about course modules and existing module types.
// format.php in course formats may rely on presence of these variables.
$modinfo = get_fast_modinfo($course);
$modnames = get_module_types_names();
$modnamesplural = get_module_types_names(true);
$modnamesused = $modinfo->get_used_module_names();
$mods = $modinfo->get_cms();
$sections = $modinfo->get_section_info_all();

// CAUTION, hacky fundamental variable defintion to follow!
// Note that because of the way course fromats are constructed though
// inclusion we pass parameters around this way.
$displaysection = $section;

// Include course AJAX.
include_course_ajax($course, $modnamesused);

// Include the actual course format.
require($CFG->dirroot .'/course/format/'. $course->format .'/format.php');
// Content wrapper end.

echo html_writer::end_tag('div');

// Trigger course viewed event.
// We don't trust $context here. Course format inclusion above executes in the global space. We can't assume
// anything after that point.
course_view(context_course::instance($course->id), $section);

// If available, include the JS to prepare the download course content modal.
if ($candownloadcourse) {
    $PAGE->requires->js_call_amd('core_course/downloadcontent', 'init');
}

// Load the view JS module if completion tracking is enabled for this course.
$completion = new completion_info($course);
if ($completion->is_enabled()) {
    $PAGE->requires->js_call_amd('core_course/view', 'init');
}

echo $OUTPUT->footer();<|MERGE_RESOLUTION|>--- conflicted
+++ resolved
@@ -1,52 +1,4 @@
 <?php
-<<<<<<< HEAD
-
-//  Display the course home page.
-
-    require_once('../config.php');
-    require_once('lib.php');
-    require_once($CFG->libdir.'/completionlib.php');
-
-    redirect_if_major_upgrade_required();
-
-    $id          = optional_param('id', 0, PARAM_INT);
-    $name        = optional_param('name', '', PARAM_TEXT);
-    $edit        = optional_param('edit', -1, PARAM_BOOL);
-    $hide        = optional_param('hide', 0, PARAM_INT);
-    $show        = optional_param('show', 0, PARAM_INT);
-    $idnumber    = optional_param('idnumber', '', PARAM_RAW);
-    $sectionid   = optional_param('sectionid', 0, PARAM_INT);
-    $section     = optional_param('section', 0, PARAM_INT);
-    $move        = optional_param('move', 0, PARAM_INT);
-    $marker      = optional_param('marker',-1 , PARAM_INT);
-    $switchrole  = optional_param('switchrole',-1, PARAM_INT); // Deprecated, use course/switchrole.php instead.
-    $return      = optional_param('return', 0, PARAM_LOCALURL);
-
-    $params = array();
-    if (!empty($name)) {
-        $params = array('shortname' => $name);
-    } else if (!empty($idnumber)) {
-        $params = array('idnumber' => $idnumber);
-    } else if (!empty($id)) {
-        $params = array('id' => $id);
-    }else {
-        throw new \moodle_exception('unspecifycourseid', 'error');
-    }
-
-    // Iomad - check if a user can even see the course.
-    if (!iomad::iomad_check_course($id)) {
-        // Set it to 0 so it fails DB get_record.
-        $params['id'] = 0;
-    }
-
-    $course = $DB->get_record('course', $params, '*', MUST_EXIST);
-
-    $urlparams = array('id' => $course->id);
-
-    // Sectionid should get priority over section number
-    if ($sectionid) {
-        $section = $DB->get_field('course_sections', 'section', array('id' => $sectionid, 'course' => $course->id), MUST_EXIST);
-=======
 // This file is part of Moodle - http://moodle.org/
 //
 // Moodle is free software: you can redistribute it and/or modify
@@ -102,6 +54,12 @@
     throw new \moodle_exception('unspecifycourseid', 'error');
 }
 
+// Iomad - check if a user can even see the course.
+if (!iomad::iomad_check_course($id)) {
+    // Set it to 0 so it fails DB get_record.
+    $params['id'] = 0;
+}
+
 $course = $DB->get_record('course', $params, '*', MUST_EXIST);
 
 $urlparams = ['id' => $course->id];
@@ -143,7 +101,6 @@
         role_switch($switchrole, $context);
         // Double check that this role is allowed here.
         require_login($course);
->>>>>>> 0ac092cc
     }
     // Reset course page state. This prevents some weird problems.
     $USER->activitycopy = false;
