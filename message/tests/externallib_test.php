--- conflicted
+++ resolved
@@ -2496,7 +2496,6 @@
         // Confirm the data is correct.
         $messages = $result['contacts'];
         $this->assertCount(2, $messages);
-<<<<<<< HEAD
 
         $message1 = $messages[0];
         $message2 = $messages[1];
@@ -2512,23 +2511,6 @@
         $this->assertFalse($message1['isblocked']);
         $this->assertNull($message1['unreadcount']);
 
-=======
-
-        $message1 = $messages[0];
-        $message2 = $messages[1];
-
-        $this->assertEquals($user2->id, $message1['userid']);
-        $this->assertEquals(fullname($user2), $message1['fullname']);
-        $this->assertTrue($message1['ismessaging']);
-        $this->assertFalse($message1['sentfromcurrentuser']);
-        $this->assertEquals('Word.', $message1['lastmessage']);
-        $this->assertNotEmpty($message1['messageid']);
-        $this->assertFalse($message1['isonline']);
-        $this->assertFalse($message1['isread']);
-        $this->assertFalse($message1['isblocked']);
-        $this->assertNull($message1['unreadcount']);
-
->>>>>>> ec58cefe
         $this->assertEquals($user2->id, $message2['userid']);
         $this->assertEquals(fullname($user2), $message2['fullname']);
         $this->assertTrue($message2['ismessaging']);
@@ -2957,15 +2939,6 @@
         $this->assertStringContainsString('Yo!', $message1['text']);
 
         $this->assertEquals($user3->id, $message2['useridfrom']);
-<<<<<<< HEAD
-        $this->assertContains('Sup mang?', $message2['text']);
-
-        $this->assertEquals($user2->id, $message3['useridfrom']);
-        $this->assertContains('Writing PHPUnit tests!', $message3['text']);
-
-        $this->assertEquals($user1->id, $message4['useridfrom']);
-        $this->assertContains('Word.', $message4['text']);
-=======
         $this->assertStringContainsString('Sup mang?', $message2['text']);
 
         $this->assertEquals($user2->id, $message3['useridfrom']);
@@ -2973,7 +2946,6 @@
 
         $this->assertEquals($user1->id, $message4['useridfrom']);
         $this->assertStringContainsString('Word.', $message4['text']);
->>>>>>> ec58cefe
     }
 
     /**
