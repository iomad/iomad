<?php
// This file is part of Moodle - http://moodle.org/
//
// Moodle is free software: you can redistribute it and/or modify
// it under the terms of the GNU General Public License as published by
// the Free Software Foundation, either version 3 of the License, or
// (at your option) any later version.
//
// Moodle is distributed in the hope that it will be useful,
// but WITHOUT ANY WARRANTY; without even the implied warranty of
// MERCHANTABILITY or FITNESS FOR A PARTICULAR PURPOSE.  See the
// GNU General Public License for more details.
//
// You should have received a copy of the GNU General Public License
// along with Moodle.  If not, see <http://www.gnu.org/licenses/>.

/**
 * Test message API.
 *
 * @package core_message
 * @category test
 * @copyright 2016 Mark Nelson <markn@moodle.com>
 * @license http://www.gnu.org/copyleft/gpl.html GNU GPL v3 or later
 */

defined('MOODLE_INTERNAL') || die();

global $CFG;

require_once($CFG->dirroot . '/message/tests/messagelib_test.php');

use \core_message\tests\helper as testhelper;

/**
 * Test message API.
 *
 * @package core_message
 * @category test
 * @copyright 2016 Mark Nelson <markn@moodle.com>
 * @license http://www.gnu.org/copyleft/gpl.html GNU GPL v3 or later
 */
class core_message_api_testcase extends core_message_messagelib_testcase {

    public function test_mark_all_read_for_user_touser() {
        $sender = $this->getDataGenerator()->create_user(array('firstname' => 'Test1', 'lastname' => 'User1'));
        $recipient = $this->getDataGenerator()->create_user(array('firstname' => 'Test2', 'lastname' => 'User2'));

        $this->send_fake_message($sender, $recipient, 'Notification', 1);
        $this->send_fake_message($sender, $recipient, 'Notification', 1);
        $this->send_fake_message($sender, $recipient, 'Notification', 1);
        $this->send_fake_message($sender, $recipient);
        $this->send_fake_message($sender, $recipient);
        $this->send_fake_message($sender, $recipient);

        \core_message\api::mark_all_notifications_as_read($recipient->id);
        \core_message\api::mark_all_messages_as_read($recipient->id);

        $this->assertEquals(message_count_unread_messages($recipient), 0);
        $this->assertDebuggingCalled();
    }

    public function test_mark_all_read_for_user_touser_with_fromuser() {
        $sender1 = $this->getDataGenerator()->create_user(array('firstname' => 'Test1', 'lastname' => 'User1'));
        $sender2 = $this->getDataGenerator()->create_user(array('firstname' => 'Test3', 'lastname' => 'User3'));
        $recipient = $this->getDataGenerator()->create_user(array('firstname' => 'Test2', 'lastname' => 'User2'));

        $this->send_fake_message($sender1, $recipient, 'Notification', 1);
        $this->send_fake_message($sender1, $recipient, 'Notification', 1);
        $this->send_fake_message($sender1, $recipient, 'Notification', 1);
        $this->send_fake_message($sender1, $recipient);
        $this->send_fake_message($sender1, $recipient);
        $this->send_fake_message($sender1, $recipient);
        $this->send_fake_message($sender2, $recipient, 'Notification', 1);
        $this->send_fake_message($sender2, $recipient, 'Notification', 1);
        $this->send_fake_message($sender2, $recipient, 'Notification', 1);
        $this->send_fake_message($sender2, $recipient);
        $this->send_fake_message($sender2, $recipient);
        $this->send_fake_message($sender2, $recipient);

        \core_message\api::mark_all_notifications_as_read($recipient->id, $sender1->id);
        $conversationid = \core_message\api::get_conversation_between_users([$recipient->id, $sender1->id]);
        \core_message\api::mark_all_messages_as_read($recipient->id, $conversationid);

        $this->assertEquals(message_count_unread_messages($recipient), 3);
        $this->assertDebuggingCalled();
    }

    public function test_mark_all_read_for_user_touser_with_type() {
        $sender = $this->getDataGenerator()->create_user(array('firstname' => 'Test1', 'lastname' => 'User1'));
        $recipient = $this->getDataGenerator()->create_user(array('firstname' => 'Test2', 'lastname' => 'User2'));

        $this->send_fake_message($sender, $recipient, 'Notification', 1);
        $this->send_fake_message($sender, $recipient, 'Notification', 1);
        $this->send_fake_message($sender, $recipient, 'Notification', 1);
        $this->send_fake_message($sender, $recipient);
        $this->send_fake_message($sender, $recipient);
        $this->send_fake_message($sender, $recipient);

        \core_message\api::mark_all_notifications_as_read($recipient->id);
        $this->assertEquals(message_count_unread_messages($recipient), 3);
        $this->assertDebuggingCalled();

        \core_message\api::mark_all_messages_as_read($recipient->id);
        $this->assertEquals(message_count_unread_messages($recipient), 0);
        $this->assertDebuggingCalled();
    }

    /**
     * Test count_blocked_users.
     */
    public function test_count_blocked_users() {
        global $USER;

        // Set this user as the admin.
        $this->setAdminUser();

        // Create user to add to the admin's block list.
        $user1 = $this->getDataGenerator()->create_user();
        $user2 = $this->getDataGenerator()->create_user();

        $this->assertEquals(0, \core_message\api::count_blocked_users());

        // Add 1 blocked user to admin's blocked user list.
        \core_message\api::block_user($USER->id, $user1->id);

        $this->assertEquals(0, \core_message\api::count_blocked_users($user1));
        $this->assertEquals(1, \core_message\api::count_blocked_users());
    }

    /**
     * Tests searching for users when site-wide messaging is disabled.
     *
     * This test verifies that any contacts are returned, as well as any non-contacts whose profile we can view.
     * If checks this by placing some users in the same course, where default caps would permit a user to view another user's
     * profile.
     */
    public function test_message_search_users_messagingallusers_disabled() {
        global $DB;
        $this->resetAfterTest();

        // Create some users.
        $users = [];
        foreach (range(1, 8) as $i) {
            $user = new stdClass();
            $user->firstname = ($i == 4) ? 'User' : 'User search'; // Ensure the fourth user won't match the search term.
            $user->lastname = $i;
            $user = $this->getDataGenerator()->create_user($user);
            $users[$i] = $user;
        }

        // Enrol a few users in the same course, but leave them as non-contacts.
        $course1 = $this->getDataGenerator()->create_course();
        $course2 = $this->getDataGenerator()->create_course();

        $this->setAdminUser();
        $this->getDataGenerator()->enrol_user($users[1]->id, $course1->id);
        $this->getDataGenerator()->enrol_user($users[6]->id, $course1->id);
        $this->getDataGenerator()->enrol_user($users[7]->id, $course1->id);

        // Add some other users as contacts.
        \core_message\api::add_contact($users[1]->id, $users[2]->id);
        \core_message\api::add_contact($users[3]->id, $users[1]->id);
        \core_message\api::add_contact($users[1]->id, $users[4]->id);

        // Enrol a user as a teacher in the course, and make the teacher role a course contact role.
        $this->getDataGenerator()->enrol_user($users[8]->id, $course2->id, 'editingteacher');
        $teacherrole = $DB->get_record('role', array('shortname' => 'editingteacher'));
        set_config('coursecontact', $teacherrole->id);

        // Create individual conversations between some users, one contact and one non-contact.
        $ic1 = \core_message\api::create_conversation(\core_message\api::MESSAGE_CONVERSATION_TYPE_INDIVIDUAL,
            [$users[1]->id, $users[2]->id]);
        $ic2 = \core_message\api::create_conversation(\core_message\api::MESSAGE_CONVERSATION_TYPE_INDIVIDUAL,
            [$users[6]->id, $users[1]->id]);

        // Create a group conversation between 4 users, including a contact and a non-contact.
        $gc1 = \core_message\api::create_conversation(\core_message\api::MESSAGE_CONVERSATION_TYPE_GROUP,
            [$users[1]->id, $users[2]->id, $users[4]->id, $users[7]->id], 'Project chat');

        // Set as the user performing the search.
        $this->setUser($users[1]);

        // Perform a search with $CFG->messagingallusers disabled.
        set_config('messagingallusers', 0);
        $result = \core_message\api::message_search_users($users[1]->id, 'search');

        // Confirm that we returns contacts and non-contacts.
        $this->assertArrayHasKey(0, $result);
        $this->assertArrayHasKey(1, $result);
        $contacts = $result[0];
        $noncontacts = $result[1];

        // Check that we retrieved the correct contacts.
        $this->assertCount(2, $contacts);
        $this->assertEquals($users[2]->id, $contacts[0]->id);
        $this->assertEquals($users[3]->id, $contacts[1]->id);

        // Verify the correct conversations were returned for the contacts.
        $this->assertCount(2, $contacts[0]->conversations);
        $this->assertEquals(\core_message\api::MESSAGE_CONVERSATION_TYPE_GROUP, $contacts[0]->conversations[$gc1->id]->type);
        $this->assertEquals(\core_message\api::MESSAGE_CONVERSATION_TYPE_INDIVIDUAL, $contacts[0]->conversations[$ic1->id]->type);

        $this->assertCount(0, $contacts[1]->conversations);

        // Check that we retrieved the correct non-contacts.
        // When site wide messaging is disabled, we expect to see only those users who we share a course with and whose profiles
        // are visible in that course. This excludes users like course contacts.
        $this->assertCount(3, $noncontacts);
        // Self-conversation first.
        $this->assertEquals($users[1]->id, $noncontacts[0]->id);
        $this->assertEquals($users[6]->id, $noncontacts[1]->id);
        $this->assertEquals($users[7]->id, $noncontacts[2]->id);

        // Verify the correct conversations were returned for the non-contacts.
        $this->assertCount(1, $noncontacts[1]->conversations);
        $this->assertEquals(\core_message\api::MESSAGE_CONVERSATION_TYPE_INDIVIDUAL,
            $noncontacts[1]->conversations[$ic2->id]->type);

        $this->assertCount(1, $noncontacts[2]->conversations);
        $this->assertEquals(\core_message\api::MESSAGE_CONVERSATION_TYPE_GROUP, $noncontacts[2]->conversations[$gc1->id]->type);
    }

    /**
     * Tests searching for users when site-wide messaging is enabled.
     *
     * This test verifies that any contacts are returned, as well as any non-contacts,
     * provided the searching user can view their profile.
     */
    public function test_message_search_users_messagingallusers_enabled() {
        global $DB;
        $this->resetAfterTest();

        // Create some users.
        $users = [];
        foreach (range(1, 9) as $i) {
            $user = new stdClass();
            $user->firstname = ($i == 4) ? 'User' : 'User search'; // Ensure the fourth user won't match the search term.
            $user->lastname = $i;
            $user = $this->getDataGenerator()->create_user($user);
            $users[$i] = $user;
        }

        $course1 = $this->getDataGenerator()->create_course();
        $coursecontext = \context_course::instance($course1->id);

        // Enrol a few users in the same course, but leave them as non-contacts.
        $this->setAdminUser();
        $this->getDataGenerator()->enrol_user($users[1]->id, $course1->id, 'student');
        $this->getDataGenerator()->enrol_user($users[6]->id, $course1->id, 'student');
        $this->getDataGenerator()->enrol_user($users[7]->id, $course1->id, 'student');

        // Add some other users as contacts.
        \core_message\api::add_contact($users[1]->id, $users[2]->id);
        \core_message\api::add_contact($users[3]->id, $users[1]->id);
        \core_message\api::add_contact($users[1]->id, $users[4]->id);

        // Enrol a user as a teacher in the course, and make the teacher role a course contact role.
        $this->getDataGenerator()->enrol_user($users[9]->id, $course1->id, 'editingteacher');
        $teacherrole = $DB->get_record('role', array('shortname' => 'editingteacher'));
        set_config('coursecontact', $teacherrole->id);

        // Get self-conversation.
        $selfconversation = \core_message\api::get_self_conversation($users[1]->id);

        // Create individual conversations between some users, one contact and one non-contact.
        $ic1 = \core_message\api::create_conversation(\core_message\api::MESSAGE_CONVERSATION_TYPE_INDIVIDUAL,
            [$users[1]->id, $users[2]->id]);
        $ic2 = \core_message\api::create_conversation(\core_message\api::MESSAGE_CONVERSATION_TYPE_INDIVIDUAL,
            [$users[6]->id, $users[1]->id]);

        // Create a group conversation between 5 users, including a contact and a non-contact, and a user NOT in a shared course.
        $gc1 = \core_message\api::create_conversation(\core_message\api::MESSAGE_CONVERSATION_TYPE_GROUP,
            [$users[1]->id, $users[2]->id, $users[4]->id, $users[7]->id, $users[8]->id], 'Project chat');

        // Set as the user performing the search.
        $this->setUser($users[1]);

        // Perform a search with $CFG->messagingallusers enabled.
        set_config('messagingallusers', 1);
        $result = \core_message\api::message_search_users($users[1]->id, 'search');

        // Confirm that we returns contacts and non-contacts.
        $this->assertArrayHasKey(0, $result);
        $this->assertArrayHasKey(1, $result);
        $contacts = $result[0];
        $noncontacts = $result[1];

        // Check that we retrieved the correct contacts.
        $this->assertCount(2, $contacts);
        $this->assertEquals($users[2]->id, $contacts[0]->id);
        $this->assertEquals($users[3]->id, $contacts[1]->id);

        // Verify the correct conversations were returned for the contacts.
        $this->assertCount(2, $contacts[0]->conversations);
        $this->assertEquals(\core_message\api::MESSAGE_CONVERSATION_TYPE_GROUP, $contacts[0]->conversations[$gc1->id]->type);
        $this->assertEquals(\core_message\api::MESSAGE_CONVERSATION_TYPE_INDIVIDUAL, $contacts[0]->conversations[$ic1->id]->type);

        $this->assertCount(0, $contacts[1]->conversations);

        // Check that we retrieved the correct non-contacts.
        // If site wide messaging is enabled, we expect to only be able to search for users whose profiles we can view.
        // In this case, as a student, that's the course contact for course2 and those noncontacts sharing a course with user1.
        // Consider first conversations is self-conversation.
        $this->assertCount(4, $noncontacts);
        $this->assertEquals($users[1]->id, $noncontacts[0]->id);
        $this->assertEquals($users[6]->id, $noncontacts[1]->id);
        $this->assertEquals($users[7]->id, $noncontacts[2]->id);
        $this->assertEquals($users[9]->id, $noncontacts[3]->id);

        $this->assertCount(1, $noncontacts[1]->conversations);
        $this->assertCount(1, $noncontacts[2]->conversations);
        $this->assertCount(0, $noncontacts[3]->conversations);

        // Verify the correct conversations were returned for the non-contacts.
        $this->assertEquals(\core_message\api::MESSAGE_CONVERSATION_TYPE_SELF,
            $noncontacts[0]->conversations[$selfconversation->id]->type);

        $this->assertCount(1, $noncontacts[1]->conversations);
        $this->assertEquals(\core_message\api::MESSAGE_CONVERSATION_TYPE_INDIVIDUAL,
            $noncontacts[1]->conversations[$ic2->id]->type);

        $this->assertCount(1, $noncontacts[2]->conversations);
        $this->assertEquals(\core_message\api::MESSAGE_CONVERSATION_TYPE_GROUP, $noncontacts[2]->conversations[$gc1->id]->type);

        $this->assertCount(0, $noncontacts[3]->conversations);
    }

    /**
     * Verify searching for users find themselves when they have self-conversations.
     */
    public function test_message_search_users_self_conversations() {
        $this->resetAfterTest();

        // Create some users.
        $user1 = new stdClass();
        $user1->firstname = 'User';
        $user1->lastname = 'One';
        $user1 = $this->getDataGenerator()->create_user($user1);
        $user2 = new stdClass();
        $user2->firstname = 'User';
        $user2->lastname = 'Two';
        $user2 = $this->getDataGenerator()->create_user($user2);

        // Get self-conversation for user1.
        $sc1 = \core_message\api::get_self_conversation($user1->id);
        testhelper::send_fake_message_to_conversation($user1, $sc1->id, 'Hi myself!');

        // Perform a search as user1.
        $this->setUser($user1);
        $result = \core_message\api::message_search_users($user1->id, 'One');

        // Check user1 is found as non-contacts.
        $this->assertCount(0, $result[0]);
        $this->assertCount(1, $result[1]);
    }

    /**
     * Verify searching for users works even if no matching users from either contacts, or non-contacts can be found.
     */
    public function test_message_search_users_with_empty_result() {
        $this->resetAfterTest();

        // Create some users, but make sure neither will match the search term.
        $user1 = new stdClass();
        $user1->firstname = 'User';
        $user1->lastname = 'One';
        $user1 = $this->getDataGenerator()->create_user($user1);
        $user2 = new stdClass();
        $user2->firstname = 'User';
        $user2->lastname = 'Two';
        $user2 = $this->getDataGenerator()->create_user($user2);

        // Perform a search as user1.
        $this->setUser($user1);
        $result = \core_message\api::message_search_users($user1->id, 'search');

        // Check results are empty.
        $this->assertCount(0, $result[0]);
        $this->assertCount(0, $result[1]);
    }

    /**
     * Test verifying that limits and offsets work for both the contacts and non-contacts return data.
     */
    public function test_message_search_users_limit_offset() {
        $this->resetAfterTest();

        // Create 20 users.
        $users = [];
        foreach (range(1, 20) as $i) {
            $user = new stdClass();
            $user->firstname = "User search";
            $user->lastname = $i;
            $user = $this->getDataGenerator()->create_user($user);
            $users[$i] = $user;
        }

        // Enrol the first 9 users in the same course, but leave them as non-contacts.
        $this->setAdminUser();
        $course1 = $this->getDataGenerator()->create_course();
        foreach (range(1, 8) as $i) {
            $this->getDataGenerator()->enrol_user($users[$i]->id, $course1->id);
        }

        // Add 5 users, starting at the 11th user, as contacts for user1.
        foreach (range(11, 15) as $i) {
            \core_message\api::add_contact($users[1]->id, $users[$i]->id);
        }

        // Set as the user performing the search.
        $this->setUser($users[1]);

        // Search using a limit of 3.
        // This tests the case where we have more results than the limit for both contacts and non-contacts.
        $result = \core_message\api::message_search_users($users[1]->id, 'search', 0, 3);
        $contacts = $result[0];
        $noncontacts = $result[1];

        // Check that we retrieved the correct contacts.
        $this->assertCount(3, $contacts);
        $this->assertEquals($users[11]->id, $contacts[0]->id);
        $this->assertEquals($users[12]->id, $contacts[1]->id);
        $this->assertEquals($users[13]->id, $contacts[2]->id);

        // Check that we retrieved the correct non-contacts.
        // Consider first conversations is self-conversation.
        $this->assertCount(3, $noncontacts);
        $this->assertEquals($users[1]->id, $noncontacts[0]->id);
        $this->assertEquals($users[2]->id, $noncontacts[1]->id);
        $this->assertEquals($users[3]->id, $noncontacts[2]->id);

        // Now, offset to get the next batch of results.
        // We expect to see 2 contacts, and 3 non-contacts.
        $result = \core_message\api::message_search_users($users[1]->id, 'search', 3, 3);
        $contacts = $result[0];
        $noncontacts = $result[1];
        $this->assertCount(2, $contacts);
        $this->assertEquals($users[14]->id, $contacts[0]->id);
        $this->assertEquals($users[15]->id, $contacts[1]->id);

        $this->assertCount(3, $noncontacts);
        $this->assertEquals($users[4]->id, $noncontacts[0]->id);
        $this->assertEquals($users[5]->id, $noncontacts[1]->id);
        $this->assertEquals($users[6]->id, $noncontacts[2]->id);

        // Now, offset to get the next batch of results.
        // We expect to see 0 contacts, and 2 non-contacts.
        $result = \core_message\api::message_search_users($users[1]->id, 'search', 6, 3);
        $contacts = $result[0];
        $noncontacts = $result[1];
        $this->assertCount(0, $contacts);

        $this->assertCount(2, $noncontacts);
        $this->assertEquals($users[7]->id, $noncontacts[0]->id);
        $this->assertEquals($users[8]->id, $noncontacts[1]->id);
    }

    /**
     * Tests searching users as a user having the 'moodle/user:viewdetails' capability.
     */
    public function test_message_search_users_with_cap() {
        $this->resetAfterTest();
        global $DB;

        // Create some users.
        $users = [];
        foreach (range(1, 8) as $i) {
            $user = new stdClass();
            $user->firstname = ($i == 4) ? 'User' : 'User search'; // Ensure the fourth user won't match the search term.
            $user->lastname = $i;
            $user = $this->getDataGenerator()->create_user($user);
            $users[$i] = $user;
        }

        // Enrol a few users in the same course, but leave them as non-contacts.
        $course1 = $this->getDataGenerator()->create_course();
        $this->setAdminUser();
        $this->getDataGenerator()->enrol_user($users[1]->id, $course1->id);
        $this->getDataGenerator()->enrol_user($users[6]->id, $course1->id);
        $this->getDataGenerator()->enrol_user($users[7]->id, $course1->id);

        // Add some other users as contacts.
        \core_message\api::add_contact($users[1]->id, $users[2]->id);
        \core_message\api::add_contact($users[3]->id, $users[1]->id);
        \core_message\api::add_contact($users[1]->id, $users[4]->id);

        // Set as the user performing the search.
        $this->setUser($users[1]);

        // Grant the authenticated user role the capability 'user:viewdetails' at site context.
        $authenticatedrole = $DB->get_record('role', ['shortname' => 'user'], '*', MUST_EXIST);
        assign_capability('moodle/user:viewdetails', CAP_ALLOW, $authenticatedrole->id, context_system::instance());

        // Perform a search with $CFG->messagingallusers disabled.
        set_config('messagingallusers', 0);
        $result = \core_message\api::message_search_users($users[1]->id, 'search');
        $contacts = $result[0];
        $noncontacts = $result[1];

        // Check that we retrieved the correct contacts.
        $this->assertCount(2, $contacts);
        $this->assertEquals($users[2]->id, $contacts[0]->id);
        $this->assertEquals($users[3]->id, $contacts[1]->id);

        // Check that we retrieved the correct non-contacts.
        // Site-wide messaging is disabled, so we expect to be able to search for any users whose profiles we can view.
        // Consider first conversations is self-conversation.
        $this->assertCount(3, $noncontacts);
        $this->assertEquals($users[1]->id, $noncontacts[0]->id);
        $this->assertEquals($users[6]->id, $noncontacts[1]->id);
        $this->assertEquals($users[7]->id, $noncontacts[2]->id);
    }

    /**
     * Tests searching users with messaging disabled.
     */
    public function test_message_search_users_messaging_disabled() {
        $this->resetAfterTest();

        // Create a user.
        $user = $this->getDataGenerator()->create_user();

        // Disable messaging.
        set_config('messaging', 0);

        // Ensure an exception is thrown.
        $this->expectException('moodle_exception');
        \core_message\api::message_search_users($user->id, 'User');
    }

    /**
     * Tests getting conversations between 2 users.
     */
    public function test_get_conversations_between_users() {
        // Create some users.
        $user1 = new stdClass();
        $user1->firstname = 'User';
        $user1->lastname = 'One';
        $user1 = self::getDataGenerator()->create_user($user1);

        $user2 = new stdClass();
        $user2->firstname = 'User';
        $user2->lastname = 'Two';
        $user2 = self::getDataGenerator()->create_user($user2);

        $user3 = new stdClass();
        $user3->firstname = 'User search';
        $user3->lastname = 'Three';
        $user3 = self::getDataGenerator()->create_user($user3);

        $user4 = new stdClass();
        $user4->firstname = 'User';
        $user4->lastname = 'Four';
        $user4 = self::getDataGenerator()->create_user($user4);

        $user5 = new stdClass();
        $user5->firstname = 'User';
        $user5->lastname = 'Five';
        $user5 = self::getDataGenerator()->create_user($user5);

        $user6 = new stdClass();
        $user6->firstname = 'User search';
        $user6->lastname = 'Six';
        $user6 = self::getDataGenerator()->create_user($user6);

        // Add some users as contacts.
        \core_message\api::add_contact($user1->id, $user2->id);
        \core_message\api::add_contact($user6->id, $user1->id);

        // Create private conversations with some users.
        \core_message\api::create_conversation(\core_message\api::MESSAGE_CONVERSATION_TYPE_INDIVIDUAL,
            array($user1->id, $user2->id));
        \core_message\api::create_conversation(\core_message\api::MESSAGE_CONVERSATION_TYPE_INDIVIDUAL,
            array($user3->id, $user1->id));

        // Create a group conversation with users.
        \core_message\api::create_conversation(\core_message\api::MESSAGE_CONVERSATION_TYPE_GROUP,
            array($user1->id, $user2->id, $user3->id, $user4->id),
            'Project chat');

        // Check that we retrieved the correct conversations.
        $this->assertCount(2, \core_message\api::get_conversations_between_users($user1->id, $user2->id));
        $this->assertCount(2, \core_message\api::get_conversations_between_users($user2->id, $user1->id));
        $this->assertCount(2, \core_message\api::get_conversations_between_users($user1->id, $user3->id));
        $this->assertCount(2, \core_message\api::get_conversations_between_users($user3->id, $user1->id));
        $this->assertCount(1, \core_message\api::get_conversations_between_users($user1->id, $user4->id));
        $this->assertCount(1, \core_message\api::get_conversations_between_users($user4->id, $user1->id));
        $this->assertCount(0, \core_message\api::get_conversations_between_users($user1->id, $user5->id));
        $this->assertCount(0, \core_message\api::get_conversations_between_users($user5->id, $user1->id));
        $this->assertCount(0, \core_message\api::get_conversations_between_users($user1->id, $user6->id));
        $this->assertCount(0, \core_message\api::get_conversations_between_users($user6->id, $user1->id));
    }

    /**
     * Tests getting self-conversations.
     */
    public function test_get_self_conversation() {
        // Create some users.
        $user1 = new stdClass();
        $user1->firstname = 'User';
        $user1->lastname = 'One';
        $user1 = self::getDataGenerator()->create_user($user1);

        $user2 = new stdClass();
        $user2->firstname = 'User';
        $user2->lastname = 'Two';
        $user2 = self::getDataGenerator()->create_user($user2);

        $user3 = new stdClass();
        $user3->firstname = 'User search';
        $user3->lastname = 'Three';
        $user3 = self::getDataGenerator()->create_user($user3);

        // Add some users as contacts.
        \core_message\api::add_contact($user1->id, $user2->id);
        \core_message\api::add_contact($user3->id, $user1->id);

        // Create private conversations with some users.
        \core_message\api::create_conversation(\core_message\api::MESSAGE_CONVERSATION_TYPE_INDIVIDUAL,
            array($user1->id, $user2->id));
        \core_message\api::create_conversation(\core_message\api::MESSAGE_CONVERSATION_TYPE_INDIVIDUAL,
            array($user3->id, $user1->id));

        // Create a group conversation with users.
        $gc = \core_message\api::create_conversation(\core_message\api::MESSAGE_CONVERSATION_TYPE_GROUP,
            array($user1->id, $user2->id, $user3->id),
            'Project chat');

        // Get self-conversations.
        $rsc1 = \core_message\api::get_self_conversation($user1->id);
        $rsc2 = \core_message\api::get_self_conversation($user2->id);
        $rsc3 = \core_message\api::get_self_conversation($user3->id);

        // Send message to self-conversation.
        testhelper::send_fake_message_to_conversation($user1, $rsc1->id, 'Message to myself!');

        // Check that we retrieved the correct conversations.
        $this->assertEquals(\core_message\api::MESSAGE_CONVERSATION_TYPE_SELF, $rsc1->type);
        $members = \core_message\api::get_conversation_members($user1->id, $rsc1->id);
        $this->assertCount(1, $members);
        $member = reset($members);
        $this->assertEquals($user1->id, $member->id);

        $this->assertEquals(\core_message\api::MESSAGE_CONVERSATION_TYPE_SELF, $rsc2->type);
        $members = \core_message\api::get_conversation_members($user2->id, $rsc2->id);
        $this->assertCount(1, $members);
        $member = reset($members);
        $this->assertEquals($user2->id, $member->id);

        \core_message\api::delete_all_conversation_data($rsc3->id);
        $selfconversation = \core_message\api::get_self_conversation($user3->id);
        $members = \core_message\api::get_conversation_members($user1->id, $selfconversation->id);
        $this->assertCount(1, $members);
    }

    /**
     * Tests searching messages.
     */
    public function test_search_messages() {
        $this->resetAfterTest();

        // Create some users.
        $user1 = self::getDataGenerator()->create_user();
        $user2 = self::getDataGenerator()->create_user();
        $user3 = self::getDataGenerator()->create_user();

        // The person doing the search.
        $this->setUser($user1);

        // Get self-conversation.
        $sc = \core_message\api::get_self_conversation($user1->id);

        // Create group conversation.
        $gc = \core_message\api::create_conversation(
            \core_message\api::MESSAGE_CONVERSATION_TYPE_GROUP,
            [$user1->id, $user2->id, $user3->id]
        );

        // Send some messages back and forth.
        $time = 1;
        testhelper::send_fake_message_to_conversation($user1, $sc->id, 'Test message to self!', $time);
        testhelper::send_fake_message_to_conversation($user1, $gc->id, 'My hero!', $time + 1);
        $this->send_fake_message($user3, $user1, 'Don\'t block me.', 0, $time + 2);
        $this->send_fake_message($user1, $user2, 'Yo!', 0, $time + 3);
        $this->send_fake_message($user2, $user1, 'Sup mang?', 0, $time + 4);
        $this->send_fake_message($user1, $user2, 'Writing PHPUnit tests!', 0, $time + 5);
        $this->send_fake_message($user2, $user1, 'Word.', 0, $time + 6);

        $convid = \core_message\api::get_conversation_between_users([$user1->id, $user2->id]);
        $conv2id = \core_message\api::get_conversation_between_users([$user1->id, $user3->id]);

        // Block user 3.
        \core_message\api::block_user($user1->id, $user3->id);

        // Perform a search.
        $messages = \core_message\api::search_messages($user1->id, 'o');

        // Confirm the data is correct.
        $this->assertEquals(5, count($messages));
        $message1 = $messages[0];
        $message2 = $messages[1];
        $message3 = $messages[2];
        $message4 = $messages[3];
        $message5 = $messages[4];

        $this->assertEquals($user2->id, $message1->userid);
        $this->assertEquals($user2->id, $message1->useridfrom);
        $this->assertEquals(fullname($user2), $message1->fullname);
        $this->assertTrue($message1->ismessaging);
        $this->assertEquals('Word.', $message1->lastmessage);
        $this->assertNotEmpty($message1->messageid);
        $this->assertNull($message1->isonline);
        $this->assertFalse($message1->isread);
        $this->assertFalse($message1->isblocked);
        $this->assertNull($message1->unreadcount);
        $this->assertEquals($convid, $message1->conversationid);

        $this->assertEquals($user2->id, $message2->userid);
        $this->assertEquals($user1->id, $message2->useridfrom);
        $this->assertEquals(fullname($user2), $message2->fullname);
        $this->assertTrue($message2->ismessaging);
        $this->assertEquals('Yo!', $message2->lastmessage);
        $this->assertNotEmpty($message2->messageid);
        $this->assertNull($message2->isonline);
        $this->assertTrue($message2->isread);
        $this->assertFalse($message2->isblocked);
        $this->assertNull($message2->unreadcount);
        $this->assertEquals($convid, $message2->conversationid);

        $this->assertEquals($user3->id, $message3->userid);
        $this->assertEquals($user3->id, $message3->useridfrom);
        $this->assertEquals(fullname($user3), $message3->fullname);
        $this->assertTrue($message3->ismessaging);
        $this->assertEquals('Don\'t block me.', $message3->lastmessage);
        $this->assertNotEmpty($message3->messageid);
        $this->assertNull($message3->isonline);
        $this->assertFalse($message3->isread);
        $this->assertTrue($message3->isblocked);
        $this->assertNull($message3->unreadcount);
        $this->assertEquals($conv2id, $message3->conversationid);

        // This is a group conversation. For now, search_messages returns only one of the other users on the conversation. It can't
        // be guaranteed who will be returned in the first place, so we need to use the in_array to check all the possibilities.
        $this->assertTrue(in_array($message4->userid, [$user2->id, $user3->id]));
        $this->assertEquals($user1->id, $message4->useridfrom);
        $this->assertTrue($message4->ismessaging);
        $this->assertEquals('My hero!', $message4->lastmessage);
        $this->assertNotEmpty($message4->messageid);
        $this->assertNull($message4->isonline);
        $this->assertTrue($message4->isread);
        $this->assertNull($message4->unreadcount);
        $this->assertEquals($gc->id, $message4->conversationid);

        $this->assertEquals($user1->id, $message5->userid);
        $this->assertEquals($user1->id, $message5->useridfrom);
        $this->assertEquals(fullname($user1), $message5->fullname);
        $this->assertTrue($message5->ismessaging);
        $this->assertEquals('Test message to self!', $message5->lastmessage);
        $this->assertNotEmpty($message5->messageid);
        $this->assertFalse($message5->isonline);
        $this->assertTrue($message5->isread);
        $this->assertFalse($message5->isblocked);
        $this->assertNull($message5->unreadcount);
        $this->assertEquals($sc->id, $message5->conversationid);
    }

    /**
     * Test verifying that favourited conversations can be retrieved.
     */
    public function test_get_favourite_conversations() {
        // Create some users.
        $user1 = self::getDataGenerator()->create_user();
        $user2 = self::getDataGenerator()->create_user();
        $user3 = self::getDataGenerator()->create_user();
        $user4 = self::getDataGenerator()->create_user();

        // The person doing the search.
        $this->setUser($user1);

        // Only self-conversation created.
        $this->assertCount(1, \core_message\api::get_conversations($user1->id));

        // Create some conversations for user1.
        $time = 1;
        $this->send_fake_message($user1, $user2, 'Yo!', 0, $time + 1);
        $this->send_fake_message($user2, $user1, 'Sup mang?', 0, $time + 2);
        $this->send_fake_message($user1, $user2, 'Writing PHPUnit tests!', 0, $time + 3);
        $messageid1 = $this->send_fake_message($user2, $user1, 'Word.', 0, $time + 4);

        $this->send_fake_message($user1, $user3, 'Booyah', 0, $time + 5);
        $this->send_fake_message($user3, $user1, 'Whaaat?', 0, $time + 6);
        $this->send_fake_message($user1, $user3, 'Nothing.', 0, $time + 7);
        $messageid2 = $this->send_fake_message($user3, $user1, 'Cool.', 0, $time + 8);

        $this->send_fake_message($user1, $user4, 'Hey mate, you see the new messaging UI in Moodle?', 0, $time + 9);
        $this->send_fake_message($user4, $user1, 'Yah brah, it\'s pretty rad.', 0, $time + 10);
        $messageid3 = $this->send_fake_message($user1, $user4, 'Dope.', 0, $time + 11);

        // Favourite the first 2 conversations for user1.
        $convoids = [];
        $convoids[] = \core_message\api::get_conversation_between_users([$user1->id, $user2->id]);
        $convoids[] = \core_message\api::get_conversation_between_users([$user1->id, $user3->id]);
        $user1context = context_user::instance($user1->id);
        $service = \core_favourites\service_factory::get_service_for_user_context($user1context);
        foreach ($convoids as $convoid) {
            $service->create_favourite('core_message', 'message_conversations', $convoid, $user1context);
        }

        // We should have 4 conversations.
        // Consider first conversations is self-conversation.
        $this->assertCount(4, \core_message\api::get_conversations($user1->id));

        // And 3 favourited conversations (self-conversation included).
        $conversations = \core_message\api::get_conversations($user1->id, 0, 20, null, true);
        $this->assertCount(3, $conversations);
        $conversations = \core_message\api::get_conversations(
            $user1->id,
            0,
            20,
            \core_message\api::MESSAGE_CONVERSATION_TYPE_SELF,
            true
        );
        $this->assertCount(1, $conversations);
    }

    /**
     * Tests retrieving favourite conversations with a limit and offset to ensure pagination works correctly.
     */
    public function test_get_favourite_conversations_limit_offset() {
        // Create some users.
        $user1 = self::getDataGenerator()->create_user();
        $user2 = self::getDataGenerator()->create_user();
        $user3 = self::getDataGenerator()->create_user();
        $user4 = self::getDataGenerator()->create_user();

        // The person doing the search.
        $this->setUser($user1);

        // Only self-conversation created.
        $this->assertCount(1, \core_message\api::get_conversations($user1->id));

        // Create some conversations for user1.
        $time = 1;
        $this->send_fake_message($user1, $user2, 'Yo!', 0, $time + 1);
        $this->send_fake_message($user2, $user1, 'Sup mang?', 0, $time + 2);
        $this->send_fake_message($user1, $user2, 'Writing PHPUnit tests!', 0, $time + 3);
        $messageid1 = $this->send_fake_message($user2, $user1, 'Word.', 0, $time + 4);

        $this->send_fake_message($user1, $user3, 'Booyah', 0, $time + 5);
        $this->send_fake_message($user3, $user1, 'Whaaat?', 0, $time + 6);
        $this->send_fake_message($user1, $user3, 'Nothing.', 0, $time + 7);
        $messageid2 = $this->send_fake_message($user3, $user1, 'Cool.', 0, $time + 8);

        $this->send_fake_message($user1, $user4, 'Hey mate, you see the new messaging UI in Moodle?', 0, $time + 9);
        $this->send_fake_message($user4, $user1, 'Yah brah, it\'s pretty rad.', 0, $time + 10);
        $messageid3 = $this->send_fake_message($user1, $user4, 'Dope.', 0, $time + 11);

        // Favourite the all conversations for user1.
        $convoids = [];
        $convoids[] = \core_message\api::get_conversation_between_users([$user1->id, $user2->id]);
        $convoids[] = \core_message\api::get_conversation_between_users([$user1->id, $user3->id]);
        $convoids[] = \core_message\api::get_conversation_between_users([$user1->id, $user4->id]);
        $user1context = context_user::instance($user1->id);
        $service = \core_favourites\service_factory::get_service_for_user_context($user1context);
        foreach ($convoids as $convoid) {
            $service->create_favourite('core_message', 'message_conversations', $convoid, $user1context);
        }

        // Consider first conversations is self-conversation.
        // Get all records, using offset 0 and large limit.
        $this->assertCount(4, \core_message\api::get_conversations($user1->id, 0, 20, null, true));

        // Now, get 10 conversations starting at the second record. We should see 2 conversations.
        $this->assertCount(3, \core_message\api::get_conversations($user1->id, 1, 10, null, true));

        // Now, try to get favourited conversations using an invalid offset.
        $this->assertCount(0, \core_message\api::get_conversations($user1->id, 5, 10, null, true));
    }

    /**
     * Tests retrieving favourite conversations when a conversation contains a deleted user.
     */
    public function test_get_favourite_conversations_with_deleted_user() {
        // Create some users.
        $user1 = self::getDataGenerator()->create_user();
        $user2 = self::getDataGenerator()->create_user();
        $user3 = self::getDataGenerator()->create_user();

        // Send some messages back and forth, have some different conversations with different users.
        $time = 1;
        $this->send_fake_message($user1, $user2, 'Yo!', 0, $time + 1);
        $this->send_fake_message($user2, $user1, 'Sup mang?', 0, $time + 2);
        $this->send_fake_message($user1, $user2, 'Writing PHPUnit tests!', 0, $time + 3);
        $this->send_fake_message($user2, $user1, 'Word.', 0, $time + 4);

        $this->send_fake_message($user1, $user3, 'Booyah', 0, $time + 5);
        $this->send_fake_message($user3, $user1, 'Whaaat?', 0, $time + 6);
        $this->send_fake_message($user1, $user3, 'Nothing.', 0, $time + 7);
        $this->send_fake_message($user3, $user1, 'Cool.', 0, $time + 8);

        // Favourite the all conversations for user1.
        $convoids = [];
        $convoids[] = \core_message\api::get_conversation_between_users([$user1->id, $user2->id]);
        $convoids[] = \core_message\api::get_conversation_between_users([$user1->id, $user3->id]);
        $user1context = context_user::instance($user1->id);
        $service = \core_favourites\service_factory::get_service_for_user_context($user1context);
        foreach ($convoids as $convoid) {
            $service->create_favourite('core_message', 'message_conversations', $convoid, $user1context);
        }

        // Delete the second user.
        delete_user($user2);

        // Retrieve the conversations.
        $conversations = \core_message\api::get_conversations($user1->id, 0, 20, null, true);

        // We should have both conversations, despite the other user being soft-deleted.
        // Consider first conversations is self-conversation.
        $this->assertCount(3, $conversations);

        // Confirm the conversation is from the non-deleted user.
        $conversation = reset($conversations);
        $this->assertEquals($convoids[1], $conversation->id);
    }

    /**
     * Test confirming that conversations can be marked as favourites.
     */
    public function test_set_favourite_conversation() {
        // Create some users.
        $user1 = self::getDataGenerator()->create_user();
        $user2 = self::getDataGenerator()->create_user();
        $user3 = self::getDataGenerator()->create_user();

        // Send some messages back and forth, have some different conversations with different users.
        $time = 1;
        $this->send_fake_message($user1, $user2, 'Yo!', 0, $time + 1);
        $this->send_fake_message($user2, $user1, 'Sup mang?', 0, $time + 2);
        $this->send_fake_message($user1, $user2, 'Writing PHPUnit tests!', 0, $time + 3);
        $this->send_fake_message($user2, $user1, 'Word.', 0, $time + 4);

        $this->send_fake_message($user1, $user3, 'Booyah', 0, $time + 5);
        $this->send_fake_message($user3, $user1, 'Whaaat?', 0, $time + 6);
        $this->send_fake_message($user1, $user3, 'Nothing.', 0, $time + 7);
        $this->send_fake_message($user3, $user1, 'Cool.', 0, $time + 8);

        // Favourite the first conversation as user 1.
        $conversationid1 = \core_message\api::get_conversation_between_users([$user1->id, $user2->id]);
        $favourite = \core_message\api::set_favourite_conversation($conversationid1, $user1->id);

        // Verify we have two favourite conversations a user 1.
        // Consider first conversations is self-conversation.
        $this->assertCount(2, \core_message\api::get_conversations($user1->id, 0, 20, null, true));

        // Verify we have only one favourite as user2, despite being a member in that conversation.
        // Consider first conversations is self-conversation.
        $this->assertCount(1, \core_message\api::get_conversations($user2->id, 0, 20, null, true));

        // Try to favourite the same conversation again should just return the existing favourite.
        $repeatresult = \core_message\api::set_favourite_conversation($conversationid1, $user1->id);
        $this->assertEquals($favourite->id, $repeatresult->id);
    }

    /**
     * Test verifying that trying to mark a non-existent conversation as a favourite, results in an exception.
     */
    public function test_set_favourite_conversation_nonexistent_conversation() {
        // Create some users.
        $user1 = self::getDataGenerator()->create_user();
        // Try to favourite a non-existent conversation.
        $this->expectException(\moodle_exception::class);
        \core_message\api::set_favourite_conversation(0, $user1->id);
    }

    /**
     * Test verifying that a conversation cannot be marked as favourite unless the user is a member of that conversation.
     */
    public function test_set_favourite_conversation_non_member() {
        // Create some users.
        $user1 = self::getDataGenerator()->create_user();
        $user2 = self::getDataGenerator()->create_user();
        $user3 = self::getDataGenerator()->create_user();

        // Send some messages back and forth, have some different conversations with different users.
        $time = 1;
        $this->send_fake_message($user1, $user2, 'Yo!', 0, $time + 1);
        $this->send_fake_message($user2, $user1, 'Sup mang?', 0, $time + 2);
        $this->send_fake_message($user1, $user2, 'Writing PHPUnit tests!', 0, $time + 3);
        $this->send_fake_message($user2, $user1, 'Word.', 0, $time + 4);

        $this->send_fake_message($user1, $user3, 'Booyah', 0, $time + 5);
        $this->send_fake_message($user3, $user1, 'Whaaat?', 0, $time + 6);
        $this->send_fake_message($user1, $user3, 'Nothing.', 0, $time + 7);
        $this->send_fake_message($user3, $user1, 'Cool.', 0, $time + 8);

        // Try to favourite the first conversation as user 3, who is not a member.
        $conversationid1 = \core_message\api::get_conversation_between_users([$user1->id, $user2->id]);
        $this->expectException(\moodle_exception::class);
        \core_message\api::set_favourite_conversation($conversationid1, $user3->id);
    }

    /**
     * Test confirming that those conversations marked as favourites can be unfavourited.
     */
    public function test_unset_favourite_conversation() {
        // Create some users.
        $user1 = self::getDataGenerator()->create_user();
        $user2 = self::getDataGenerator()->create_user();
        $user3 = self::getDataGenerator()->create_user();

        // Send some messages back and forth, have some different conversations with different users.
        $time = 1;
        $this->send_fake_message($user1, $user2, 'Yo!', 0, $time + 1);
        $this->send_fake_message($user2, $user1, 'Sup mang?', 0, $time + 2);
        $this->send_fake_message($user1, $user2, 'Writing PHPUnit tests!', 0, $time + 3);
        $this->send_fake_message($user2, $user1, 'Word.', 0, $time + 4);

        $this->send_fake_message($user1, $user3, 'Booyah', 0, $time + 5);
        $this->send_fake_message($user3, $user1, 'Whaaat?', 0, $time + 6);
        $this->send_fake_message($user1, $user3, 'Nothing.', 0, $time + 7);
        $this->send_fake_message($user3, $user1, 'Cool.', 0, $time + 8);

        // Favourite the first conversation as user 1 and the second as user 3.
        $conversationid1 = \core_message\api::get_conversation_between_users([$user1->id, $user2->id]);
        $conversationid2 = \core_message\api::get_conversation_between_users([$user1->id, $user3->id]);
        \core_message\api::set_favourite_conversation($conversationid1, $user1->id);
        \core_message\api::set_favourite_conversation($conversationid2, $user3->id);

        // Verify we have two favourite conversations for both user 1 and user 3, counting self conversations.
        $this->assertCount(2, \core_message\api::get_conversations($user1->id, 0, 20, null, true));
        $this->assertCount(2, \core_message\api::get_conversations($user3->id, 0, 20, null, true));

        // Now unfavourite the conversation as user 1.
        \core_message\api::unset_favourite_conversation($conversationid1, $user1->id);

        // Verify we have two favourite conversations user 3 only, and one for user1, counting self conversations.
        $this->assertCount(2, \core_message\api::get_conversations($user3->id, 0, 20, null, true));
        $this->assertCount(1, \core_message\api::get_conversations($user1->id, 0, 20, null, true));

        // Try to favourite the same conversation again as user 1.
        $this->expectException(\moodle_exception::class);
        \core_message\api::unset_favourite_conversation($conversationid1, $user1->id);
    }

    /**
     * Test verifying that a valid conversation cannot be unset as a favourite if it's not marked as a favourite.
     */
    public function test_unset_favourite_conversation_not_favourite() {
        // Create some users.
        $user1 = self::getDataGenerator()->create_user();
        $user2 = self::getDataGenerator()->create_user();

        // Send some messages back and forth, have some different conversations with different users.
        $time = 1;
        $this->send_fake_message($user1, $user2, 'Yo!', 0, $time + 1);
        $this->send_fake_message($user2, $user1, 'Sup mang?', 0, $time + 2);
        $this->send_fake_message($user1, $user2, 'Writing PHPUnit tests!', 0, $time + 3);
        $this->send_fake_message($user2, $user1, 'Word.', 0, $time + 4);

        // Now try to unfavourite the conversation as user 1.
        $conversationid1 = \core_message\api::get_conversation_between_users([$user1->id, $user2->id]);
        $this->expectException(\moodle_exception::class);
        \core_message\api::unset_favourite_conversation($conversationid1, $user1->id);
    }

    /**
     * Test verifying that a non-existent conversation cannot be unset as a favourite.
     */
    public function test_unset_favourite_conversation_non_existent_conversation() {
        // Create some users.
        $user1 = self::getDataGenerator()->create_user();

        // Now try to unfavourite the conversation as user 1.
        $this->expectException(\moodle_exception::class);
        \core_message\api::unset_favourite_conversation(0, $user1->id);
    }

    /**
     * Helper to seed the database with initial state.
     */
    protected function create_conversation_test_data() {
        // Create some users.
        $user1 = self::getDataGenerator()->create_user();
        $user2 = self::getDataGenerator()->create_user();
        $user3 = self::getDataGenerator()->create_user();
        $user4 = self::getDataGenerator()->create_user();

        $time = 1;

        // Create some conversations. We want:
        // 1) At least one of each type (group, individual) of which user1 IS a member and DID send the most recent message.
        // 2) At least one of each type (group, individual) of which user1 IS a member and DID NOT send the most recent message.
        // 3) At least one of each type (group, individual) of which user1 IS NOT a member.
        // 4) At least two group conversation having 0 messages, of which user1 IS a member (To confirm conversationid ordering).
        // 5) At least one group conversation having 0 messages, of which user1 IS NOT a member.

        // Individual conversation, user1 is a member, last message from other user.
        $ic1 = \core_message\api::create_conversation(\core_message\api::MESSAGE_CONVERSATION_TYPE_INDIVIDUAL,
            [$user1->id, $user2->id]);
        testhelper::send_fake_message_to_conversation($user1, $ic1->id, 'Message 1', $time);
        testhelper::send_fake_message_to_conversation($user2, $ic1->id, 'Message 2', $time + 1);

        // Individual conversation, user1 is a member, last message from user1.
        $ic2 = \core_message\api::create_conversation(\core_message\api::MESSAGE_CONVERSATION_TYPE_INDIVIDUAL,
            [$user1->id, $user3->id]);
        testhelper::send_fake_message_to_conversation($user3, $ic2->id, 'Message 3', $time + 2);
        testhelper::send_fake_message_to_conversation($user1, $ic2->id, 'Message 4', $time + 3);

        // Individual conversation, user1 is not a member.
        $ic3 = \core_message\api::create_conversation(\core_message\api::MESSAGE_CONVERSATION_TYPE_INDIVIDUAL,
            [$user2->id, $user3->id]);
        testhelper::send_fake_message_to_conversation($user2, $ic3->id, 'Message 5', $time + 4);
        testhelper::send_fake_message_to_conversation($user3, $ic3->id, 'Message 6', $time + 5);

        // Group conversation, user1 is not a member.
        $gc1 = \core_message\api::create_conversation(\core_message\api::MESSAGE_CONVERSATION_TYPE_GROUP,
            [$user2->id, $user3->id, $user4->id], 'Project discussions');
        testhelper::send_fake_message_to_conversation($user2, $gc1->id, 'Message 7', $time + 6);
        testhelper::send_fake_message_to_conversation($user4, $gc1->id, 'Message 8', $time + 7);

        // Group conversation, user1 is a member, last message from another user.
        $gc2 = \core_message\api::create_conversation(\core_message\api::MESSAGE_CONVERSATION_TYPE_GROUP,
            [$user1->id, $user3->id, $user4->id], 'Group chat');
        testhelper::send_fake_message_to_conversation($user1, $gc2->id, 'Message 9', $time + 8);
        testhelper::send_fake_message_to_conversation($user3, $gc2->id, 'Message 10', $time + 9);
        testhelper::send_fake_message_to_conversation($user4, $gc2->id, 'Message 11', $time + 10);

        // Group conversation, user1 is a member, last message from user1.
        $gc3 = \core_message\api::create_conversation(\core_message\api::MESSAGE_CONVERSATION_TYPE_GROUP,
            [$user1->id, $user2->id, $user3->id, $user4->id], 'Group chat again!');
        testhelper::send_fake_message_to_conversation($user4, $gc3->id, 'Message 12', $time + 11);
        testhelper::send_fake_message_to_conversation($user3, $gc3->id, 'Message 13', $time + 12);
        testhelper::send_fake_message_to_conversation($user1, $gc3->id, 'Message 14', $time + 13);

        // Empty group conversations (x2), user1 is a member.
        $gc4 = \core_message\api::create_conversation(\core_message\api::MESSAGE_CONVERSATION_TYPE_GROUP,
            [$user1->id, $user2->id, $user3->id], 'Empty group');
        $gc5 = \core_message\api::create_conversation(\core_message\api::MESSAGE_CONVERSATION_TYPE_GROUP,
            [$user1->id, $user2->id, $user4->id], 'Another empty group');

        // Empty group conversation, user1 is NOT a member.
        $gc6 = \core_message\api::create_conversation(\core_message\api::MESSAGE_CONVERSATION_TYPE_GROUP,
            [$user2->id, $user3->id, $user4->id], 'Empty group 3');

        return [$user1, $user2, $user3, $user4, $ic1, $ic2, $ic3, $gc1, $gc2, $gc3, $gc4, $gc5, $gc6];
    }

    /**
     * Test verifying get_conversations when no limits, offsets, type filters or favourite restrictions are used.
     */
    public function test_get_conversations_no_restrictions() {
        global $DB;

        $user1 = self::getDataGenerator()->create_user();
        // Self-conversation should exists.
        $this->assertCount(1, \core_message\api::get_conversations($user1->id));

        // Get a bunch of conversations, some group, some individual and in different states.
        list($user1, $user2, $user3, $user4, $ic1, $ic2, $ic3,
            $gc1, $gc2, $gc3, $gc4, $gc5, $gc6) = $this->create_conversation_test_data();

        // Get all conversations for user1.
        $conversations = core_message\api::get_conversations($user1->id);

        // Verify there are 2 individual conversation, 2 group conversations, 2 empty group conversations,
        // and a self-conversation.
        // The conversations with the most recent messages should be listed first, followed by the empty
        // conversations, with the most recently created first.
        $this->assertCount(7, $conversations);
        $typecounts  = array_count_values(array_column($conversations, 'type'));
        $this->assertEquals(2, $typecounts[1]);
        $this->assertEquals(4, $typecounts[2]);
        $this->assertEquals(1, $typecounts[3]);

        // Those conversations having messages should be listed after self-conversation, ordered by most recent message time.
        $this->assertEquals($gc3->id, $conversations[0]->id);
        $this->assertEquals(\core_message\api::MESSAGE_CONVERSATION_TYPE_GROUP, $conversations[0]->type);
        $this->assertFalse($conversations[1]->isfavourite);
        $this->assertCount(1, $conversations[0]->members);
        $this->assertEquals(4, $conversations[0]->membercount);
        $this->assertCount(1, $conversations[0]->messages);
        $message = $DB->get_record('messages', ['id' => $conversations[0]->messages[0]->id]);
        $expectedmessagetext = message_format_message_text($message);
        $this->assertEquals($expectedmessagetext, $conversations[0]->messages[0]->text);
        $this->assertEquals($user1->id, $conversations[0]->messages[0]->useridfrom);

        $this->assertEquals($gc2->id, $conversations[1]->id);
        $this->assertEquals(\core_message\api::MESSAGE_CONVERSATION_TYPE_GROUP, $conversations[1]->type);
        $this->assertFalse($conversations[1]->isfavourite);
        $this->assertCount(1, $conversations[1]->members);
        $this->assertEquals(3, $conversations[1]->membercount);
        $this->assertCount(1, $conversations[1]->messages);
        $message = $DB->get_record('messages', ['id' => $conversations[1]->messages[0]->id]);
        $expectedmessagetext = message_format_message_text($message);
        $this->assertEquals($expectedmessagetext, $conversations[1]->messages[0]->text);
        $this->assertEquals($user4->id, $conversations[1]->messages[0]->useridfrom);

        $this->assertEquals($ic2->id, $conversations[2]->id);
        $this->assertEquals(\core_message\api::MESSAGE_CONVERSATION_TYPE_INDIVIDUAL, $conversations[2]->type);
        $this->assertFalse($conversations[2]->isfavourite);
        $this->assertCount(1, $conversations[2]->members);
        $this->assertEquals($user3->id, $conversations[2]->members[$user3->id]->id);
        $this->assertEquals(2, $conversations[2]->membercount);
        $this->assertCount(1, $conversations[2]->messages);
        $message = $DB->get_record('messages', ['id' => $conversations[2]->messages[0]->id]);
        $expectedmessagetext = message_format_message_text($message);
        $this->assertEquals($expectedmessagetext, $conversations[2]->messages[0]->text);
        $this->assertEquals($user1->id, $conversations[2]->messages[0]->useridfrom);

        $this->assertEquals($ic1->id, $conversations[3]->id);
        $this->assertEquals(\core_message\api::MESSAGE_CONVERSATION_TYPE_INDIVIDUAL, $conversations[3]->type);
        $this->assertFalse($conversations[3]->isfavourite);
        $this->assertCount(1, $conversations[3]->members);
        $this->assertEquals(2, $conversations[3]->membercount);
        $this->assertCount(1, $conversations[3]->messages);
        $message = $DB->get_record('messages', ['id' => $conversations[3]->messages[0]->id]);
        $expectedmessagetext = message_format_message_text($message);
        $this->assertEquals($expectedmessagetext, $conversations[3]->messages[0]->text);
        $this->assertEquals($user2->id, $conversations[3]->messages[0]->useridfrom);

        // Of the groups without messages, we expect to see the most recently created first.
        $this->assertEquals($gc5->id, $conversations[4]->id);
        $this->assertEquals(\core_message\api::MESSAGE_CONVERSATION_TYPE_GROUP, $conversations[4]->type);
        $this->assertFalse($conversations[4]->isfavourite);
        $this->assertCount(0, $conversations[4]->members); // No members returned, because no recent messages exist.
        $this->assertEquals(3, $conversations[4]->membercount);
        $this->assertEmpty($conversations[4]->messages);

        $this->assertEquals($gc4->id, $conversations[5]->id);
        $this->assertEquals(\core_message\api::MESSAGE_CONVERSATION_TYPE_GROUP, $conversations[5]->type);
        $this->assertFalse($conversations[5]->isfavourite);
        $this->assertCount(0, $conversations[5]->members);
        $this->assertEquals(3, $conversations[5]->membercount);
        $this->assertEmpty($conversations[5]->messages);

        // Verify format of the return structure.
        foreach ($conversations as $conv) {
            $this->assertObjectHasAttribute('id', $conv);
            $this->assertObjectHasAttribute('name', $conv);
            $this->assertObjectHasAttribute('subname', $conv);
            $this->assertObjectHasAttribute('imageurl', $conv);
            $this->assertObjectHasAttribute('type', $conv);
            $this->assertObjectHasAttribute('isfavourite', $conv);
            $this->assertObjectHasAttribute('membercount', $conv);
            $this->assertObjectHasAttribute('isread', $conv);
            $this->assertObjectHasAttribute('unreadcount', $conv);
            $this->assertObjectHasAttribute('members', $conv);
            foreach ($conv->members as $member) {
                $this->assertObjectHasAttribute('id', $member);
                $this->assertObjectHasAttribute('fullname', $member);
                $this->assertObjectHasAttribute('profileimageurl', $member);
                $this->assertObjectHasAttribute('profileimageurlsmall', $member);
                $this->assertObjectHasAttribute('isonline', $member);
                $this->assertObjectHasAttribute('showonlinestatus', $member);
                $this->assertObjectHasAttribute('isblocked', $member);
                $this->assertObjectHasAttribute('iscontact', $member);
                $this->assertObjectHasAttribute('isdeleted', $member);
                $this->assertObjectHasAttribute('canmessage', $member);
                $this->assertObjectHasAttribute('requirescontact', $member);
                $this->assertObjectHasAttribute('contactrequests', $member);
            }
            $this->assertObjectHasAttribute('messages', $conv);
            foreach ($conv->messages as $message) {
                $this->assertObjectHasAttribute('id', $message);
                $this->assertObjectHasAttribute('useridfrom', $message);
                $this->assertObjectHasAttribute('text', $message);
                $this->assertObjectHasAttribute('timecreated', $message);
            }
        }
    }

    /**
     * Test verifying that html format messages are supported, and that message_format_message_text() is being called appropriately.
     */
    public function test_get_conversations_message_format() {
        global $DB;
        // Create some users.
        $user1 = self::getDataGenerator()->create_user();
        $user2 = self::getDataGenerator()->create_user();

        // Create conversation.
        $conversation = \core_message\api::create_conversation(
            \core_message\api::MESSAGE_CONVERSATION_TYPE_INDIVIDUAL,
            [$user1->id, $user2->id]
        );

        // Send some messages back and forth.
        $time = 1;
        testhelper::send_fake_message_to_conversation($user2, $conversation->id, 'Sup mang?', $time + 1);
        $mid = testhelper::send_fake_message_to_conversation($user1, $conversation->id, '<a href="#">A link</a>', $time + 2);

        // Verify the format of the html message.
        $message = $DB->get_record('messages', ['id' => $mid]);
        $expectedmessagetext = message_format_message_text($message);
        $conversations = \core_message\api::get_conversations($user1->id);
        $messages = $conversations[0]->messages;
        $this->assertEquals($expectedmessagetext, $messages[0]->text);
    }

    /**
     * Test verifying get_conversations identifies if a conversation is muted or not.
     */
    public function test_get_conversations_some_muted() {
        // Create some users.
        $user1 = self::getDataGenerator()->create_user();
        $user2 = self::getDataGenerator()->create_user();
        $user3 = self::getDataGenerator()->create_user();

        $conversation1 = \core_message\api::create_conversation(\core_message\api::MESSAGE_CONVERSATION_TYPE_INDIVIDUAL,
            [$user1->id, $user2->id]);
        testhelper::send_fake_message_to_conversation($user1, $conversation1->id, 'Message 1');
        testhelper::send_fake_message_to_conversation($user2, $conversation1->id, 'Message 2');
        \core_message\api::mute_conversation($user1->id, $conversation1->id);

        $conversation2 = \core_message\api::create_conversation(\core_message\api::MESSAGE_CONVERSATION_TYPE_INDIVIDUAL,
            [$user1->id, $user3->id]);
        testhelper::send_fake_message_to_conversation($user1, $conversation2->id, 'Message 1');
        testhelper::send_fake_message_to_conversation($user2, $conversation2->id, 'Message 2');

        $conversation3 = \core_message\api::create_conversation(\core_message\api::MESSAGE_CONVERSATION_TYPE_GROUP,
            [$user1->id, $user2->id]);
        \core_message\api::mute_conversation($user1->id, $conversation3->id);

        $conversation4 = \core_message\api::create_conversation(\core_message\api::MESSAGE_CONVERSATION_TYPE_GROUP,
            [$user1->id, $user3->id]);

        $conversations = \core_message\api::get_conversations($user1->id);

        usort($conversations, function($first, $second){
            return $first->id > $second->id;
        });

        // Consider first conversations is self-conversation.
        $selfconversation = array_shift($conversations);
        $conv1 = array_shift($conversations);
        $conv2 = array_shift($conversations);
        $conv3 = array_shift($conversations);
        $conv4 = array_shift($conversations);

        $this->assertTrue($conv1->ismuted);
        $this->assertFalse($conv2->ismuted);
        $this->assertTrue($conv3->ismuted);
        $this->assertFalse($conv4->ismuted);
    }

    /**
     * Tests retrieving conversations with a limit and offset to ensure pagination works correctly.
     */
    public function test_get_conversations_limit_offset() {
        // Get a bunch of conversations, some group, some individual and in different states.
        list($user1, $user2, $user3, $user4, $ic1, $ic2, $ic3,
            $gc1, $gc2, $gc3, $gc4, $gc5, $gc6) = $this->create_conversation_test_data();

        // Get all conversations for user1, limited to 1 result.
        $conversations = core_message\api::get_conversations($user1->id, 0, 1);

        // Verify the first conversation.
        $this->assertCount(1, $conversations);
        $conversation = array_shift($conversations);
        $this->assertEquals($conversation->id, $gc3->id);

        // Verify the next conversation.
        $conversations = \core_message\api::get_conversations($user1->id, 1, 1);
        $this->assertCount(1, $conversations);
        $this->assertEquals($gc2->id, $conversations[0]->id);

        // Verify the next conversation.
        $conversations = \core_message\api::get_conversations($user1->id, 2, 1);
        $this->assertCount(1, $conversations);
        $this->assertEquals($ic2->id, $conversations[0]->id);

        // Skip one and get both empty conversations.
        $conversations = \core_message\api::get_conversations($user1->id, 4, 2);
        $this->assertCount(2, $conversations);
        $this->assertEquals($gc5->id, $conversations[0]->id);
        $this->assertEmpty($conversations[0]->messages);
        $this->assertEquals($gc4->id, $conversations[1]->id);
        $this->assertEmpty($conversations[1]->messages);

        // Ask for an offset that doesn't exist and verify no conversations are returned.
        $conversations = \core_message\api::get_conversations($user1->id, 10, 1);
        $this->assertCount(0, $conversations);
    }

    /**
     * Test verifying the type filtering behaviour of the
     */
    public function test_get_conversations_type_filter() {
        // Get a bunch of conversations, some group, some individual and in different states.
        list($user1, $user2, $user3, $user4, $ic1, $ic2, $ic3,
            $gc1, $gc2, $gc3, $gc4, $gc5, $gc6) = $this->create_conversation_test_data();

        // Verify we can ask for only individual conversations.
        $conversations = \core_message\api::get_conversations($user1->id, 0, 20,
            \core_message\api::MESSAGE_CONVERSATION_TYPE_INDIVIDUAL);
        $this->assertCount(2, $conversations);

        // Verify we can ask for only group conversations.
        $conversations = \core_message\api::get_conversations($user1->id, 0, 20,
            \core_message\api::MESSAGE_CONVERSATION_TYPE_GROUP);
        $this->assertCount(4, $conversations);

        // Verify an exception is thrown if an unrecognized type is specified.
        $this->expectException(\moodle_exception::class);
        $conversations = \core_message\api::get_conversations($user1->id, 0, 20, 0);
    }

    /**
     * Tests retrieving conversations when a 'self' conversation exists.
     */
    public function test_get_conversations_self_conversations() {
        global $DB;

        // Create a conversation between one user and themself.
        $user1 = self::getDataGenerator()->create_user();
        $user2 = self::getDataGenerator()->create_user();
        $user3 = self::getDataGenerator()->create_user();
        $user4 = self::getDataGenerator()->create_user();

        // Create some individual conversations.
        $ic1 = \core_message\api::create_conversation(\core_message\api::MESSAGE_CONVERSATION_TYPE_INDIVIDUAL,
            [$user1->id, $user2->id]);
        $ic2 = \core_message\api::create_conversation(\core_message\api::MESSAGE_CONVERSATION_TYPE_INDIVIDUAL,
            [$user1->id, $user3->id]);
        testhelper::send_fake_message_to_conversation($user1, $ic1->id, 'Message from user1 to user2');

        // Get some self-conversations.
        $sc1 = \core_message\api::get_self_conversation($user1->id);
        $sc4 = \core_message\api::get_self_conversation($user4->id);
        testhelper::send_fake_message_to_conversation($user1, $sc1->id, 'Test message to self 1!');

        // Verify we are in a 'self' conversation state.
        $members = $DB->get_records('message_conversation_members', ['conversationid' => $sc1->id]);
        $this->assertCount(1, $members);
        $member = array_pop($members);
        $this->assertEquals($user1->id, $member->userid);

        // Verify the self-conversations are returned by the method.
        $conversations = \core_message\api::get_conversations($user1->id, 0, 20, \core_message\api::MESSAGE_CONVERSATION_TYPE_SELF);
        $this->assertCount(1, $conversations);
        $conversation = array_pop($conversations);
        $this->assertEquals($conversation->id, $sc1->id);

        $conversations = \core_message\api::get_conversations($user4->id);
        // The self-conversation.
        $this->assertCount(1, $conversations);

        // Get only private conversations for user1 (empty conversations, like $ic2, are not returned).
        $conversations = \core_message\api::get_conversations($user1->id, 0, 20,
            \core_message\api::MESSAGE_CONVERSATION_TYPE_INDIVIDUAL);
        $this->assertCount(1, $conversations);

        // Merge self with private conversations for user1.
        $conversations = \core_message\api::get_conversations($user1->id, 0, 20,
            \core_message\api::MESSAGE_CONVERSATION_TYPE_INDIVIDUAL, null, true);
        $this->assertCount(2, $conversations);

        // Get only private conversations for user2.
        $conversations = \core_message\api::get_conversations($user2->id, 0, 20,
            \core_message\api::MESSAGE_CONVERSATION_TYPE_INDIVIDUAL);
        $this->assertCount(1, $conversations);

        // Merge self with private conversations for user2.
        $conversations = \core_message\api::get_conversations($user2->id, 0, 20,
            \core_message\api::MESSAGE_CONVERSATION_TYPE_INDIVIDUAL, null, true);
        $this->assertCount(2, $conversations);
    }

    /**
     * Tests retrieving conversations when a conversation contains a deleted user.
     */
    public function test_get_conversations_with_deleted_user() {
        // Get a bunch of conversations, some group, some individual and in different states.
        list($user1, $user2, $user3, $user4, $ic1, $ic2, $ic3,
            $gc1, $gc2, $gc3, $gc4, $gc5, $gc6) = $this->create_conversation_test_data();

        // Delete the second user and retrieve the conversations.
        // We should have 6 still, as conversations with soft-deleted users are still returned.
        // Group conversations are also present, albeit with less members.
        delete_user($user2);
        // This is to confirm an exception is not thrown when a user AND the user context is deleted.
        // We no longer delete the user context, but historically we did.
        context_helper::delete_instance(CONTEXT_USER, $user2->id);
        $conversations = \core_message\api::get_conversations($user1->id);
        // Consider there's a self-conversation (the last one).
        $this->assertCount(7, $conversations);
        $this->assertEquals($gc3->id, $conversations[0]->id);
        $this->assertcount(1, $conversations[0]->members);
        $this->assertEquals($gc2->id, $conversations[1]->id);
        $this->assertcount(1, $conversations[1]->members);
        $this->assertEquals($ic2->id, $conversations[2]->id);
        $this->assertEquals($ic1->id, $conversations[3]->id);
        $this->assertEquals($gc5->id, $conversations[4]->id);
        $this->assertEquals($gc4->id, $conversations[5]->id);

        // Delete a user from a group conversation where that user had sent the most recent message.
        // This user will still be present in the members array, as will the message in the messages array.
        delete_user($user4);
        $conversations = \core_message\api::get_conversations($user1->id);

        // Consider there's a self-conversation (the last one).
        $this->assertCount(7, $conversations);
        $this->assertEquals($gc2->id, $conversations[1]->id);
        $this->assertcount(1, $conversations[1]->members);
        $this->assertEquals($user4->id, $conversations[1]->members[$user4->id]->id);
        $this->assertcount(1, $conversations[1]->messages);
        $this->assertEquals($user4->id, $conversations[1]->messages[0]->useridfrom);

        // Delete the third user and retrieve the conversations.
        // We should have 6 still, as conversations with soft-deleted users are still returned.
        // Group conversations are also present, albeit with less members.
        delete_user($user3);
        $conversations = \core_message\api::get_conversations($user1->id);
        // Consider there's a self-conversation (the last one).
        $this->assertCount(7, $conversations);
        $this->assertEquals($gc3->id, $conversations[0]->id);
        $this->assertcount(1, $conversations[0]->members);
        $this->assertEquals($gc2->id, $conversations[1]->id);
        $this->assertcount(1, $conversations[1]->members);
        $this->assertEquals($ic2->id, $conversations[2]->id);
        $this->assertEquals($ic1->id, $conversations[3]->id);
        $this->assertEquals($gc5->id, $conversations[4]->id);
        $this->assertEquals($gc4->id, $conversations[5]->id);
    }

    /**
     * Test confirming the behaviour of get_conversations() when users delete all messages.
     */
    public function test_get_conversations_deleted_messages() {
        // Get a bunch of conversations, some group, some individual and in different states.
        list($user1, $user2, $user3, $user4, $ic1, $ic2, $ic3,
            $gc1, $gc2, $gc3, $gc4, $gc5, $gc6) = $this->create_conversation_test_data();

        $conversations = \core_message\api::get_conversations($user1->id);
        // Consider first conversations is self-conversation.
        $this->assertCount(7, $conversations);

        // Delete all messages from a group conversation the user is in - it should be returned.
        $this->assertTrue(\core_message\api::is_user_in_conversation($user1->id, $gc2->id));
        $convmessages = \core_message\api::get_conversation_messages($user1->id, $gc2->id);
        $messages = $convmessages['messages'];
        foreach ($messages as $message) {
            \core_message\api::delete_message($user1->id, $message->id);
        }
        $conversations = \core_message\api::get_conversations($user1->id);
        // Consider first conversations is self-conversation.
        $this->assertCount(7, $conversations);
        $this->assertContains($gc2->id, array_column($conversations, 'id'));

        // Delete all messages from an individual conversation the user is in - it should not be returned.
        $this->assertTrue(\core_message\api::is_user_in_conversation($user1->id, $ic1->id));
        $convmessages = \core_message\api::get_conversation_messages($user1->id, $ic1->id);
        $messages = $convmessages['messages'];
        foreach ($messages as $message) {
            \core_message\api::delete_message($user1->id, $message->id);
        }
        $conversations = \core_message\api::get_conversations($user1->id);
        // Consider first conversations is self-conversation.
        $this->assertCount(6, $conversations);
        $this->assertNotContains($ic1->id, array_column($conversations, 'id'));
    }

    /**
     * Test verifying the behaviour of get_conversations() when fetching favourite conversations with only a single
     * favourite.
     */
    public function test_get_conversations_favourite_conversations_single() {
        // Get a bunch of conversations, some group, some individual and in different states.
        list($user1, $user2, $user3, $user4, $ic1, $ic2, $ic3,
            $gc1, $gc2, $gc3, $gc4, $gc5, $gc6) = $this->create_conversation_test_data();

        // Mark a single conversation as favourites.
        \core_message\api::set_favourite_conversation($ic2->id, $user1->id);

        // Get the conversation, first with no restrictions, confirming the favourite status of the conversations.
        $conversations = \core_message\api::get_conversations($user1->id);
        // Consider there is a self-conversation.
        $selfconversation = \core_message\api::get_self_conversation($user1->id);
        $this->assertCount(7, $conversations);
        foreach ($conversations as $conv) {
            if (in_array($conv->id, [$ic2->id, $selfconversation->id])) {
                $this->assertTrue($conv->isfavourite);
            } else {
                $this->assertFalse($conv->isfavourite);
            }
        }

        // Now, get ONLY favourite conversations (including self-conversation).
        $conversations = \core_message\api::get_conversations($user1->id, 0, 20, null, true);
        $this->assertCount(2, $conversations);
        foreach ($conversations as $conv) {
            if ($conv->type != \core_message\api::MESSAGE_CONVERSATION_TYPE_SELF) {
                $this->assertTrue($conv->isfavourite);
                $this->assertEquals(\core_message\api::MESSAGE_CONVERSATION_TYPE_INDIVIDUAL, $conv->type);
                $this->assertEquals($ic2->id, $conv->id);
            }
        }

        // Now, try ONLY favourites of type 'group'.
        $conversations = \core_message\api::get_conversations($user1->id, 0, 20,
            \core_message\api::MESSAGE_CONVERSATION_TYPE_GROUP, true);
        $this->assertEmpty($conversations);

        // And NO favourite conversations.
        $conversations = \core_message\api::get_conversations($user1->id, 0, 20, null, false);
        $this->assertCount(5, $conversations);
        foreach ($conversations as $conv) {
            $this->assertFalse($conv->isfavourite);
            $this->assertNotEquals($ic2, $conv->id);
        }
    }

    /**
     * Test verifying the behaviour of get_conversations() when fetching favourite conversations.
     */
    public function test_get_conversations_favourite_conversations() {
        // Get a bunch of conversations, some group, some individual and in different states.
        list($user1, $user2, $user3, $user4, $ic1, $ic2, $ic3,
            $gc1, $gc2, $gc3, $gc4, $gc5, $gc6) = $this->create_conversation_test_data();

        // Try to get ONLY favourite conversations, when only self-conversation exist.
        $this->assertCount(1, \core_message\api::get_conversations($user1->id, 0, 20, null, true));

        // Unstar self-conversation.
        $selfconversation = \core_message\api::get_self_conversation($user1->id);
        \core_message\api::unset_favourite_conversation($selfconversation->id, $user1->id);

        // Try to get ONLY favourite conversations, when no favourites exist.
        $this->assertEquals([], \core_message\api::get_conversations($user1->id, 0, 20, null, true));

        // Try to get NO favourite conversations, when no favourites exist.
        $this->assertCount(7, \core_message\api::get_conversations($user1->id, 0, 20, null, false));

        // Mark a few conversations as favourites.
        \core_message\api::set_favourite_conversation($ic1->id, $user1->id);
        \core_message\api::set_favourite_conversation($gc2->id, $user1->id);
        \core_message\api::set_favourite_conversation($gc5->id, $user1->id);
        $favouriteids = [$ic1->id, $gc2->id, $gc5->id];

        // Get the conversations, first with no restrictions, confirming the favourite status of the conversations.
        $conversations = \core_message\api::get_conversations($user1->id);
        $this->assertCount(7, $conversations);
        foreach ($conversations as $conv) {
            if (in_array($conv->id, $favouriteids)) {
                $this->assertTrue($conv->isfavourite);
            } else {
                $this->assertFalse($conv->isfavourite);
            }
        }

        // Now, get ONLY favourite conversations.
        $conversations = \core_message\api::get_conversations($user1->id, 0, 20, null, true);
        $this->assertCount(3, $conversations);
        foreach ($conversations as $conv) {
            $this->assertTrue($conv->isfavourite);
            $this->assertNotFalse(array_search($conv->id, $favouriteids));
        }

        // Now, try ONLY favourites of type 'group'.
        $conversations = \core_message\api::get_conversations($user1->id, 0, 20,
            \core_message\api::MESSAGE_CONVERSATION_TYPE_GROUP, true);
        $this->assertCount(2, $conversations);
        foreach ($conversations as $conv) {
            $this->assertTrue($conv->isfavourite);
            $this->assertNotFalse(array_search($conv->id, [$gc2->id, $gc5->id]));
        }

        // And NO favourite conversations.
        $conversations = \core_message\api::get_conversations($user1->id, 0, 20, null, false);
        $this->assertCount(4, $conversations);
        foreach ($conversations as $conv) {
            $this->assertFalse($conv->isfavourite);
            $this->assertFalse(array_search($conv->id, $favouriteids));
        }
    }

    /**
     * Test verifying get_conversations when there are users in a group and/or individual conversation. The reason this
     * test is performed is because we do not need as much data for group conversations (saving DB calls), so we want
     * to confirm this happens.
     */
    public function test_get_conversations_user_in_group_and_individual_chat() {
        $this->resetAfterTest();

        $user1 = self::getDataGenerator()->create_user();
        $user2 = self::getDataGenerator()->create_user();
        $user3 = self::getDataGenerator()->create_user();

        $conversation = \core_message\api::create_conversation(
            \core_message\api::MESSAGE_CONVERSATION_TYPE_INDIVIDUAL,
            [
                $user1->id,
                $user2->id
            ],
            'Individual conversation'
        );

        testhelper::send_fake_message_to_conversation($user1, $conversation->id);

        $conversation = \core_message\api::create_conversation(
            \core_message\api::MESSAGE_CONVERSATION_TYPE_GROUP,
            [
                $user1->id,
                $user2->id,
            ],
            'Group conversation'
        );

        testhelper::send_fake_message_to_conversation($user1, $conversation->id);

        \core_message\api::create_contact_request($user1->id, $user2->id);
        \core_message\api::create_contact_request($user1->id, $user3->id);

        $conversations = \core_message\api::get_conversations($user2->id);

        $groupconversation = array_shift($conversations);
        $individualconversation = array_shift($conversations);

        $this->assertEquals('Group conversation', $groupconversation->name);
        $this->assertEquals('Individual conversation', $individualconversation->name);

        $this->assertCount(1, $groupconversation->members);
        $this->assertCount(1, $individualconversation->members);

        $groupmember = reset($groupconversation->members);
        $this->assertNull($groupmember->requirescontact);
        $this->assertNull($groupmember->canmessage);
        $this->assertEmpty($groupmember->contactrequests);

        $individualmember = reset($individualconversation->members);
        $this->assertNotNull($individualmember->requirescontact);
        $this->assertNotNull($individualmember->canmessage);
        $this->assertNotEmpty($individualmember->contactrequests);
    }

    /**
     * Test verifying that group linked conversations are returned and contain a subname matching the course name.
     */
    public function test_get_conversations_group_linked() {
        global $CFG, $DB;

        // Create some users.
        $user1 = self::getDataGenerator()->create_user();
        $user2 = self::getDataGenerator()->create_user();
        $user3 = self::getDataGenerator()->create_user();

        $course1 = $this->getDataGenerator()->create_course();

        // Create a group with a linked conversation and a valid image.
        $this->setAdminUser();
        $this->getDataGenerator()->enrol_user($user1->id, $course1->id);
        $this->getDataGenerator()->enrol_user($user2->id, $course1->id);
        $this->getDataGenerator()->enrol_user($user3->id, $course1->id);
        $group1 = $this->getDataGenerator()->create_group([
            'courseid' => $course1->id,
            'enablemessaging' => 1,
            'picturepath' => $CFG->dirroot . '/lib/tests/fixtures/gd-logo.png'
        ]);

        // Add users to group1.
        $this->getDataGenerator()->create_group_member(array('groupid' => $group1->id, 'userid' => $user1->id));
        $this->getDataGenerator()->create_group_member(array('groupid' => $group1->id, 'userid' => $user2->id));

        // Verify the group with the image works as expected.
        $conversations = \core_message\api::get_conversations($user1->id);
        $this->assertEquals(2, $conversations[0]->membercount);
        $this->assertEquals($course1->shortname, $conversations[0]->subname);
        $groupimageurl = get_group_picture_url($group1, $group1->courseid, true);
        $this->assertEquals($groupimageurl, $conversations[0]->imageurl);

        // Create a group with a linked conversation and without any image.
        $group2 = $this->getDataGenerator()->create_group([
            'courseid' => $course1->id,
            'enablemessaging' => 1,
        ]);

        // Add users to group2.
        $this->getDataGenerator()->create_group_member(array('groupid' => $group2->id, 'userid' => $user2->id));
        $this->getDataGenerator()->create_group_member(array('groupid' => $group2->id, 'userid' => $user3->id));

        // Verify the group without any image works as expected too.
        $conversations = \core_message\api::get_conversations($user3->id);
        // Consider first conversations is self-conversation.
        $this->assertEquals(2, $conversations[0]->membercount);
        $this->assertEquals($course1->shortname, $conversations[0]->subname);
        $this->assertEquals('https://www.example.com/moodle/theme/image.php/_s/boost/core/1/g/g1', $conversations[0]->imageurl);

        // Now, disable the conversation linked to the group and verify it's no longer returned.
        $DB->set_field('message_conversations', 'enabled', 0, ['id' => $conversations[0]->id]);
        $conversations = \core_message\api::get_conversations($user3->id);
        $this->assertCount(1, $conversations);
    }

   /**
    * The data provider for get_conversations_mixed.
    *
    * This provides sets of data to for testing.
    * @return array
    */
   public function get_conversations_mixed_provider() {
       return array(
            'Test that conversations with messages contacts is correctly ordered.' => array(
                'users' => array(
                    'user1',
                    'user2',
                    'user3',
                ),
                'contacts' => array(
                ),
                'messages' => array(
                    array(
                        'from'          => 'user1',
                        'to'            => 'user2',
                        'state'         => 'unread',
                        'subject'       => 'S1',
                    ),
                    array(
                        'from'          => 'user2',
                        'to'            => 'user1',
                        'state'         => 'unread',
                        'subject'       => 'S2',
                    ),
                    array(
                        'from'          => 'user1',
                        'to'            => 'user2',
                        'state'         => 'unread',
                        'timecreated'   => 0,
                        'subject'       => 'S3',
                    ),
                    array(
                        'from'          => 'user1',
                        'to'            => 'user3',
                        'state'         => 'read',
                        'timemodifier'  => 1,
                        'subject'       => 'S4',
                    ),
                    array(
                        'from'          => 'user3',
                        'to'            => 'user1',
                        'state'         => 'read',
                        'timemodifier'  => 1,
                        'subject'       => 'S5',
                    ),
                    array(
                        'from'          => 'user1',
                        'to'            => 'user3',
                        'state'         => 'read',
                        'timecreated'   => 0,
                        'subject'       => 'S6',
                    ),
                ),
                'expectations' => array(
                    'user1' => array(
                        // User1 has conversed most recently with user3. The most recent message is M5.
                        array(
                            'messageposition'   => 0,
                            'with'              => 'user3',
                            'subject'           => '<p>S5</p>',
                            'unreadcount'       => 0,
                        ),
                        // User1 has also conversed with user2. The most recent message is S2.
                        array(
                            'messageposition'   => 1,
                            'with'              => 'user2',
                            'subject'           => '<p>S2</p>',
                            'unreadcount'       => 1,
                        ),
                    ),
                    'user2' => array(
                        // User2 has only conversed with user1. Their most recent shared message was S2.
                        array(
                            'messageposition'   => 0,
                            'with'              => 'user1',
                            'subject'           => '<p>S2</p>',
                            'unreadcount'       => 2,
                        ),
                    ),
                    'user3' => array(
                        // User3 has only conversed with user1. Their most recent shared message was S5.
                        array(
                            'messageposition'   => 0,
                            'with'              => 'user1',
                            'subject'           => '<p>S5</p>',
                            'unreadcount'       => 0,
                        ),
                    ),
                ),
            ),
            'Test conversations with a single user, where some messages are read and some are not.' => array(
                'users' => array(
                    'user1',
                    'user2',
                ),
                'contacts' => array(
                ),
                'messages' => array(
                    array(
                        'from'          => 'user1',
                        'to'            => 'user2',
                        'state'         => 'read',
                        'subject'       => 'S1',
                    ),
                    array(
                        'from'          => 'user2',
                        'to'            => 'user1',
                        'state'         => 'read',
                        'subject'       => 'S2',
                    ),
                    array(
                        'from'          => 'user1',
                        'to'            => 'user2',
                        'state'         => 'unread',
                        'timemodifier'  => 1,
                        'subject'       => 'S3',
                    ),
                    array(
                        'from'          => 'user1',
                        'to'            => 'user2',
                        'state'         => 'unread',
                        'timemodifier'  => 1,
                        'subject'       => 'S4',
                    ),
                ),
                'expectations' => array(
                    // The most recent message between user1 and user2 was S4.
                    'user1' => array(
                        array(
                            'messageposition'   => 0,
                            'with'              => 'user2',
                            'subject'           => '<p>S4</p>',
                            'unreadcount'       => 0,
                        ),
                    ),
                    'user2' => array(
                        // The most recent message between user1 and user2 was S4.
                        array(
                            'messageposition'   => 0,
                            'with'              => 'user1',
                            'subject'           => '<p>S4</p>',
                            'unreadcount'       => 2,
                        ),
                    ),
                ),
            ),
            'Test conversations with a single user, where some messages are read and some are not, and messages ' .
            'are out of order' => array(
            // This can happen through a combination of factors including multi-master DB replication with messages
            // read somehow (e.g. API).
                'users' => array(
                    'user1',
                    'user2',
                ),
                'contacts' => array(
                ),
                'messages' => array(
                    array(
                        'from'          => 'user1',
                        'to'            => 'user2',
                        'state'         => 'read',
                        'subject'       => 'S1',
                        'timemodifier'  => 1,
                    ),
                    array(
                        'from'          => 'user2',
                        'to'            => 'user1',
                        'state'         => 'read',
                        'subject'       => 'S2',
                        'timemodifier'  => 2,
                    ),
                    array(
                        'from'          => 'user1',
                        'to'            => 'user2',
                        'state'         => 'unread',
                        'subject'       => 'S3',
                    ),
                    array(
                        'from'          => 'user1',
                        'to'            => 'user2',
                        'state'         => 'unread',
                        'subject'       => 'S4',
                    ),
                ),
                'expectations' => array(
                    // The most recent message between user1 and user2 was S2, even though later IDs have not been read.
                    'user1' => array(
                        array(
                            'messageposition'   => 0,
                            'with'              => 'user2',
                            'subject'           => '<p>S2</p>',
                            'unreadcount'       => 0,
                        ),
                    ),
                    'user2' => array(
                        array(
                            'messageposition'   => 0,
                            'with'              => 'user1',
                            'subject'           => '<p>S2</p>',
                            'unreadcount'       => 2
                        ),
                    ),
                ),
            ),
            'Test unread message count is correct for both users' => array(
                'users' => array(
                    'user1',
                    'user2',
                ),
                'contacts' => array(
                ),
                'messages' => array(
                    array(
                        'from'          => 'user1',
                        'to'            => 'user2',
                        'state'         => 'read',
                        'subject'       => 'S1',
                        'timemodifier'  => 1,
                    ),
                    array(
                        'from'          => 'user2',
                        'to'            => 'user1',
                        'state'         => 'read',
                        'subject'       => 'S2',
                        'timemodifier'  => 2,
                    ),
                    array(
                        'from'          => 'user1',
                        'to'            => 'user2',
                        'state'         => 'read',
                        'subject'       => 'S3',
                        'timemodifier'  => 3,
                    ),
                    array(
                        'from'          => 'user1',
                        'to'            => 'user2',
                        'state'         => 'read',
                        'subject'       => 'S4',
                        'timemodifier'  => 4,
                    ),
                    array(
                        'from'          => 'user1',
                        'to'            => 'user2',
                        'state'         => 'unread',
                        'subject'       => 'S5',
                        'timemodifier'  => 5,
                    ),
                    array(
                        'from'          => 'user2',
                        'to'            => 'user1',
                        'state'         => 'unread',
                        'subject'       => 'S6',
                        'timemodifier'  => 6,
                    ),
                    array(
                        'from'          => 'user1',
                        'to'            => 'user2',
                        'state'         => 'unread',
                        'subject'       => 'S7',
                        'timemodifier'  => 7,
                    ),
                    array(
                        'from'          => 'user1',
                        'to'            => 'user2',
                        'state'         => 'unread',
                        'subject'       => 'S8',
                        'timemodifier'  => 8,
                    ),
                ),
                'expectations' => array(
                    // The most recent message between user1 and user2 was S2, even though later IDs have not been read.
                    'user1' => array(
                        array(
                            'messageposition'   => 0,
                            'with'              => 'user2',
                            'subject'           => '<p>S8</p>',
                            'unreadcount'       => 1,
                        ),
                    ),
                    'user2' => array(
                        array(
                            'messageposition'   => 0,
                            'with'              => 'user1',
                            'subject'           => '<p>S8</p>',
                            'unreadcount'       => 3,
                        ),
                    ),
                ),
            ),
        );
    }

    /**
     * Test that creation can't create the same conversation twice for 1:1 conversations.
     */
    public function test_create_conversation_duplicate_conversations() {
        global $DB;
        $user1 = $this::getDataGenerator()->create_user();

        \core_message\api::create_conversation(\core_message\api::MESSAGE_CONVERSATION_TYPE_SELF, [$user1->id]);
        \core_message\api::create_conversation(\core_message\api::MESSAGE_CONVERSATION_TYPE_SELF, [$user1->id]);

        $convhash = \core_message\helper::get_conversation_hash([$user1->id]);
        $countconversations = $DB->count_records('message_conversations', ['convhash' => $convhash]);
        $this->assertEquals(1, $countconversations);
        $this->assertNotEmpty($conversation = \core_message\api::get_self_conversation($user1->id));
    }

    /**
     * Test get_conversations with a mixture of messages.
     *
     * @dataProvider get_conversations_mixed_provider
     * @param array $usersdata The list of users to create for this test.
     * @param array $messagesdata The list of messages to create.
     * @param array $expectations The list of expected outcomes.
     */
    public function test_get_conversations_mixed($usersdata, $contacts, $messagesdata, $expectations) {
        global $DB;

        // Create all of the users.
        $users = array();
        foreach ($usersdata as $username) {
            $users[$username] = $this->getDataGenerator()->create_user(array('username' => $username));
        }

        foreach ($contacts as $username => $contact) {
            foreach ($contact as $contactname => $blocked) {
                $record = new stdClass();
                $record->userid     = $users[$username]->id;
                $record->contactid  = $users[$contactname]->id;
                $record->blocked    = $blocked;
                $record->id = $DB->insert_record('message_contacts', $record);
            }
        }

        $defaulttimecreated = time();
        foreach ($messagesdata as $messagedata) {
            $from       = $users[$messagedata['from']];
            $to         = $users[$messagedata['to']];
            $subject    = $messagedata['subject'];

            if (isset($messagedata['state']) && $messagedata['state'] == 'unread') {
                $messageid = $this->send_fake_message($from, $to, $subject);
            } else {
                // If there is no state, or the state is not 'unread', assume the message is read.
                $messageid = message_post_message($from, $to, $subject, FORMAT_PLAIN);
            }

            $updatemessage = new stdClass();
            $updatemessage->id = $messageid;
            if (isset($messagedata['timecreated'])) {
                $updatemessage->timecreated = $messagedata['timecreated'];
            } else if (isset($messagedata['timemodifier'])) {
                $updatemessage->timecreated = $defaulttimecreated + $messagedata['timemodifier'];
            } else {
                $updatemessage->timecreated = $defaulttimecreated;
            }

            $DB->update_record('messages', $updatemessage);
        }

        foreach ($expectations as $username => $data) {
            // Get the recent conversations for the specified user.
            $user = $users[$username];
            $conversations = array_values(\core_message\api::get_conversations($user->id));
            foreach ($data as $expectation) {
                $otheruser = $users[$expectation['with']];
                $conversation = $conversations[$expectation['messageposition']];
                $this->assertEquals($otheruser->id, $conversation->members[$otheruser->id]->id);
                $this->assertEquals($expectation['subject'], $conversation->messages[0]->text);
                $this->assertEquals($expectation['unreadcount'], $conversation->unreadcount);
            }
        }
    }

    /**
     * Tests retrieving user contacts.
     */
    public function test_get_user_contacts() {
        // Create some users.
        $user1 = self::getDataGenerator()->create_user();

        // Set as the user.
        $this->setUser($user1);

        $user2 = new stdClass();
        $user2->firstname = 'User';
        $user2->lastname = 'A';
        $user2 = self::getDataGenerator()->create_user($user2);

        $user3 = new stdClass();
        $user3->firstname = 'User';
        $user3->lastname = 'B';
        $user3 = self::getDataGenerator()->create_user($user3);

        $user4 = new stdClass();
        $user4->firstname = 'User';
        $user4->lastname = 'C';
        $user4 = self::getDataGenerator()->create_user($user4);

        $user5 = new stdClass();
        $user5->firstname = 'User';
        $user5->lastname = 'D';
        $user5 = self::getDataGenerator()->create_user($user5);

        // Add some users as contacts.
        \core_message\api::add_contact($user1->id, $user2->id);
        \core_message\api::add_contact($user1->id, $user3->id);
        \core_message\api::add_contact($user1->id, $user4->id);

        // Retrieve the contacts.
        $contacts = \core_message\api::get_user_contacts($user1->id);

        // Confirm the data is correct.
        $this->assertEquals(3, count($contacts));

        ksort($contacts);

        $contact1 = array_shift($contacts);
        $contact2 = array_shift($contacts);
        $contact3 = array_shift($contacts);

        $this->assertEquals($user2->id, $contact1->id);
        $this->assertEquals(fullname($user2), $contact1->fullname);
        $this->assertTrue($contact1->iscontact);

        $this->assertEquals($user3->id, $contact2->id);
        $this->assertEquals(fullname($user3), $contact2->fullname);
        $this->assertTrue($contact2->iscontact);

        $this->assertEquals($user4->id, $contact3->id);
        $this->assertEquals(fullname($user4), $contact3->fullname);
        $this->assertTrue($contact3->iscontact);
    }

    /**
     * Tests retrieving conversation messages.
     */
    public function test_get_conversation_messages() {
        // Create some users.
        $user1 = self::getDataGenerator()->create_user();
        $user2 = self::getDataGenerator()->create_user();

        // Create conversation.
        $conversation = \core_message\api::create_conversation(
            \core_message\api::MESSAGE_CONVERSATION_TYPE_INDIVIDUAL,
            [$user1->id, $user2->id]
        );

        // The person doing the search.
        $this->setUser($user1);

        // Send some messages back and forth.
        $time = 1;
        testhelper::send_fake_message_to_conversation($user1, $conversation->id, 'Yo!', $time + 1);
        testhelper::send_fake_message_to_conversation($user2, $conversation->id, 'Sup mang?', $time + 2);
        testhelper::send_fake_message_to_conversation($user1, $conversation->id, 'Writing PHPUnit tests!', $time + 3);
        testhelper::send_fake_message_to_conversation($user1, $conversation->id, 'Word.', $time + 4);

        // Retrieve the messages.
        $convmessages = \core_message\api::get_conversation_messages($user1->id, $conversation->id);

        // Confirm the conversation id is correct.
        $this->assertEquals($conversation->id, $convmessages['id']);

        // Confirm the message data is correct.
        $messages = $convmessages['messages'];
        $this->assertEquals(4, count($messages));
        $message1 = $messages[0];
        $message2 = $messages[1];
        $message3 = $messages[2];
        $message4 = $messages[3];

        $this->assertEquals($user1->id, $message1->useridfrom);
        $this->assertStringContainsString('Yo!', $message1->text);

        $this->assertEquals($user2->id, $message2->useridfrom);
        $this->assertStringContainsString('Sup mang?', $message2->text);

        $this->assertEquals($user1->id, $message3->useridfrom);
        $this->assertStringContainsString('Writing PHPUnit tests!', $message3->text);

        $this->assertEquals($user1->id, $message4->useridfrom);
        $this->assertStringContainsString('Word.', $message4->text);

        // Confirm the members data is correct.
        $members = $convmessages['members'];
        $this->assertEquals(2, count($members));
    }

    /**
     * Tests retrieving group conversation messages.
     */
    public function test_get_group_conversation_messages() {
        // Create some users.
        $user1 = self::getDataGenerator()->create_user();
        $user2 = self::getDataGenerator()->create_user();
        $user3 = self::getDataGenerator()->create_user();
        $user4 = self::getDataGenerator()->create_user();

        // Create group conversation.
        $conversation = \core_message\api::create_conversation(
            \core_message\api::MESSAGE_CONVERSATION_TYPE_GROUP,
            [$user1->id, $user2->id, $user3->id, $user4->id]
        );

        // The person doing the search.
        $this->setUser($user1);

        // Send some messages back and forth.
        $time = 1;
        testhelper::send_fake_message_to_conversation($user1, $conversation->id, 'Yo!', $time + 1);
        testhelper::send_fake_message_to_conversation($user2, $conversation->id, 'Sup mang?', $time + 2);
        testhelper::send_fake_message_to_conversation($user3, $conversation->id, 'Writing PHPUnit tests!', $time + 3);
        testhelper::send_fake_message_to_conversation($user1, $conversation->id, 'Word.', $time + 4);
        testhelper::send_fake_message_to_conversation($user2, $conversation->id, 'Yeah!', $time + 5);

        // Retrieve the messages.
        $convmessages = \core_message\api::get_conversation_messages($user1->id, $conversation->id);

        // Confirm the conversation id is correct.
        $this->assertEquals($conversation->id, $convmessages['id']);

        // Confirm the message data is correct.
        $messages = $convmessages['messages'];
        $this->assertEquals(5, count($messages));

        $message1 = $messages[0];
        $message2 = $messages[1];
        $message3 = $messages[2];
        $message4 = $messages[3];
        $message5 = $messages[4];

        $this->assertEquals($user1->id, $message1->useridfrom);
        $this->assertStringContainsString('Yo!', $message1->text);

        $this->assertEquals($user2->id, $message2->useridfrom);
        $this->assertStringContainsString('Sup mang?', $message2->text);

        $this->assertEquals($user3->id, $message3->useridfrom);
        $this->assertStringContainsString('Writing PHPUnit tests!', $message3->text);

        $this->assertEquals($user1->id, $message4->useridfrom);
        $this->assertStringContainsString('Word.', $message4->text);

        $this->assertEquals($user2->id, $message5->useridfrom);
        $this->assertStringContainsString('Yeah!', $message5->text);

        // Confirm the members data is correct.
        $members = $convmessages['members'];
        $this->assertEquals(3, count($members));
    }

    /**
     * Test verifying the sorting param for get_conversation_messages is respected().
     */
    public function test_get_conversation_messages_sorting() {
        // Create some users.
        $user1 = self::getDataGenerator()->create_user();
        $user2 = self::getDataGenerator()->create_user();
        $user3 = self::getDataGenerator()->create_user();

        // Create conversations - 1 group and 1 individual.
        $conversation = \core_message\api::create_conversation(
            \core_message\api::MESSAGE_CONVERSATION_TYPE_INDIVIDUAL,
            [$user1->id, $user2->id]
        );
        $conversation2 = \core_message\api::create_conversation(
            \core_message\api::MESSAGE_CONVERSATION_TYPE_GROUP,
            [$user1->id, $user2->id, $user3->id]
        );

        // Send some messages back and forth.
        $time = 1;
        $m1id = testhelper::send_fake_message_to_conversation($user1, $conversation->id, 'Yo!', $time + 1);
        $m2id = testhelper::send_fake_message_to_conversation($user2, $conversation->id, 'Sup mang?', $time + 2);
        $m3id = testhelper::send_fake_message_to_conversation($user1, $conversation->id, 'Writing PHPUnit tests!', $time + 3);
        $m4id = testhelper::send_fake_message_to_conversation($user1, $conversation->id, 'Word.', $time + 4);

        $gm1id = testhelper::send_fake_message_to_conversation($user1, $conversation2->id, 'Yo!', $time + 1);
        $gm2id = testhelper::send_fake_message_to_conversation($user2, $conversation2->id, 'Sup mang?', $time + 2);
        $gm3id = testhelper::send_fake_message_to_conversation($user3, $conversation2->id, 'Writing PHPUnit tests!', $time + 3);
        $gm4id = testhelper::send_fake_message_to_conversation($user1, $conversation2->id, 'Word.', $time + 4);

        // The person doing the search.
        $this->setUser($user1);

        // Retrieve the messages using default sort ('timecreated ASC') and verify ordering.
        $convmessages = \core_message\api::get_conversation_messages($user1->id, $conversation->id);
        $messages = $convmessages['messages'];
        $this->assertEquals($m1id, $messages[0]->id);
        $this->assertEquals($m2id, $messages[1]->id);
        $this->assertEquals($m3id, $messages[2]->id);
        $this->assertEquals($m4id, $messages[3]->id);

        // Retrieve the messages without specifying DESC sort ordering, and verify ordering.
        $convmessages = \core_message\api::get_conversation_messages($user1->id, $conversation->id, 0, 0, 'timecreated DESC');
        $messages = $convmessages['messages'];
        $this->assertEquals($m1id, $messages[3]->id);
        $this->assertEquals($m2id, $messages[2]->id);
        $this->assertEquals($m3id, $messages[1]->id);
        $this->assertEquals($m4id, $messages[0]->id);

        // Retrieve the messages using default sort ('timecreated ASC') and verify ordering.
        $convmessages = \core_message\api::get_conversation_messages($user1->id, $conversation2->id);
        $messages = $convmessages['messages'];
        $this->assertEquals($gm1id, $messages[0]->id);
        $this->assertEquals($gm2id, $messages[1]->id);
        $this->assertEquals($gm3id, $messages[2]->id);
        $this->assertEquals($gm4id, $messages[3]->id);

        // Retrieve the messages without specifying DESC sort ordering, and verify ordering.
        $convmessages = \core_message\api::get_conversation_messages($user1->id, $conversation2->id, 0, 0, 'timecreated DESC');
        $messages = $convmessages['messages'];
        $this->assertEquals($gm1id, $messages[3]->id);
        $this->assertEquals($gm2id, $messages[2]->id);
        $this->assertEquals($gm3id, $messages[1]->id);
        $this->assertEquals($gm4id, $messages[0]->id);
    }

    /**
     * Test retrieving conversation messages by providing a minimum timecreated value.
     */
    public function test_get_conversation_messages_time_from_only() {
        // Create some users.
        $user1 = self::getDataGenerator()->create_user();
        $user2 = self::getDataGenerator()->create_user();
        $user3 = self::getDataGenerator()->create_user();
        $user4 = self::getDataGenerator()->create_user();

        // Create group conversation.
        $conversation = \core_message\api::create_conversation(
            \core_message\api::MESSAGE_CONVERSATION_TYPE_GROUP,
            [$user1->id, $user2->id, $user3->id, $user4->id]
        );

        // The person doing the search.
        $this->setUser($user1);

        // Send some messages back and forth.
        $time = 1;
        testhelper::send_fake_message_to_conversation($user1, $conversation->id, 'Message 1', $time + 1);
        testhelper::send_fake_message_to_conversation($user2, $conversation->id, 'Message 2', $time + 2);
        testhelper::send_fake_message_to_conversation($user1, $conversation->id, 'Message 3', $time + 3);
        testhelper::send_fake_message_to_conversation($user3, $conversation->id, 'Message 4', $time + 4);

        // Retrieve the messages from $time, which should be all of them.
        $convmessages = \core_message\api::get_conversation_messages($user1->id, $conversation->id, 0, 0, 'timecreated ASC', $time);

        // Confirm the conversation id is correct.
        $this->assertEquals($conversation->id, $convmessages['id']);

        // Confirm the message data is correct.
        $messages = $convmessages['messages'];
        $this->assertEquals(4, count($messages));

        $message1 = $messages[0];
        $message2 = $messages[1];
        $message3 = $messages[2];
        $message4 = $messages[3];

        $this->assertStringContainsString('Message 1', $message1->text);
        $this->assertStringContainsString('Message 2', $message2->text);
        $this->assertStringContainsString('Message 3', $message3->text);
        $this->assertStringContainsString('Message 4', $message4->text);

        // Confirm the members data is correct.
        $members = $convmessages['members'];
        $this->assertEquals(3, count($members));

        // Retrieve the messages from $time + 3, which should only be the 2 last messages.
        $convmessages = \core_message\api::get_conversation_messages($user1->id, $conversation->id, 0, 0,
            'timecreated ASC', $time + 3);

        // Confirm the conversation id is correct.
        $this->assertEquals($conversation->id, $convmessages['id']);

        // Confirm the message data is correct.
        $messages = $convmessages['messages'];
        $this->assertEquals(2, count($messages));

        $message1 = $messages[0];
        $message2 = $messages[1];

        $this->assertStringContainsString('Message 3', $message1->text);
        $this->assertStringContainsString('Message 4', $message2->text);

        // Confirm the members data is correct.
        $members = $convmessages['members'];
        $this->assertEquals(2, count($members));
    }

    /**
     * Test retrieving conversation messages by providing a maximum timecreated value.
     */
    public function test_get_conversation_messages_time_to_only() {
        // Create some users.
        $user1 = self::getDataGenerator()->create_user();
        $user2 = self::getDataGenerator()->create_user();
        $user3 = self::getDataGenerator()->create_user();
        $user4 = self::getDataGenerator()->create_user();

        // Create group conversation.
        $conversation = \core_message\api::create_conversation(
            \core_message\api::MESSAGE_CONVERSATION_TYPE_GROUP,
            [$user1->id, $user2->id, $user3->id, $user4->id]
        );

        // The person doing the search.
        $this->setUser($user1);

        // Send some messages back and forth.
        $time = 1;
        testhelper::send_fake_message_to_conversation($user1, $conversation->id, 'Message 1', $time + 1);
        testhelper::send_fake_message_to_conversation($user2, $conversation->id, 'Message 2', $time + 2);
        testhelper::send_fake_message_to_conversation($user1, $conversation->id, 'Message 3', $time + 3);
        testhelper::send_fake_message_to_conversation($user3, $conversation->id, 'Message 4', $time + 4);

        // Retrieve the messages up until $time + 4, which should be all of them.
        $convmessages = \core_message\api::get_conversation_messages($user1->id, $conversation->id, 0, 0, 'timecreated ASC',
            0, $time + 4);

        // Confirm the conversation id is correct.
        $this->assertEquals($conversation->id, $convmessages['id']);

        // Confirm the message data is correct.
        $messages = $convmessages['messages'];
        $this->assertEquals(4, count($messages));

        $message1 = $messages[0];
        $message2 = $messages[1];
        $message3 = $messages[2];
        $message4 = $messages[3];

        $this->assertStringContainsString('Message 1', $message1->text);
        $this->assertStringContainsString('Message 2', $message2->text);
        $this->assertStringContainsString('Message 3', $message3->text);
        $this->assertStringContainsString('Message 4', $message4->text);

        // Confirm the members data is correct.
        $members = $convmessages['members'];
        $this->assertEquals(3, count($members));

        // Retrieve the messages up until $time + 2, which should be the first two.
        $convmessages = \core_message\api::get_conversation_messages($user1->id, $conversation->id, 0, 0, 'timecreated ASC',
            0, $time + 2);

        // Confirm the conversation id is correct.
        $this->assertEquals($conversation->id, $convmessages['id']);

        // Confirm the message data is correct.
        $messages = $convmessages['messages'];
        $this->assertEquals(2, count($messages));

        $message1 = $messages[0];
        $message2 = $messages[1];

        $this->assertStringContainsString('Message 1', $message1->text);
        $this->assertStringContainsString('Message 2', $message2->text);

        // Confirm the members data is correct.
        $members = $convmessages['members'];
        $this->assertEquals(2, count($members));
    }

    /**
     * Test retrieving conversation messages by providing a minimum and maximum timecreated value.
     */
    public function test_get_conversation_messages_time_from_and_to() {
        // Create some users.
        $user1 = self::getDataGenerator()->create_user();
        $user2 = self::getDataGenerator()->create_user();
        $user3 = self::getDataGenerator()->create_user();
        $user4 = self::getDataGenerator()->create_user();

        // Create group conversation.
        $conversation = \core_message\api::create_conversation(
            \core_message\api::MESSAGE_CONVERSATION_TYPE_GROUP,
            [$user1->id, $user2->id, $user3->id, $user4->id]
        );

        // The person doing the search.
        $this->setUser($user1);

        // Send some messages back and forth.
        $time = 1;
        testhelper::send_fake_message_to_conversation($user1, $conversation->id, 'Message 1', $time + 1);
        testhelper::send_fake_message_to_conversation($user2, $conversation->id, 'Message 2', $time + 2);
        testhelper::send_fake_message_to_conversation($user1, $conversation->id, 'Message 3', $time + 3);
        testhelper::send_fake_message_to_conversation($user3, $conversation->id, 'Message 4', $time + 4);

        // Retrieve the messages from $time + 2 up until $time + 3, which should be 2nd and 3rd message.
        $convmessages = \core_message\api::get_conversation_messages($user1->id, $conversation->id, 0, 0,
            'timecreated ASC', $time + 2, $time + 3);

        // Confirm the conversation id is correct.
        $this->assertEquals($conversation->id, $convmessages['id']);

        // Confirm the message data is correct.
        $messages = $convmessages['messages'];
        $this->assertEquals(2, count($messages));

        $message1 = $messages[0];
        $message2 = $messages[1];

        $this->assertStringContainsString('Message 2', $message1->text);
        $this->assertStringContainsString('Message 3', $message2->text);

        // Confirm the members data is correct.
        $members = $convmessages['members'];
        $this->assertEquals(2, count($members));
    }


    /**
     * Test retrieving conversation messages by providing a limitfrom value.
     */
    public function test_get_conversation_messages_limitfrom_only() {
        // Create some users.
        $user1 = self::getDataGenerator()->create_user();
        $user2 = self::getDataGenerator()->create_user();
        $user3 = self::getDataGenerator()->create_user();
        $user4 = self::getDataGenerator()->create_user();

        // Create group conversation.
        $conversation = \core_message\api::create_conversation(
            \core_message\api::MESSAGE_CONVERSATION_TYPE_GROUP,
            [$user1->id, $user2->id, $user3->id, $user4->id]
        );

        // The person doing the search.
        $this->setUser($user1);

        // Send some messages back and forth.
        $time = 1;
        testhelper::send_fake_message_to_conversation($user1, $conversation->id, 'Message 1', $time + 1);
        testhelper::send_fake_message_to_conversation($user2, $conversation->id, 'Message 2', $time + 2);
        testhelper::send_fake_message_to_conversation($user1, $conversation->id, 'Message 3', $time + 3);
        testhelper::send_fake_message_to_conversation($user3, $conversation->id, 'Message 4', $time + 4);

        // Retrieve the messages from $time, which should be all of them.
        $convmessages = \core_message\api::get_conversation_messages($user1->id, $conversation->id, 2);

        // Confirm the conversation id is correct.
        $messages = $convmessages['messages'];
        $this->assertEquals($conversation->id, $convmessages['id']);

        // Confirm the message data is correct.
        $this->assertEquals(2, count($messages));

        $message1 = $messages[0];
        $message2 = $messages[1];

        $this->assertStringContainsString('Message 3', $message1->text);
        $this->assertStringContainsString('Message 4', $message2->text);

        // Confirm the members data is correct.
        $members = $convmessages['members'];
        $this->assertEquals(2, count($members));
    }

    /**
     * Test retrieving conversation messages by providing a limitnum value.
     */
    public function test_get_conversation_messages_limitnum() {
        // Create some users.
        $user1 = self::getDataGenerator()->create_user();
        $user2 = self::getDataGenerator()->create_user();
        $user3 = self::getDataGenerator()->create_user();
        $user4 = self::getDataGenerator()->create_user();

        // Create group conversation.
        $conversation = \core_message\api::create_conversation(
            \core_message\api::MESSAGE_CONVERSATION_TYPE_GROUP,
            [$user1->id, $user2->id, $user3->id, $user4->id]
        );

        // The person doing the search.
        $this->setUser($user1);

        // Send some messages back and forth.
        $time = 1;
        testhelper::send_fake_message_to_conversation($user1, $conversation->id, 'Message 1', $time + 1);
        testhelper::send_fake_message_to_conversation($user2, $conversation->id, 'Message 2', $time + 2);
        testhelper::send_fake_message_to_conversation($user1, $conversation->id, 'Message 3', $time + 3);
        testhelper::send_fake_message_to_conversation($user3, $conversation->id, 'Message 4', $time + 4);

        // Retrieve the messages from $time, which should be all of them.
        $convmessages = \core_message\api::get_conversation_messages($user1->id, $conversation->id, 2, 1);

        // Confirm the conversation id is correct.
        $messages = $convmessages['messages'];
        $this->assertEquals($conversation->id, $convmessages['id']);

        // Confirm the message data is correct.
        $messages = $convmessages['messages'];
        $this->assertEquals(1, count($messages));

        $message1 = $messages[0];

        $this->assertStringContainsString('Message 3', $message1->text);

        // Confirm the members data is correct.
        $members = $convmessages['members'];
        $this->assertEquals(1, count($members));
    }

    /**
     * Tests retrieving most recent conversation message.
     */
    public function test_get_most_recent_conversation_message() {
        // Create some users.
        $user1 = self::getDataGenerator()->create_user();
        $user2 = self::getDataGenerator()->create_user();
        $user3 = self::getDataGenerator()->create_user();

        // Create group conversation.
        $conversation = \core_message\api::create_conversation(
            \core_message\api::MESSAGE_CONVERSATION_TYPE_GROUP,
            [$user1->id, $user2->id, $user3->id]
        );

        // The person getting the most recent conversation message.
        $this->setUser($user1);

        // Send some messages back and forth.
        $time = 1;
        testhelper::send_fake_message_to_conversation($user1, $conversation->id, 'Yo!', $time + 1);
        testhelper::send_fake_message_to_conversation($user2, $conversation->id, 'Sup mang?', $time + 2);
        testhelper::send_fake_message_to_conversation($user1, $conversation->id, 'Writing PHPUnit tests!', $time + 3);
        testhelper::send_fake_message_to_conversation($user2, $conversation->id, 'Word.', $time + 4);

        // Retrieve the most recent messages.
        $message = \core_message\api::get_most_recent_conversation_message($conversation->id, $user1->id);

        // Check the results are correct.
        $this->assertEquals($user2->id, $message->useridfrom);
<<<<<<< HEAD
        $this->assertContains('Word.', $message->text);
=======
        $this->assertStringContainsString('Word.', $message->text);
>>>>>>> ec58cefe
    }

    /**
     * Tests checking if a user can mark all messages as read.
     */
    public function test_can_mark_all_messages_as_read() {
        // Set as the admin.
        $this->setAdminUser();

        // Create some users.
        $user1 = self::getDataGenerator()->create_user();
        $user2 = self::getDataGenerator()->create_user();
        $user3 = self::getDataGenerator()->create_user();

        // Send some messages back and forth.
        $time = 1;
        $this->send_fake_message($user1, $user2, 'Yo!', 0, $time + 1);
        $this->send_fake_message($user2, $user1, 'Sup mang?', 0, $time + 2);
        $this->send_fake_message($user1, $user2, 'Writing PHPUnit tests!', 0, $time + 3);
        $this->send_fake_message($user2, $user1, 'Word.', 0, $time + 4);

        $conversationid = \core_message\api::get_conversation_between_users([$user1->id, $user2->id]);

        // The admin can do anything.
        $this->assertTrue(\core_message\api::can_mark_all_messages_as_read($user1->id, $conversationid));

        // Set as the user 1.
        $this->setUser($user1);

        // The user can mark the messages as he is in the conversation.
        $this->assertTrue(\core_message\api::can_mark_all_messages_as_read($user1->id, $conversationid));

        // User 1 can not mark the messages read for user 2.
        $this->assertFalse(\core_message\api::can_mark_all_messages_as_read($user2->id, $conversationid));

        // This user is not a part of the conversation.
        $this->assertFalse(\core_message\api::can_mark_all_messages_as_read($user3->id, $conversationid));
    }

    /**
     * Tests checking if a user can delete a conversation.
     */
    public function test_can_delete_conversation() {
        // Set as the admin.
        $this->setAdminUser();

        // Create some users.
        $user1 = self::getDataGenerator()->create_user();
        $user2 = self::getDataGenerator()->create_user();

        // Send some messages back and forth.
        $time = 1;
        $this->send_fake_message($user1, $user2, 'Yo!', 0, $time + 1);
        $this->send_fake_message($user2, $user1, 'Sup mang?', 0, $time + 2);
        $this->send_fake_message($user1, $user2, 'Writing PHPUnit tests!', 0, $time + 3);
        $this->send_fake_message($user2, $user1, 'Word.', 0, $time + 4);

        $conversationid = \core_message\api::get_conversation_between_users([$user1->id, $user2->id]);

        // The admin can do anything.
        $this->assertTrue(\core_message\api::can_delete_conversation($user1->id, $conversationid));

        // Set as the user 1.
        $this->setUser($user1);

        // They can delete their own messages.
        $this->assertTrue(\core_message\api::can_delete_conversation($user1->id, $conversationid));

        // They can't delete someone elses.
        $this->assertFalse(\core_message\api::can_delete_conversation($user2->id, $conversationid));
    }

    /**
     * Tests deleting a conversation by conversation id.
     */
    public function test_delete_conversation_by_id() {
        global $DB;

        // Create some users.
        $user1 = self::getDataGenerator()->create_user();
        $user2 = self::getDataGenerator()->create_user();

        // The person doing the search.
        $this->setUser($user1);

        // Get self-conversation.
        $sc1 = \core_message\api::get_self_conversation($user1->id);
        $sc2 = \core_message\api::get_self_conversation($user2->id);

        // Send some messages back and forth.
        $time = 1;
        $m1id = $this->send_fake_message($user1, $user2, 'Yo!', 0, $time + 1);
        $m2id = $this->send_fake_message($user2, $user1, 'Sup mang?', 0, $time + 2);
        $m3id = $this->send_fake_message($user1, $user2, 'Writing PHPUnit tests!', 0, $time + 3);
        $m4id = $this->send_fake_message($user2, $user1, 'Word.', 0, $time + 4);
        $m5id = testhelper::send_fake_message_to_conversation($user1, $sc1->id, 'Hi to myself!', $time + 5);
        $m6id = testhelper::send_fake_message_to_conversation($user2, $sc2->id, 'I am talking with myself', $time + 6);

        $conversationid = \core_message\api::get_conversation_between_users([$user1->id, $user2->id]);

        // Delete the individual conversation between user1 and user2 (only for user1).
        \core_message\api::delete_conversation_by_id($user1->id, $conversationid);

        $muas = $DB->get_records('message_user_actions', array(), 'timecreated ASC');
        $this->assertCount(4, $muas);
        // Sort by id.
        ksort($muas);

        $mua1 = array_shift($muas);
        $mua2 = array_shift($muas);
        $mua3 = array_shift($muas);
        $mua4 = array_shift($muas);

        $this->assertEquals($user1->id, $mua1->userid);
        $this->assertEquals($m1id, $mua1->messageid);
        $this->assertEquals(\core_message\api::MESSAGE_ACTION_DELETED, $mua1->action);

        $this->assertEquals($user1->id, $mua2->userid);
        $this->assertEquals($m2id, $mua2->messageid);
        $this->assertEquals(\core_message\api::MESSAGE_ACTION_DELETED, $mua2->action);

        $this->assertEquals($user1->id, $mua3->userid);
        $this->assertEquals($m3id, $mua3->messageid);
        $this->assertEquals(\core_message\api::MESSAGE_ACTION_DELETED, $mua3->action);

        $this->assertEquals($user1->id, $mua4->userid);
        $this->assertEquals($m4id, $mua4->messageid);
        $this->assertEquals(\core_message\api::MESSAGE_ACTION_DELETED, $mua4->action);

        // Delete the self-conversation as user 1.
        \core_message\api::delete_conversation_by_id($user1->id, $sc1->id);

        $muas = $DB->get_records('message_user_actions', array(), 'timecreated ASC');
        $this->assertCount(5, $muas);

        // Sort by id.
        ksort($muas);

        $mua1 = array_shift($muas);
        $mua2 = array_shift($muas);
        $mua3 = array_shift($muas);
        $mua4 = array_shift($muas);
        $mua5 = array_shift($muas);

        // Check only messages in self-conversion for user1 are deleted (self-conversation for user2 shouldn't be removed).
        $this->assertEquals($user1->id, $mua5->userid);
        $this->assertEquals($m5id, $mua5->messageid);
        $this->assertEquals(\core_message\api::MESSAGE_ACTION_DELETED, $mua5->action);
    }

    /**
     * Tests counting unread conversations.
     */
    public function test_count_unread_conversations() {
        $this->resetAfterTest(true);

        // Create some users.
        $user1 = self::getDataGenerator()->create_user();
        $user2 = self::getDataGenerator()->create_user();
        $user3 = self::getDataGenerator()->create_user();
        $user4 = self::getDataGenerator()->create_user();

        // The person wanting the conversation count.
        $this->setUser($user1);

        // Send some messages back and forth, have some different conversations with different users.
        $this->send_fake_message($user1, $user2, 'Yo!');
        $this->send_fake_message($user2, $user1, 'Sup mang?');
        $this->send_fake_message($user1, $user2, 'Writing PHPUnit tests!');
        $this->send_fake_message($user2, $user1, 'Word.');

        $this->send_fake_message($user1, $user3, 'Booyah');
        $this->send_fake_message($user3, $user1, 'Whaaat?');
        $this->send_fake_message($user1, $user3, 'Nothing.');
        $this->send_fake_message($user3, $user1, 'Cool.');

        $this->send_fake_message($user1, $user4, 'Hey mate, you see the new messaging UI in Moodle?');
        $this->send_fake_message($user4, $user1, 'Yah brah, it\'s pretty rad.');
        $this->send_fake_message($user1, $user4, 'Dope.');

        // Check the amount for the current user.
        $this->assertEquals(3, core_message\api::count_unread_conversations());

        // Check the amount for the second user.
        $this->assertEquals(1, core_message\api::count_unread_conversations($user2));
    }

    /**
     * Tests counting unread conversations where one conversation is disabled.
     */
    public function test_count_unread_conversations_disabled() {
        $this->resetAfterTest(true);

        // Create some users.
        $user1 = self::getDataGenerator()->create_user();
        $user2 = self::getDataGenerator()->create_user();
        $user3 = self::getDataGenerator()->create_user();
        $user4 = self::getDataGenerator()->create_user();

        // The person wanting the conversation count.
        $this->setUser($user1);

        // Send some messages back and forth, have some different conversations with different users.
        $this->send_fake_message($user1, $user2, 'Yo!');
        $this->send_fake_message($user2, $user1, 'Sup mang?');
        $this->send_fake_message($user1, $user2, 'Writing PHPUnit tests!');
        $this->send_fake_message($user2, $user1, 'Word.');

        $this->send_fake_message($user1, $user3, 'Booyah');
        $this->send_fake_message($user3, $user1, 'Whaaat?');
        $this->send_fake_message($user1, $user3, 'Nothing.');
        $this->send_fake_message($user3, $user1, 'Cool.');

        $this->send_fake_message($user1, $user4, 'Hey mate, you see the new messaging UI in Moodle?');
        $this->send_fake_message($user4, $user1, 'Yah brah, it\'s pretty rad.');
        $this->send_fake_message($user1, $user4, 'Dope.');

        // Let's disable the last conversation.
        $conversationid = core_message\api::get_conversation_between_users([$user1->id, $user4->id]);
        core_message\api::disable_conversation($conversationid);

        // Check that the disabled conversation was not included.
        $this->assertEquals(2, core_message\api::count_unread_conversations());
    }

    /**
     * Tests deleting a conversation.
     */
    public function test_get_all_message_preferences() {
        $user = self::getDataGenerator()->create_user();
        $this->setUser($user);

        // Set a couple of preferences to test.
        set_user_preference('message_provider_mod_assign_assign_notification_loggedin', 'popup', $user);
        set_user_preference('message_provider_mod_assign_assign_notification_loggedoff', 'email', $user);

        $processors = get_message_processors();
        $providers = message_get_providers_for_user($user->id);
        $prefs = \core_message\api::get_all_message_preferences($processors, $providers, $user);

        $this->assertEquals(1, $prefs->mod_assign_assign_notification_loggedin['popup']);
        $this->assertEquals(1, $prefs->mod_assign_assign_notification_loggedoff['email']);
    }

    /**
     * Tests the user can send a message.
     */
    public function test_can_send_message() {
        // Create some users.
        $user1 = self::getDataGenerator()->create_user();
        $user2 = self::getDataGenerator()->create_user();

        // Set as the first user.
        $this->setUser($user1);

        // With the default privacy setting, users can't message them.
        $this->assertFalse(\core_message\api::can_send_message($user2->id, $user1->id));

        // Enrol users to the same course.
        $course = $this->getDataGenerator()->create_course();
        $this->getDataGenerator()->enrol_user($user1->id, $course->id);
        $this->getDataGenerator()->enrol_user($user2->id, $course->id);
        // After enrolling users to the course, they should be able to message them with the default privacy setting.
        $this->assertTrue(\core_message\api::can_send_message($user2->id, $user1->id));
    }

    /**
     * Tests the user can't send a message without proper capability.
     */
    public function test_can_send_message_without_sendmessage_cap() {
        global $DB;

        // Create some users.
        $user1 = self::getDataGenerator()->create_user();
        $user2 = self::getDataGenerator()->create_user();

        // Set as the user 1.
        $this->setUser($user1);

        // Remove the capability to send a message.
        $roleids = $DB->get_records_menu('role', null, '', 'shortname, id');
        unassign_capability('moodle/site:sendmessage', $roleids['user'],
            context_system::instance());

        // Check that we can not post a message without the capability.
        $this->assertFalse(\core_message\api::can_send_message($user2->id, $user1->id));
    }

    /**
     * Tests the user can send a message when they are contact.
     */
    public function test_can_send_message_when_contact() {
        // Create some users.
        $user1 = self::getDataGenerator()->create_user();
        $user2 = self::getDataGenerator()->create_user();

        // Set as the first user.
        $this->setUser($user1);

        // Check that we can not send user2 a message.
        $this->assertFalse(\core_message\api::can_send_message($user2->id, $user1->id));

        // Add users as contacts.
        \core_message\api::add_contact($user1->id, $user2->id);

        // Check that the return result is now true.
        $this->assertTrue(\core_message\api::can_send_message($user2->id, $user1->id));
    }

    /**
     * Tests the user can't send a message if they are not a contact and the user
     * has requested messages only from contacts.
     */
    public function test_can_send_message_when_not_contact() {
        // Create some users.
        $user1 = self::getDataGenerator()->create_user();
        $user2 = self::getDataGenerator()->create_user();

        // Set as the first user.
        $this->setUser($user1);

        // Set the second user's preference to not receive messages from non-contacts.
        set_user_preference('message_blocknoncontacts', \core_message\api::MESSAGE_PRIVACY_ONLYCONTACTS, $user2->id);

        // Check that we can not send user 2 a message.
        $this->assertFalse(\core_message\api::can_send_message($user2->id, $user1->id));
    }

    /**
     * Tests the user can't send a message if they are blocked.
     */
    public function test_can_send_message_when_blocked() {
        // Create some users.
        $user1 = self::getDataGenerator()->create_user();
        $user2 = self::getDataGenerator()->create_user();

        // Set the user.
        $this->setUser($user1);

        // Block the second user.
        \core_message\api::block_user($user1->id, $user2->id);

        // Check that the second user can no longer send the first user a message.
        $this->assertFalse(\core_message\api::can_send_message($user1->id, $user2->id));
    }

    /**
     * Tests the user can send a message when site-wide messaging setting is enabled,
     * even if they are not a contact and are not members of the same course.
     */
    public function test_can_send_message_site_messaging_setting() {
        // Create some users.
        $user1 = self::getDataGenerator()->create_user();
        $user2 = self::getDataGenerator()->create_user();

        // Set as the first user.
        $this->setUser($user1);

        // By default, user only can be messaged by contacts and members of any of his/her courses.
        $this->assertFalse(\core_message\api::can_send_message($user2->id, $user1->id));

        // Enable site-wide messagging privacy setting. The user will be able to receive messages from everybody.
        set_config('messagingallusers', true);

        // Set the second user's preference to receive messages from everybody.
        set_user_preference('message_blocknoncontacts', \core_message\api::MESSAGE_PRIVACY_SITE, $user2->id);

        // Check that we can send user2 a message.
        $this->assertTrue(\core_message\api::can_send_message($user2->id, $user1->id));

        // Disable site-wide messagging privacy setting. The user will be able to receive messages from contacts
        // and members sharing a course with her.
        set_config('messagingallusers', false);

        // As site-wide messaging setting is disabled, the value for user2 will be changed to MESSAGE_PRIVACY_COURSEMEMBER.
        $this->assertFalse(\core_message\api::can_send_message($user2->id, $user1->id));

        // Enrol users to the same course.
        $course = $this->getDataGenerator()->create_course();
        $this->getDataGenerator()->enrol_user($user1->id, $course->id);
        $this->getDataGenerator()->enrol_user($user2->id, $course->id);
        // Check that we can send user2 a message because they are sharing a course.
        $this->assertTrue(\core_message\api::can_send_message($user2->id, $user1->id));

        // Set the second user's preference to receive messages only from contacts.
        set_user_preference('message_blocknoncontacts', \core_message\api::MESSAGE_PRIVACY_ONLYCONTACTS, $user2->id);
        // Check that now the user2 can't be contacted because user1 is not their contact.
        $this->assertFalse(\core_message\api::can_send_message($user2->id, $user1->id));

        // Make contacts user1 and user2.
        \core_message\api::add_contact($user2->id, $user1->id);
        // Check that we can send user2 a message because they are contacts.
        $this->assertTrue(\core_message\api::can_send_message($user2->id, $user1->id));
    }

    /**
     * Tests the user with the messageanyuser capability can send a message.
     */
    public function test_can_send_message_with_messageanyuser_cap() {
        global $DB;

        // Create some users.
        $teacher1 = self::getDataGenerator()->create_user();
        $student1 = self::getDataGenerator()->create_user();
        $student2 = self::getDataGenerator()->create_user();

        // Create users not enrolled in any course.
        $user1 = self::getDataGenerator()->create_user();

        // Create a course.
        $course1 = $this->getDataGenerator()->create_course();

        // Enrol the users in the course.
        $this->getDataGenerator()->enrol_user($teacher1->id, $course1->id, 'editingteacher');
        $this->getDataGenerator()->enrol_user($student1->id, $course1->id, 'student');
        $this->getDataGenerator()->enrol_user($student2->id, $course1->id, 'student');

        // Set some student preferences to not receive messages from non-contacts.
        set_user_preference('message_blocknoncontacts', \core_message\api::MESSAGE_PRIVACY_ONLYCONTACTS, $student1->id);

        // Check that we can send student1 a message because teacher has the messageanyuser cap by default.
        $this->assertTrue(\core_message\api::can_send_message($student1->id, $teacher1->id));

        // Check that the teacher can't contact user1 because it's not his teacher.
        $this->assertFalse(\core_message\api::can_send_message($user1->id, $teacher1->id));

        // Remove the messageanyuser capability from the course1 for teachers.
        $coursecontext = context_course::instance($course1->id);
        $teacherrole = $DB->get_record('role', ['shortname' => 'editingteacher']);
        assign_capability('moodle/site:messageanyuser', CAP_PROHIBIT, $teacherrole->id, $coursecontext->id);
        $coursecontext->mark_dirty();

        // Check that we can't send user1 a message because they are not contacts.
        $this->assertFalse(\core_message\api::can_send_message($student1->id, $teacher1->id));

        // However, teacher can message student2 because they are sharing a course.
        $this->assertTrue(\core_message\api::can_send_message($student2->id, $teacher1->id));
    }

    /**
     * Tests the user when blocked will not be able to send messages if they are blocked.
     */
    public function test_can_send_message_even_if_blocked() {
        $this->resetAfterTest();

        $user1 = self::getDataGenerator()->create_user();
        $user2 = self::getDataGenerator()->create_user();

        $this->assertFalse(\core_message\api::can_send_message($user2->id, $user1->id, true));
    }

    /**
     * Tests the user will be able to send a message even if they are blocked as the user
     * has the capability 'moodle/site:messageanyuser'.
     */
    public function test_can_send_message_even_if_blocked_with_message_any_user_cap() {
        global $DB;

        $this->resetAfterTest();

        $user1 = self::getDataGenerator()->create_user();
        $user2 = self::getDataGenerator()->create_user();

        $authenticateduserrole = $DB->get_record('role', array('shortname' => 'user'));
        assign_capability('moodle/site:messageanyuser', CAP_ALLOW, $authenticateduserrole->id, context_system::instance(), true);

        $this->assertTrue(\core_message\api::can_send_message($user2->id, $user1->id, true));
    }

    /**
     * Tests the user will be able to send a message even if they are blocked as the user
     * has the capability 'moodle/site:readallmessages'.
     */
    public function test_can_send_message_even_if_blocked_with_read_all_message_cap() {
        global $DB;

        $this->resetAfterTest();

        $user1 = self::getDataGenerator()->create_user();
        $user2 = self::getDataGenerator()->create_user();

        $authenticateduserrole = $DB->get_record('role', array('shortname' => 'user'));
        assign_capability('moodle/site:readallmessages', CAP_ALLOW, $authenticateduserrole->id, context_system::instance(), true);

        $this->assertTrue(\core_message\api::can_send_message($user2->id, $user1->id, true));
    }

    /**
     * Tests the user can not always send a message if they are blocked just because they share a course.
     */
    public function test_can_send_message_even_if_blocked_shared_course() {
        $this->resetAfterTest();

        // Create some users.
        $user1 = self::getDataGenerator()->create_user();
        $user2 = self::getDataGenerator()->create_user();

        $course = self::getDataGenerator()->create_course();

        $this->getDataGenerator()->enrol_user($user1->id, $course->id);
        $this->getDataGenerator()->enrol_user($user2->id, $course->id);

        $this->assertFalse(\core_message\api::can_send_message($user2->id, $user1->id, true));
    }

    /**
     * Tests the user can always send a message even if they are blocked because they share a course and
     * have the capability 'moodle/site:messageanyuser' at the course context.
     */
    public function test_can_send_message_even_if_blocked_shared_course_with_message_any_user_cap() {
        global $DB;

        $this->resetAfterTest();

        $editingteacherrole = $DB->get_record('role', array('shortname' => 'editingteacher'));

        $teacher = self::getDataGenerator()->create_user();
        $student = self::getDataGenerator()->create_user();

        $course = self::getDataGenerator()->create_course();

        $this->getDataGenerator()->enrol_user($teacher->id, $course->id, $editingteacherrole->id);
        $this->getDataGenerator()->enrol_user($student->id, $course->id);

        assign_capability('moodle/site:messageanyuser', CAP_ALLOW, $editingteacherrole->id,
            context_course::instance($course->id), true);

        // Check that the second user can no longer send the first user a message.
        $this->assertTrue(\core_message\api::can_send_message($student->id, $teacher->id, true));
    }

    /**
     * Test that calling to can_post_message() now shows debugging. MDL-65093.
     *
     * @deprecated since 3.8
     * @todo Final deprecation in MDL-66266
     */
    public function test_can_post_emits_debugging() {
        // Create some users.
        $user1 = self::getDataGenerator()->create_user();
        $user2 = self::getDataGenerator()->create_user();

        // Set as the first user.
        $this->setUser($user1);

        // With the default privacy setting, users can't message them.
        $this->assertFalse(\core_message\api::can_post_message($user2));
        $this->assertDebuggingCalled('\core_message\api::can_post_message is deprecated, please use ' .
            '\core_message\api::can_send_message instead.', DEBUG_DEVELOPER);
    }

    /**
     * Verify the expected behaviour of the can_send_message_to_conversation() method for authenticated users with default settings.
     */
    public function test_can_send_message_to_conversation_basic() {
        // Create some users.
        $user1 = self::getDataGenerator()->create_user();
        $user2 = self::getDataGenerator()->create_user();
        $user3 = self::getDataGenerator()->create_user();

        // Create an individual conversation between user1 and user2.
        $ic1 = \core_message\api::create_conversation(
            \core_message\api::MESSAGE_CONVERSATION_TYPE_INDIVIDUAL,
            [
                $user1->id,
                $user2->id
            ]
        );

        // Create a group conversation between and users 1, 2 and 3.
        $gc1 = \core_message\api::create_conversation(
            \core_message\api::MESSAGE_CONVERSATION_TYPE_GROUP,
            [
                $user1->id,
                $user2->id,
                $user3->id
            ]
        );

        // Get a self-conversation for user1.
        $sc1 = \core_message\api::get_self_conversation($user1->id);

        // For group conversations, there are no user privacy checks, so only membership in the conversation is needed.
        $this->assertTrue(\core_message\api::can_send_message_to_conversation($user1->id, $gc1->id));

        // For self conversations, there are no user privacy checks, so only membership in the conversation is needed.
        $this->assertTrue(\core_message\api::can_send_message_to_conversation($user1->id, $sc1->id));

        // For individual conversations, the default privacy setting of 'only contacts and course members' applies.
        // Users are not in the same course, nor are they contacts, so messages cannot be sent.
        $this->assertFalse(\core_message\api::can_send_message_to_conversation($user1->id, $ic1->id));

        // Enrol the users into the same course.
        $course = $this->getDataGenerator()->create_course();
        $this->getDataGenerator()->enrol_user($user1->id, $course->id);
        $this->getDataGenerator()->enrol_user($user2->id, $course->id);

        // After enrolling users to the course, they should be able to message them with the default privacy setting.
        $this->assertTrue(\core_message\api::can_send_message_to_conversation($user1->id, $ic1->id));
    }

    /**
     * Verify the behaviour of can_send_message_to_conversation() for authenticated users without the sendmessage capability.
     */
    public function test_can_send_message_to_conversation_sendmessage_cap() {
        global $DB;

        $user1 = self::getDataGenerator()->create_user();
        $user2 = self::getDataGenerator()->create_user();
        $user3 = self::getDataGenerator()->create_user();

        // Enrol the users into the same course.
        $course = $this->getDataGenerator()->create_course();
        $this->getDataGenerator()->enrol_user($user1->id, $course->id);
        $this->getDataGenerator()->enrol_user($user2->id, $course->id);
        $this->getDataGenerator()->enrol_user($user3->id, $course->id);

        // Create an individual conversation between user1 and user2.
        $ic1 = \core_message\api::create_conversation(
            \core_message\api::MESSAGE_CONVERSATION_TYPE_INDIVIDUAL,
            [
                $user1->id,
                $user2->id
            ]
        );

        // Group conversation between and users 1, 2 and 3.
        $gc1 = \core_message\api::create_conversation(
            \core_message\api::MESSAGE_CONVERSATION_TYPE_GROUP,
            [
                $user1->id,
                $user2->id,
                $user3->id
            ]
        );

        // Default settings - user1 can send a message to both conversations.
        $this->assertTrue(\core_message\api::can_send_message_to_conversation($user1->id, $ic1->id));
        $this->assertTrue(\core_message\api::can_send_message_to_conversation($user1->id, $gc1->id));

        // Remove the capability to send a message.
        $roleids = $DB->get_records_menu('role', null, '', 'shortname, id');
        unassign_capability('moodle/site:sendmessage', $roleids['user'], context_system::instance());

        // Verify that a user cannot send a message to either an individual or a group conversation.
        $this->assertFalse(\core_message\api::can_send_message_to_conversation($user1->id, $ic1->id));
        $this->assertFalse(\core_message\api::can_send_message_to_conversation($user1->id, $gc1->id));
    }

    /**
     * Verify the behaviour of can_send_message_to_conversation() for authenticated users without the messageanyuser capability.
     */
    public function test_can_send_message_to_conversation_messageanyuser_cap() {
        global $DB;

        $user1 = self::getDataGenerator()->create_user();
        $user2 = self::getDataGenerator()->create_user();
        $user3 = self::getDataGenerator()->create_user();

        // Enrol the users into the same course.
        $course = $this->getDataGenerator()->create_course();
        $this->getDataGenerator()->enrol_user($user1->id, $course->id);
        $this->getDataGenerator()->enrol_user($user2->id, $course->id);
        $this->getDataGenerator()->enrol_user($user3->id, $course->id);

        // Create an individual conversation between user1 and user2.
        $ic1 = \core_message\api::create_conversation(
            \core_message\api::MESSAGE_CONVERSATION_TYPE_INDIVIDUAL,
            [
                $user1->id,
                $user2->id
            ]
        );

        // Group conversation between and users 1, 2 and 3.
        $gc1 = \core_message\api::create_conversation(
            \core_message\api::MESSAGE_CONVERSATION_TYPE_GROUP,
            [
                $user1->id,
                $user2->id,
                $user3->id
            ]
        );

        // Update the message preference for user2, so they can only be messaged by contacts.
        set_user_preference('message_blocknoncontacts', \core_message\api::MESSAGE_PRIVACY_ONLYCONTACTS, $user2->id);

        // Verify that the user cannot be contacted in the individual conversation and that groups are unaffected.
        $this->assertFalse(\core_message\api::can_send_message_to_conversation($user1->id, $ic1->id));
        $this->assertTrue(\core_message\api::can_send_message_to_conversation($user1->id, $gc1->id));

        // Assign the 'messageanyuser' capability to user1 at system context.
        $systemcontext = context_system::instance();
        $authenticateduser = $DB->get_record('role', ['shortname' => 'user']);
        assign_capability('moodle/site:messageanyuser', CAP_ALLOW, $authenticateduser->id, $systemcontext->id);

        // Check that user1 can now message user2 due to the capability, and that group conversations is again unaffected.
        $this->assertTrue(\core_message\api::can_send_message_to_conversation($user1->id, $ic1->id));
        $this->assertTrue(\core_message\api::can_send_message_to_conversation($user1->id, $gc1->id));
    }

    /**
     * Test verifying that users cannot send messages to conversations they are not a part of.
     */
    public function test_can_send_message_to_conversation_non_member() {
        // Create some users.
        $user1 = self::getDataGenerator()->create_user();
        $user2 = self::getDataGenerator()->create_user();
        $user3 = self::getDataGenerator()->create_user();
        $user4 = self::getDataGenerator()->create_user();

        // Enrol the users into the same course.
        $course = $this->getDataGenerator()->create_course();
        $this->getDataGenerator()->enrol_user($user1->id, $course->id);
        $this->getDataGenerator()->enrol_user($user2->id, $course->id);
        $this->getDataGenerator()->enrol_user($user3->id, $course->id);
        $this->getDataGenerator()->enrol_user($user4->id, $course->id);

        // Create an individual conversation between user1 and user2.
        $ic1 = \core_message\api::create_conversation(
            \core_message\api::MESSAGE_CONVERSATION_TYPE_INDIVIDUAL,
            [
                $user1->id,
                $user2->id
            ]
        );

        // Create a group conversation between and users 1, 2 and 3.
        $gc1 = \core_message\api::create_conversation(
            \core_message\api::MESSAGE_CONVERSATION_TYPE_GROUP,
            [
                $user1->id,
                $user2->id,
                $user3->id
            ]
        );

        // Get a self-conversation for user1.
        $sc1 = \core_message\api::get_self_conversation($user1->id);

        // Verify, non members cannot send a message.
        $this->assertFalse(\core_message\api::can_send_message_to_conversation($user4->id, $gc1->id));
        $this->assertFalse(\core_message\api::can_send_message_to_conversation($user4->id, $ic1->id));
        $this->assertFalse(\core_message\api::can_send_message_to_conversation($user4->id, $sc1->id));
    }

    /**
     * Test verifying the behaviour of the can_send_message_to_conversation method when privacy is set to contacts only.
     */
    public function test_can_send_message_to_conversation_privacy_contacts_only() {
        // Create some users.
        $user1 = self::getDataGenerator()->create_user();
        $user2 = self::getDataGenerator()->create_user();
        $user3 = self::getDataGenerator()->create_user();

        // Create an individual conversation between user1 and user2.
        $ic1 = \core_message\api::create_conversation(
            \core_message\api::MESSAGE_CONVERSATION_TYPE_INDIVIDUAL,
            [
                $user1->id,
                $user2->id
            ]
        );

        // Create a group conversation between and users 1, 2 and 3.
        $gc1 = \core_message\api::create_conversation(
            \core_message\api::MESSAGE_CONVERSATION_TYPE_GROUP,
            [
                $user1->id,
                $user2->id,
                $user3->id
            ]
        );

        // Set the message privacy preference to 'contacts only' for user 2.
        set_user_preference('message_blocknoncontacts', \core_message\api::MESSAGE_PRIVACY_ONLYCONTACTS, $user2->id);

        // Verify that user1 cannot send a message to the individual conversation, but that the group conversation is unaffected.
        $this->assertFalse(\core_message\api::can_send_message_to_conversation($user1->id, $ic1->id));
        $this->assertTrue(\core_message\api::can_send_message_to_conversation($user1->id, $gc1->id));

        // Now, simulate a contact request (and approval) between user1 and user2.
        \core_message\api::create_contact_request($user1->id, $user2->id);
        \core_message\api::confirm_contact_request($user1->id, $user2->id);

        // Verify user1 can now message user2 again via their individual conversation.
        $this->assertTrue(\core_message\api::can_send_message_to_conversation($user1->id, $ic1->id));
    }

    /**
     * Test verifying the behaviour of the can_send_message_to_conversation method when privacy is set to contacts / course members.
     */
    public function test_can_send_message_to_conversation_privacy_contacts_course() {
        // Create some users.
        $user1 = self::getDataGenerator()->create_user();
        $user2 = self::getDataGenerator()->create_user();
        $user3 = self::getDataGenerator()->create_user();

        // Set the message privacy preference to 'contacts + course members' for user 2.
        set_user_preference('message_blocknoncontacts', \core_message\api::MESSAGE_PRIVACY_COURSEMEMBER, $user2->id);

        // Create an individual conversation between user1 and user2.
        $ic1 = \core_message\api::create_conversation(
            \core_message\api::MESSAGE_CONVERSATION_TYPE_INDIVIDUAL,
            [
                $user1->id,
                $user2->id
            ]
        );

        // Create a group conversation between and users 1, 2 and 3.
        $gc1 = \core_message\api::create_conversation(
            \core_message\api::MESSAGE_CONVERSATION_TYPE_GROUP,
            [
                $user1->id,
                $user2->id,
                $user3->id
            ]
        );

        // Verify that users in a group conversation can message one another (i.e. privacy controls ignored).
        $this->assertTrue(\core_message\api::can_send_message_to_conversation($user1->id, $gc1->id));

        // Verify that user1 can not message user2 unless they are either contacts, or share a course.
        $this->assertFalse(\core_message\api::can_send_message_to_conversation($user1->id, $ic1->id));

        // Enrol the users into the same course.
        $course = $this->getDataGenerator()->create_course();
        $this->getDataGenerator()->enrol_user($user1->id, $course->id);
        $this->getDataGenerator()->enrol_user($user2->id, $course->id);
        $this->getDataGenerator()->enrol_user($user3->id, $course->id);

        // Verify that user1 can send a message to user2, based on the shared course, without being a contact.
        $this->assertFalse(\core_message\api::is_contact($user1->id, $user2->id));
        $this->assertTrue(\core_message\api::can_send_message_to_conversation($user1->id, $ic1->id));
    }

    /**
     * Test verifying the behaviour of the can_send_message_to_conversation method when privacy is set to any user.
     */
    public function test_can_send_message_to_conversation_privacy_sitewide() {
        // Create some users.
        $user1 = self::getDataGenerator()->create_user();
        $user2 = self::getDataGenerator()->create_user();
        $user3 = self::getDataGenerator()->create_user();

        // Create an individual conversation between user1 and user2.
        $ic1 = \core_message\api::create_conversation(
            \core_message\api::MESSAGE_CONVERSATION_TYPE_INDIVIDUAL,
            [
                $user1->id,
                $user2->id
            ]
        );

        // Create a group conversation between and users 1, 2 and 3.
        $gc1 = \core_message\api::create_conversation(
            \core_message\api::MESSAGE_CONVERSATION_TYPE_GROUP,
            [
                $user1->id,
                $user2->id,
                $user3->id
            ]
        );

        // By default, the messaging privacy dictates that users can only be contacted by contacts, and members of their courses.
        // Verify also, that groups are not restricted in this way.
        $this->assertFalse(\core_message\api::can_send_message_to_conversation($user1->id, $ic1->id));
        $this->assertTrue(\core_message\api::can_send_message_to_conversation($user1->id, $gc1->id));

        // Enable site-wide messagging privacy setting.
        // This enables a privacy option for users, allowing them to choose to be contactable by anybody on the site.
        set_config('messagingallusers', true);

        // Set the second user's preference to receive messages from everybody.
        set_user_preference('message_blocknoncontacts', \core_message\api::MESSAGE_PRIVACY_SITE, $user2->id);

        // Check that user1 can send user2 a message, and that the group conversation is unaffected.
        $this->assertTrue(\core_message\api::can_send_message_to_conversation($user1->id, $ic1->id));
        $this->assertTrue(\core_message\api::can_send_message_to_conversation($user1->id, $gc1->id));

        // Disable site-wide messagging privacy setting. The user will be able to receive messages from contacts
        // and members sharing a course with her.
        set_config('messagingallusers', false);

        // As site-wide messaging setting is disabled, the value for user2 will be changed to MESSAGE_PRIVACY_COURSEMEMBER.
        // Verify also that the group conversation is unaffected.
        $this->assertFalse(\core_message\api::can_send_message_to_conversation($user1->id, $ic1->id));
        $this->assertTrue(\core_message\api::can_send_message_to_conversation($user1->id, $gc1->id));
    }

    /**
     * Test verifying the behaviour of the can_send_message_to_conversation method when a user is blocked.
     */
    public function test_can_send_message_to_conversation_when_blocked() {
        $user1 = self::getDataGenerator()->create_user();
        $user2 = self::getDataGenerator()->create_user();
        $user3 = self::getDataGenerator()->create_user();

        // Create an individual conversation between user1 and user2.
        $ic1 = \core_message\api::create_conversation(
            \core_message\api::MESSAGE_CONVERSATION_TYPE_INDIVIDUAL,
            [
                $user1->id,
                $user2->id
            ]
        );

        // Create a group conversation between and users 1, 2 and 3.
        $gc1 = \core_message\api::create_conversation(
            \core_message\api::MESSAGE_CONVERSATION_TYPE_GROUP,
            [
                $user1->id,
                $user2->id,
                $user3->id
            ]
        );

        // Enrol the users into the same course.
        $course = $this->getDataGenerator()->create_course();
        $this->getDataGenerator()->enrol_user($user1->id, $course->id);
        $this->getDataGenerator()->enrol_user($user2->id, $course->id);
        $this->getDataGenerator()->enrol_user($user3->id, $course->id);

        // Block the second user.
        \core_message\api::block_user($user1->id, $user2->id);

        // Check that user2 can not send user1 a message in their individual conversation.
        $this->assertFalse(\core_message\api::can_send_message_to_conversation($user2->id, $ic1->id));

        // Verify that group conversations are unaffected.
        $this->assertTrue(\core_message\api::can_send_message_to_conversation($user1->id, $gc1->id));
        $this->assertTrue(\core_message\api::can_send_message_to_conversation($user2->id, $gc1->id));
    }

    /**
     * Tests get_user_privacy_messaging_preference method.
     */
    public function test_get_user_privacy_messaging_preference() {
        // Create some users.
        $user1 = self::getDataGenerator()->create_user();
        $user2 = self::getDataGenerator()->create_user();
        $user3 = self::getDataGenerator()->create_user();

        // Enable site-wide messagging privacy setting. The user will be able to receive messages from everybody.
        set_config('messagingallusers', true);

        // Set some user preferences.
        set_user_preference('message_blocknoncontacts', \core_message\api::MESSAGE_PRIVACY_SITE, $user1->id);
        set_user_preference('message_blocknoncontacts', \core_message\api::MESSAGE_PRIVACY_ONLYCONTACTS, $user2->id);

        // Check the returned value for each user.
        $this->assertEquals(
            \core_message\api::MESSAGE_PRIVACY_SITE,
            \core_message\api::get_user_privacy_messaging_preference($user1->id)
        );
        $this->assertEquals(
            \core_message\api::MESSAGE_PRIVACY_ONLYCONTACTS,
            \core_message\api::get_user_privacy_messaging_preference($user2->id)
        );
        $this->assertEquals(
            \core_message\api::MESSAGE_PRIVACY_SITE,
            \core_message\api::get_user_privacy_messaging_preference($user3->id)
        );

        // Disable site-wide messagging privacy setting. The user will be able to receive messages from members of their course.
        set_config('messagingallusers', false);

        // Check the returned value for each user.
        $this->assertEquals(
            \core_message\api::MESSAGE_PRIVACY_COURSEMEMBER,
            \core_message\api::get_user_privacy_messaging_preference($user1->id)
        );
        $this->assertEquals(
            \core_message\api::MESSAGE_PRIVACY_ONLYCONTACTS,
            \core_message\api::get_user_privacy_messaging_preference($user2->id)
        );
        $this->assertEquals(
            \core_message\api::MESSAGE_PRIVACY_COURSEMEMBER,
            \core_message\api::get_user_privacy_messaging_preference($user3->id)
        );
    }

    /*
     * Tes get_message_processor api.
     */
    public function test_get_message_processor() {
        $processors = get_message_processors(true);
        if (empty($processors)) {
            $this->markTestSkipped("No message processors found");
        }

        $name = key($processors);
        $processor = current($processors);
        $testprocessor = \core_message\api::get_message_processor($name);
        $this->assertEquals($processor->name, $testprocessor->name);
        $this->assertEquals($processor->enabled, $testprocessor->enabled);
        $this->assertEquals($processor->available, $testprocessor->available);
        $this->assertEquals($processor->configured, $testprocessor->configured);

        // Disable processor and test.
        \core_message\api::update_processor_status($testprocessor, 0);
        $testprocessor = \core_message\api::get_message_processor($name, true);
        $this->assertEmpty($testprocessor);
        $testprocessor = \core_message\api::get_message_processor($name);
        $this->assertEquals($processor->name, $testprocessor->name);
        $this->assertEquals(0, $testprocessor->enabled);

        // Enable again and test.
        \core_message\api::update_processor_status($testprocessor, 1);
        $testprocessor = \core_message\api::get_message_processor($name, true);
        $this->assertEquals($processor->name, $testprocessor->name);
        $this->assertEquals(1, $testprocessor->enabled);
        $testprocessor = \core_message\api::get_message_processor($name);
        $this->assertEquals($processor->name, $testprocessor->name);
        $this->assertEquals(1, $testprocessor->enabled);
    }

    /**
     * Test method update_processor_status.
     */
    public function test_update_processor_status() {
        $processors = get_message_processors();
        if (empty($processors)) {
            $this->markTestSkipped("No message processors found");
        }
        $name = key($processors);
        $testprocessor = current($processors);

        // Enable.
        \core_message\api::update_processor_status($testprocessor, 1);
        $testprocessor = \core_message\api::get_message_processor($name);
        $this->assertEquals(1, $testprocessor->enabled);

        // Disable.
        \core_message\api::update_processor_status($testprocessor, 0);
        $testprocessor = \core_message\api::get_message_processor($name);
        $this->assertEquals(0, $testprocessor->enabled);

        // Enable again.
        \core_message\api::update_processor_status($testprocessor, 1);
        $testprocessor = \core_message\api::get_message_processor($name);
        $this->assertEquals(1, $testprocessor->enabled);
    }

    /**
     * Test method is_user_enabled.
     */
    public function is_user_enabled() {
        $processors = get_message_processors();
        if (empty($processors)) {
            $this->markTestSkipped("No message processors found");
        }
        $name = key($processors);
        $testprocessor = current($processors);

        // Enable.
        \core_message\api::update_processor_status($testprocessor, 1);
        $status = \core_message\api::is_processor_enabled($name);
        $this->assertEquals(1, $status);

        // Disable.
        \core_message\api::update_processor_status($testprocessor, 0);
        $status = \core_message\api::is_processor_enabled($name);
        $this->assertEquals(0, $status);

        // Enable again.
        \core_message\api::update_processor_status($testprocessor, 1);
        $status = \core_message\api::is_processor_enabled($name);
        $this->assertEquals(1, $status);
    }

    /**
     * Test returning blocked users.
     */
    public function test_get_blocked_users() {
        global $USER;

        // Set this user as the admin.
        $this->setAdminUser();

        // Create a user to add to the admin's contact list.
        $user1 = $this->getDataGenerator()->create_user();
        $user2 = $this->getDataGenerator()->create_user();

        // Add users to the admin's contact list.
        \core_message\api::block_user($USER->id, $user2->id);

        $this->assertCount(1, \core_message\api::get_blocked_users($USER->id));

        // Block other user.
        \core_message\api::block_user($USER->id, $user1->id);
        $this->assertCount(2, \core_message\api::get_blocked_users($USER->id));

        // Test deleting users.
        delete_user($user1);
        $this->assertCount(1, \core_message\api::get_blocked_users($USER->id));
    }

    /**
     * Test returning contacts with unread message count.
     * MDL-69643
     */
    public function test_get_contacts_with_unread_message_count() {
        global $DB;

        $user1 = self::getDataGenerator()->create_user();
        $user2 = self::getDataGenerator()->create_user();
        $user3 = self::getDataGenerator()->create_user();
        $user4 = self::getDataGenerator()->create_user();

        // Add the users to each of their contacts.
        \core_message\api::add_contact($user1->id, $user2->id);
        \core_message\api::add_contact($user2->id, $user3->id);

        $this->send_fake_message($user1, $user2);
        $this->send_fake_message($user1, $user2);
        $this->send_fake_message($user1, $user2);
        $message4id = $this->send_fake_message($user1, $user2);

        $this->send_fake_message($user3, $user2);
        $message6id = $this->send_fake_message($user3, $user2);
        $this->send_fake_message($user3, $user2);
        $this->send_fake_message($user3, $user2);
        $this->send_fake_message($user3, $user2);

        // Send a message that should never be included as the user is not a contact.
        $this->send_fake_message($user4, $user2);

        // Get the contacts and the unread message count.
        $messages = \core_message\api::get_contacts_with_unread_message_count($user2->id);
        $this->assertDebuggingCalled();

        // Confirm the size is correct.
        $this->assertCount(2, $messages);
        ksort($messages);

        $messageinfo1 = array_shift($messages);
        $messageinfo2 = array_shift($messages);

        $this->assertEquals($user1->id, $messageinfo1->id);
        $this->assertEquals(4, $messageinfo1->messagecount);
        $this->assertEquals($user3->id, $messageinfo2->id);
        $this->assertEquals(5, $messageinfo2->messagecount);

        // Mark some of the messages as read.
        $m4 = $DB->get_record('messages', ['id' => $message4id]);
        $m6 = $DB->get_record('messages', ['id' => $message6id]);
        \core_message\api::mark_message_as_read($user2->id, $m4);
        \core_message\api::mark_message_as_read($user2->id, $m6);

        // Get the contacts and the unread message count.
        $messages = \core_message\api::get_contacts_with_unread_message_count($user2->id);
        $this->assertDebuggingCalled();

        // Confirm the size is correct.
        $this->assertCount(2, $messages);
        ksort($messages);

        // Confirm read messages are not included.
        $messageinfo1 = array_shift($messages);
        $messageinfo2 = array_shift($messages);
        $this->assertEquals($user1->id, $messageinfo1->id);
        $this->assertEquals(3, $messageinfo1->messagecount);
        $this->assertEquals($user3->id, $messageinfo2->id);
        $this->assertEquals(4, $messageinfo2->messagecount);

        // Now, let's populate the database with messages from user2 to user 1.
        $this->send_fake_message($user2, $user1);
        $this->send_fake_message($user2, $user1);
        $messageid = $this->send_fake_message($user2, $user1);

        // Send a message that should never be included as the user is not a contact.
        $this->send_fake_message($user4, $user1);

        // Get the contacts and the unread message count.
        $messages = \core_message\api::get_contacts_with_unread_message_count($user1->id);
        $this->assertDebuggingCalled();

        // Confirm the size is correct.
        $this->assertCount(1, $messages);
        $messageinfo1 = array_shift($messages);
        $this->assertEquals($user2->id, $messageinfo1->id);
        $this->assertEquals(3, $messageinfo1->messagecount);

        // Mark the last message as read.
        $m = $DB->get_record('messages', ['id' => $messageid]);
        \core_message\api::mark_message_as_read($user1->id, $m);

        $messages = \core_message\api::get_contacts_with_unread_message_count($user1->id);
        $this->assertDebuggingCalled();

        // Confirm the size is correct.
        $this->assertCount(1, $messages);

        // Confirm read messages are not included.
        $messageinfo1 = array_shift($messages);
        $this->assertEquals($user2->id, $messageinfo1->id);
        $this->assertEquals(2, $messageinfo1->messagecount);
    }

    /**
     * Test returning contacts with unread message count when there are no messages.
     */
    public function test_get_contacts_with_unread_message_count_no_messages() {
        $user1 = self::getDataGenerator()->create_user();
        $user2 = self::getDataGenerator()->create_user();

        // Add the users to each of their contacts.
        \core_message\api::add_contact($user2->id, $user1->id);

        // Check we get the correct message count.
        $messages = \core_message\api::get_contacts_with_unread_message_count($user2->id);
        $this->assertDebuggingCalled();

        // Confirm the size is correct.
        $this->assertCount(1, $messages);

        $messageinfo = array_shift($messages);

        $this->assertEquals($user1->id, $messageinfo->id);
        $this->assertEquals(0, $messageinfo->messagecount);
    }

    /**
     * Test returning non-contacts with unread message count.
     * MDL-69643
     */
    public function test_get_non_contacts_with_unread_message_count() {
        global $DB;

        $user1 = self::getDataGenerator()->create_user();
        $user2 = self::getDataGenerator()->create_user();
        $user3 = self::getDataGenerator()->create_user();
        $user4 = self::getDataGenerator()->create_user();

        // Add a user to the contact list of the users we are testing this function with.
        \core_message\api::add_contact($user1->id, $user4->id);
        \core_message\api::add_contact($user2->id, $user4->id);

        $this->send_fake_message($user1, $user2);
        $this->send_fake_message($user1, $user2);
        $this->send_fake_message($user1, $user2);
        $message4id = $this->send_fake_message($user1, $user2);

        $this->send_fake_message($user3, $user2);
        $message6id = $this->send_fake_message($user3, $user2);
        $this->send_fake_message($user3, $user2);
        $this->send_fake_message($user3, $user2);
        $this->send_fake_message($user3, $user2);

        // Send a message that should never be included as the user is a contact.
        $this->send_fake_message($user4, $user2);


        // Get the non-contacts and the unread message count.
        $messages = \core_message\api::get_non_contacts_with_unread_message_count($user2->id);
        $this->assertDebuggingCalled();

        // Check we get the correct message count.
        ksort($messages);
        $this->assertCount(2, $messages);
        $messageinfo1 = array_shift($messages);
        $messageinfo2 = array_shift($messages);
        $this->assertEquals($user1->id, $messageinfo1->id);
        $this->assertEquals(4, $messageinfo1->messagecount);
        $this->assertEquals($user3->id, $messageinfo2->id);
        $this->assertEquals(5, $messageinfo2->messagecount);

        // Mark some of the messages as read.
        $m4 = $DB->get_record('messages', ['id' => $message4id]);
        $m6 = $DB->get_record('messages', ['id' => $message6id]);
        \core_message\api::mark_message_as_read($user2->id, $m4);
        \core_message\api::mark_message_as_read($user2->id, $m6);

        // Get the non-contacts and the unread message count.
        $messages = \core_message\api::get_non_contacts_with_unread_message_count($user2->id);
        $this->assertDebuggingCalled();

        // Check the marked message is not returned in the message count.
        ksort($messages);
        $this->assertCount(2, $messages);
        $messageinfo1 = array_shift($messages);
        $messageinfo2 = array_shift($messages);
        $this->assertEquals($user1->id, $messageinfo1->id);
        $this->assertEquals(3, $messageinfo1->messagecount);
        $this->assertEquals($user3->id, $messageinfo2->id);
        $this->assertEquals(4, $messageinfo2->messagecount);

        // Now, let's populate the database with messages from user2 to user 1.
        $this->send_fake_message($user2, $user1);
        $this->send_fake_message($user2, $user1);
        $messageid = $this->send_fake_message($user2, $user1);

        // Send a message that should never be included as the user is a contact.
        $this->send_fake_message($user4, $user1);

        // Get the non-contacts and the unread message count.
        $messages = \core_message\api::get_non_contacts_with_unread_message_count($user1->id);
        $this->assertDebuggingCalled();

        // Confirm the size is correct.
        $this->assertCount(1, $messages);
        $messageinfo1 = array_shift($messages);
        $this->assertEquals($user2->id, $messageinfo1->id);
        $this->assertEquals(3, $messageinfo1->messagecount);

        // Mark the last message as read.
        $m = $DB->get_record('messages', ['id' => $messageid]);
        \core_message\api::mark_message_as_read($user1->id, $m);

        // Get the non-contacts and the unread message count.
        $messages = \core_message\api::get_non_contacts_with_unread_message_count($user1->id);
        $this->assertDebuggingCalled();

        // Check the marked message is not returned in the message count.
        $this->assertCount(1, $messages);
        $messageinfo1 = array_shift($messages);
        $this->assertEquals($user2->id, $messageinfo1->id);
        $this->assertEquals(2, $messageinfo1->messagecount);
    }

    /**
     * Test marking a message as read.
     */
    public function test_mark_message_as_read() {
        global $DB;

        $user1 = self::getDataGenerator()->create_user();
        $user2 = self::getDataGenerator()->create_user();

        $this->send_fake_message($user1, $user2);
        $m2id = $this->send_fake_message($user1, $user2);
        $this->send_fake_message($user2, $user1);
        $m4id = $this->send_fake_message($user2, $user1);

        $m2 = $DB->get_record('messages', ['id' => $m2id]);
        $m4 = $DB->get_record('messages', ['id' => $m4id]);
        \core_message\api::mark_message_as_read($user2->id, $m2, 11);
        \core_message\api::mark_message_as_read($user1->id, $m4, 12);

        // Confirm there are two user actions.
        $muas = $DB->get_records('message_user_actions', [], 'timecreated ASC');
        $this->assertEquals(2, count($muas));

        // Confirm they are correct.
        $mua1 = array_shift($muas);
        $mua2 = array_shift($muas);

        // Confirm first action.
        $this->assertEquals($user2->id, $mua1->userid);
        $this->assertEquals($m2id, $mua1->messageid);
        $this->assertEquals(\core_message\api::MESSAGE_ACTION_READ, $mua1->action);
        $this->assertEquals(11, $mua1->timecreated);

        // Confirm second action.
        $this->assertEquals($user1->id, $mua2->userid);
        $this->assertEquals($m4id, $mua2->messageid);
        $this->assertEquals(\core_message\api::MESSAGE_ACTION_READ, $mua2->action);
        $this->assertEquals(12, $mua2->timecreated);
    }

    /**
     * Test marking a notification as read.
     */
    public function test_mark_notification_as_read() {
        global $DB;

        $user1 = self::getDataGenerator()->create_user();
        $user2 = self::getDataGenerator()->create_user();

        $this->send_fake_message($user1, $user2, 'Notification 1', 1);
        $n2id = $this->send_fake_message($user1, $user2, 'Notification 2', 1);
        $this->send_fake_message($user2, $user1, 'Notification 3', 1);
        $n4id = $this->send_fake_message($user2, $user1, 'Notification 4', 1);

        $n2 = $DB->get_record('notifications', ['id' => $n2id]);
        $n4 = $DB->get_record('notifications', ['id' => $n4id]);

        \core_message\api::mark_notification_as_read($n2, 11);
        \core_message\api::mark_notification_as_read($n4, 12);

        // Retrieve the notifications.
        $n2 = $DB->get_record('notifications', ['id' => $n2id]);
        $n4 = $DB->get_record('notifications', ['id' => $n4id]);

        // Confirm they have been marked as read.
        $this->assertEquals(11, $n2->timeread);
        $this->assertEquals(12, $n4->timeread);
    }

    /**
     * Test a conversation is not returned if there is none.
     */
    public function test_get_conversation_between_users_no_conversation() {
        $user1 = self::getDataGenerator()->create_user();
        $user2 = self::getDataGenerator()->create_user();

        $this->assertFalse(\core_message\api::get_conversation_between_users([$user1->id, $user2->id]));
    }

    /**
     * Test count_conversation_members for non existing conversation.
     */
    public function test_count_conversation_members_no_existing_conversation() {
        $this->assertEquals(0,
            \core_message\api::count_conversation_members(0));
    }

    /**
     * Test count_conversation_members for existing conversation.
     */
    public function test_count_conversation_members_existing_conversation() {
        $user1 = self::getDataGenerator()->create_user();
        $user2 = self::getDataGenerator()->create_user();

        $conversation = \core_message\api::create_conversation(
            \core_message\api::MESSAGE_CONVERSATION_TYPE_INDIVIDUAL,
            [
                $user1->id,
                $user2->id
            ]
        );
        $conversationid = $conversation->id;

        $this->assertEquals(2,
            \core_message\api::count_conversation_members($conversationid));
    }

    /**
     * Test add_members_to_conversation for an individual conversation.
     */
    public function test_add_members_to_individual_conversation() {
        $user1 = self::getDataGenerator()->create_user();
        $user2 = self::getDataGenerator()->create_user();
        $user3 = self::getDataGenerator()->create_user();

        $conversation = \core_message\api::create_conversation(
            \core_message\api::MESSAGE_CONVERSATION_TYPE_INDIVIDUAL,
            [
                $user1->id,
                $user2->id
            ]
        );
        $conversationid = $conversation->id;

        $this->expectException('moodle_exception');
        \core_message\api::add_members_to_conversation([$user3->id], $conversationid);
    }

    /**
     * Test add_members_to_conversation for existing conversation.
     */
    public function test_add_members_to_existing_conversation() {
        $user1 = self::getDataGenerator()->create_user();
        $user2 = self::getDataGenerator()->create_user();
        $user3 = self::getDataGenerator()->create_user();

        $conversation = \core_message\api::create_conversation(
            \core_message\api::MESSAGE_CONVERSATION_TYPE_GROUP,
            [
                $user1->id,
                $user2->id
            ]
        );
        $conversationid = $conversation->id;

        $this->assertNull(\core_message\api::add_members_to_conversation([$user3->id], $conversationid));
        $this->assertEquals(3,
            \core_message\api::count_conversation_members($conversationid));
    }

    /**
     * Test add_members_to_conversation for non existing conversation.
     */
    public function test_add_members_to_no_existing_conversation() {
        $user1 = self::getDataGenerator()->create_user();

        // Throw dml_missing_record_exception for non existing conversation.
        $this->expectException('dml_missing_record_exception');
        \core_message\api::add_members_to_conversation([$user1->id], 0);
    }

    /**
     * Test add_member_to_conversation for non existing user.
     */
    public function test_add_members_to_no_existing_user() {
        $user1 = self::getDataGenerator()->create_user();
        $user2 = self::getDataGenerator()->create_user();

        $conversation = \core_message\api::create_conversation(
            \core_message\api::MESSAGE_CONVERSATION_TYPE_GROUP,
            [
                $user1->id,
                $user2->id
            ]
        );
        $conversationid = $conversation->id;

        // Don't throw an error for non existing user, but don't add it as a member.
        $this->assertNull(\core_message\api::add_members_to_conversation([0], $conversationid));
        $this->assertEquals(2,
            \core_message\api::count_conversation_members($conversationid));
    }

    /**
     * Test add_members_to_conversation for current conversation member.
     */
    public function test_add_members_to_current_conversation_member() {
        $user1 = self::getDataGenerator()->create_user();
        $user2 = self::getDataGenerator()->create_user();

        $conversation = \core_message\api::create_conversation(
            \core_message\api::MESSAGE_CONVERSATION_TYPE_GROUP,
            [
                $user1->id,
                $user2->id
            ]
        );
        $conversationid = $conversation->id;

        // Don't add as a member a user that is already conversation member.
        $this->assertNull(\core_message\api::add_members_to_conversation([$user1->id], $conversationid));
        $this->assertEquals(2,
            \core_message\api::count_conversation_members($conversationid));
    }

    /**
     * Test add_members_to_conversation for multiple users.
     */
    public function test_add_members_for_multiple_users() {
        $user1 = self::getDataGenerator()->create_user();
        $user2 = self::getDataGenerator()->create_user();
        $user3 = self::getDataGenerator()->create_user();
        $user4 = self::getDataGenerator()->create_user();

        $conversation = \core_message\api::create_conversation(
            \core_message\api::MESSAGE_CONVERSATION_TYPE_GROUP,
            [
                $user1->id,
                $user2->id
            ]
        );
        $conversationid = $conversation->id;

        $this->assertNull(\core_message\api::add_members_to_conversation([$user3->id, $user4->id], $conversationid));
        $this->assertEquals(4,
            \core_message\api::count_conversation_members($conversationid));
    }

    /**
     * Test add_members_to_conversation for multiple users, included non existing and current conversation members
     */
    public function test_add_members_for_multiple_not_valid_users() {
        $user1 = self::getDataGenerator()->create_user();
        $user2 = self::getDataGenerator()->create_user();
        $user3 = self::getDataGenerator()->create_user();

        $conversation = \core_message\api::create_conversation(
            \core_message\api::MESSAGE_CONVERSATION_TYPE_GROUP,
            [
                $user1->id,
                $user2->id
            ]
        );
        $conversationid = $conversation->id;

        // Don't throw errors, but don't add as members users don't exist or are already conversation members.
        $this->assertNull(\core_message\api::add_members_to_conversation([$user3->id, $user1->id, 0], $conversationid));
        $this->assertEquals(3,
            \core_message\api::count_conversation_members($conversationid));
    }

    /**
     * Test remove_members_from_conversation for individual conversation.
     */
    public function test_remove_members_from_individual_conversation() {
        $user1 = self::getDataGenerator()->create_user();
        $user2 = self::getDataGenerator()->create_user();

        $conversation = \core_message\api::create_conversation(
            \core_message\api::MESSAGE_CONVERSATION_TYPE_INDIVIDUAL,
            [
                $user1->id,
                $user2->id
            ]
        );
        $conversationid = $conversation->id;

        $this->expectException('moodle_exception');
        \core_message\api::remove_members_from_conversation([$user1->id], $conversationid);
    }

    /**
     * Test remove_members_from_conversation for existing conversation.
     */
    public function test_remove_members_from_existing_conversation() {
        $user1 = self::getDataGenerator()->create_user();
        $user2 = self::getDataGenerator()->create_user();

        $conversation = \core_message\api::create_conversation(
            \core_message\api::MESSAGE_CONVERSATION_TYPE_GROUP,
            [
                $user1->id,
                $user2->id
            ]
        );
        $conversationid = $conversation->id;

        $this->assertNull(\core_message\api::remove_members_from_conversation([$user1->id], $conversationid));
        $this->assertEquals(1,
            \core_message\api::count_conversation_members($conversationid));
    }

    /**
     * Test remove_members_from_conversation for non existing conversation.
     */
    public function test_remove_members_from_no_existing_conversation() {
        $user1 = self::getDataGenerator()->create_user();

        // Throw dml_missing_record_exception for non existing conversation.
        $this->expectException('dml_missing_record_exception');
        \core_message\api::remove_members_from_conversation([$user1->id], 0);
    }

    /**
     * Test remove_members_from_conversation for non existing user.
     */
    public function test_remove_members_for_no_existing_user() {
        $user1 = self::getDataGenerator()->create_user();
        $user2 = self::getDataGenerator()->create_user();

        $conversation = \core_message\api::create_conversation(
            \core_message\api::MESSAGE_CONVERSATION_TYPE_GROUP,
            [
                $user1->id,
                $user2->id
            ]
        );
        $conversationid = $conversation->id;

        $this->assertNull(\core_message\api::remove_members_from_conversation([0], $conversationid));
        $this->assertEquals(2,
            \core_message\api::count_conversation_members($conversationid));
    }

    /**
     * Test remove_members_from_conversation for multiple users.
     */
    public function test_remove_members_for_multiple_users() {
        $user1 = self::getDataGenerator()->create_user();
        $user2 = self::getDataGenerator()->create_user();
        $user3 = self::getDataGenerator()->create_user();
        $user4 = self::getDataGenerator()->create_user();

        $conversation = \core_message\api::create_conversation(
            \core_message\api::MESSAGE_CONVERSATION_TYPE_GROUP,
            [
                $user1->id,
                $user2->id
            ]
        );
        $conversationid = $conversation->id;

        $this->assertNull(\core_message\api::add_members_to_conversation([$user3->id, $user4->id], $conversationid));
        $this->assertNull(\core_message\api::remove_members_from_conversation([$user3->id, $user4->id], $conversationid));
        $this->assertEquals(2,
            \core_message\api::count_conversation_members($conversationid));
    }

    /**
     * Test remove_members_from_conversation for multiple non valid users.
     */
    public function test_remove_members_for_multiple_no_valid_users() {
        $user1 = self::getDataGenerator()->create_user();
        $user2 = self::getDataGenerator()->create_user();
        $user3 = self::getDataGenerator()->create_user();
        $user4 = self::getDataGenerator()->create_user();

        $conversation = \core_message\api::create_conversation(
            \core_message\api::MESSAGE_CONVERSATION_TYPE_GROUP,
            [
                $user1->id,
                $user2->id
            ]
        );
        $conversationid = $conversation->id;

        $this->assertNull(\core_message\api::add_members_to_conversation([$user3->id], $conversationid));
        $this->assertNull(
            \core_message\api::remove_members_from_conversation([$user2->id, $user3->id, $user4->id, 0], $conversationid)
        );
        $this->assertEquals(1,
            \core_message\api::count_conversation_members($conversationid));
    }

    /**
     * Test count_conversation_members for empty conversation.
     */
    public function test_count_conversation_members_empty_conversation() {
        $user1 = self::getDataGenerator()->create_user();
        $user2 = self::getDataGenerator()->create_user();

        $conversation = \core_message\api::create_conversation(
            \core_message\api::MESSAGE_CONVERSATION_TYPE_GROUP,
            [
                $user1->id,
                $user2->id
            ]
        );
        $conversationid = $conversation->id;

        $this->assertNull(\core_message\api::remove_members_from_conversation([$user1->id, $user2->id], $conversationid));

        $this->assertEquals(0,
            \core_message\api::count_conversation_members($conversationid));
    }

    /**
     * Test can create a contact request.
     */
    public function test_can_create_contact_request() {
        global $CFG;

        $user1 = self::getDataGenerator()->create_user();
        $user2 = self::getDataGenerator()->create_user();

        // Disable messaging.
        $CFG->messaging = 0;
        $this->assertFalse(\core_message\api::can_create_contact($user1->id, $user2->id));

        // Re-enable messaging.
        $CFG->messaging = 1;

        // Allow users to message anyone site-wide.
        $CFG->messagingallusers = 1;
        $this->assertTrue(\core_message\api::can_create_contact($user1->id, $user2->id));

        // Disallow users from messaging anyone site-wide.
        $CFG->messagingallusers = 0;
        $this->assertFalse(\core_message\api::can_create_contact($user1->id, $user2->id));

        // Put the users in the same course so a contact request should be possible.
        $course = self::getDataGenerator()->create_course();
        $this->getDataGenerator()->enrol_user($user1->id, $course->id);
        $this->getDataGenerator()->enrol_user($user2->id, $course->id);
        $this->assertTrue(\core_message\api::can_create_contact($user1->id, $user2->id));
    }

    /**
     * Test creating a contact request.
     */
    public function test_create_contact_request() {
        global $DB;

        $user1 = self::getDataGenerator()->create_user();
        $user2 = self::getDataGenerator()->create_user();

        $sink = $this->redirectMessages();
        $request = \core_message\api::create_contact_request($user1->id, $user2->id);
        $messages = $sink->get_messages();
        $sink->close();
        // Test customdata.
        $customdata = json_decode($messages[0]->customdata);
        $this->assertObjectHasAttribute('notificationiconurl', $customdata);
        $this->assertObjectHasAttribute('actionbuttons', $customdata);
        $this->assertCount(2, (array) $customdata->actionbuttons);

        $this->assertEquals($user1->id, $request->userid);
        $this->assertEquals($user2->id, $request->requesteduserid);
    }

    /**
     * Test confirming a contact request.
     */
    public function test_confirm_contact_request() {
        global $DB;

        $user1 = self::getDataGenerator()->create_user();
        $user2 = self::getDataGenerator()->create_user();

        \core_message\api::create_contact_request($user1->id, $user2->id);

        \core_message\api::confirm_contact_request($user1->id, $user2->id);

        $this->assertEquals(0, $DB->count_records('message_contact_requests'));

        $contact = $DB->get_records('message_contacts');

        $this->assertCount(1, $contact);

        $contact = reset($contact);

        $this->assertEquals($user1->id, $contact->userid);
        $this->assertEquals($user2->id, $contact->contactid);
    }

    /**
     * Test declining a contact request.
     */
    public function test_decline_contact_request() {
        global $DB;

        $user1 = self::getDataGenerator()->create_user();
        $user2 = self::getDataGenerator()->create_user();

        \core_message\api::create_contact_request($user1->id, $user2->id);

        \core_message\api::decline_contact_request($user1->id, $user2->id);

        $this->assertEquals(0, $DB->count_records('message_contact_requests'));
        $this->assertEquals(0, $DB->count_records('message_contacts'));
    }

    /**
     * Test retrieving contact requests.
     */
    public function test_get_contact_requests() {
        global $PAGE;

        $user1 = self::getDataGenerator()->create_user();
        $user2 = self::getDataGenerator()->create_user();
        $user3 = self::getDataGenerator()->create_user();

        // Block one user, their request should not show up.
        \core_message\api::block_user($user1->id, $user3->id);

        \core_message\api::create_contact_request($user2->id, $user1->id);
        \core_message\api::create_contact_request($user3->id, $user1->id);

        $requests = \core_message\api::get_contact_requests($user1->id);

        $this->assertCount(1, $requests);

        $request = reset($requests);
        $userpicture = new \user_picture($user2);
        $profileimageurl = $userpicture->get_url($PAGE)->out(false);

        $this->assertEquals($user2->id, $request->id);
        $this->assertEquals(fullname($user2), $request->fullname);
        $this->assertObjectHasAttribute('profileimageurl', $request);
        $this->assertObjectHasAttribute('profileimageurlsmall', $request);
        $this->assertObjectHasAttribute('isonline', $request);
        $this->assertObjectHasAttribute('showonlinestatus', $request);
        $this->assertObjectHasAttribute('isblocked', $request);
        $this->assertObjectHasAttribute('iscontact', $request);
    }

    /**
     * Test the get_contact_requests() function when the user has blocked the sender of the request.
     */
    public function test_get_contact_requests_blocked_sender() {
        $user1 = self::getDataGenerator()->create_user();
        $user2 = self::getDataGenerator()->create_user();

        // User1 blocks User2.
        \core_message\api::block_user($user1->id, $user2->id);

        // User2 tries to add User1 as a contact.
        \core_message\api::create_contact_request($user2->id, $user1->id);

        // Verify we don't see the contact request from the blocked user User2 in the requests for User1.
        $requests = \core_message\api::get_contact_requests($user1->id);
        $this->assertEmpty($requests);
    }

    /**
     * Test getting contact requests when there are none.
     */
    public function test_get_contact_requests_no_requests() {
        $this->resetAfterTest();

        $user1 = self::getDataGenerator()->create_user();

        $requests = \core_message\api::get_contact_requests($user1->id);

        $this->assertEmpty($requests);
    }

    /**
     * Test getting contact requests with limits.
     */
    public function test_get_contact_requests_with_limits() {
        $this->resetAfterTest();

        $user1 = self::getDataGenerator()->create_user();
        $user2 = self::getDataGenerator()->create_user();
        $user3 = self::getDataGenerator()->create_user();

        \core_message\api::create_contact_request($user2->id, $user1->id);
        \core_message\api::create_contact_request($user3->id, $user1->id);

        $requests = \core_message\api::get_contact_requests($user1->id, 0, 1);

        $this->assertCount(1, $requests);
    }

    /**
     * Test adding contacts.
     */
    public function test_add_contact() {
        global $DB;

        $user1 = self::getDataGenerator()->create_user();
        $user2 = self::getDataGenerator()->create_user();

        \core_message\api::add_contact($user1->id, $user2->id);

        $contact = $DB->get_records('message_contacts');

        $this->assertCount(1, $contact);

        $contact = reset($contact);

        $this->assertEquals($user1->id, $contact->userid);
        $this->assertEquals($user2->id, $contact->contactid);
    }

    /**
     * Test removing contacts.
     */
    public function test_remove_contact() {
        global $DB;

        $user1 = self::getDataGenerator()->create_user();
        $user2 = self::getDataGenerator()->create_user();

        \core_message\api::add_contact($user1->id, $user2->id);
        \core_message\api::remove_contact($user1->id, $user2->id);

        $this->assertEquals(0, $DB->count_records('message_contacts'));
    }

    /**
     * Test blocking users.
     */
    public function test_block_user() {
        global $DB;

        $user1 = self::getDataGenerator()->create_user();
        $user2 = self::getDataGenerator()->create_user();

        \core_message\api::block_user($user1->id, $user2->id);

        $blockedusers = $DB->get_records('message_users_blocked');

        $this->assertCount(1, $blockedusers);

        $blockeduser = reset($blockedusers);

        $this->assertEquals($user1->id, $blockeduser->userid);
        $this->assertEquals($user2->id, $blockeduser->blockeduserid);
    }

    /**
     * Test unblocking users.
     */
    public function test_unblock_user() {
        global $DB;

        $user1 = self::getDataGenerator()->create_user();
        $user2 = self::getDataGenerator()->create_user();

        \core_message\api::block_user($user1->id, $user2->id);
        \core_message\api::unblock_user($user1->id, $user2->id);

        $this->assertEquals(0, $DB->count_records('message_users_blocked'));
    }

    /**
     * Test muting a conversation.
     */
    public function test_mute_conversation() {
        global $DB;

        $user1 = self::getDataGenerator()->create_user();
        $user2 = self::getDataGenerator()->create_user();

        $conversation = \core_message\api::create_conversation(
            \core_message\api::MESSAGE_CONVERSATION_TYPE_INDIVIDUAL,
            [
                $user1->id,
                $user2->id
            ]
        );
        $conversationid = $conversation->id;

        \core_message\api::mute_conversation($user1->id, $conversationid);

        $mutedconversation = $DB->get_records('message_conversation_actions');

        $this->assertCount(1, $mutedconversation);

        $mutedconversation = reset($mutedconversation);

        $this->assertEquals($user1->id, $mutedconversation->userid);
        $this->assertEquals($conversationid, $mutedconversation->conversationid);
        $this->assertEquals(\core_message\api::CONVERSATION_ACTION_MUTED, $mutedconversation->action);
    }

    /**
     * Test unmuting a conversation.
     */
    public function test_unmute_conversation() {
        global $DB;

        $user1 = self::getDataGenerator()->create_user();
        $user2 = self::getDataGenerator()->create_user();

        $conversation = \core_message\api::create_conversation(
            \core_message\api::MESSAGE_CONVERSATION_TYPE_INDIVIDUAL,
            [
                $user1->id,
                $user2->id
            ]
        );
        $conversationid = $conversation->id;

        \core_message\api::mute_conversation($user1->id, $conversationid);
        \core_message\api::unmute_conversation($user1->id, $conversationid);

        $this->assertEquals(0, $DB->count_records('message_conversation_actions'));
    }

    /**
     * Test if a conversation is muted.
     */
    public function test_is_conversation_muted() {
        $user1 = self::getDataGenerator()->create_user();
        $user2 = self::getDataGenerator()->create_user();

        $conversation = \core_message\api::create_conversation(
            \core_message\api::MESSAGE_CONVERSATION_TYPE_INDIVIDUAL,
            [
                $user1->id,
                $user2->id
            ]
        );
        $conversationid = $conversation->id;

        $this->assertFalse(\core_message\api::is_conversation_muted($user1->id, $conversationid));

        \core_message\api::mute_conversation($user1->id, $conversationid);

        $this->assertTrue(\core_message\api::is_conversation_muted($user1->id, $conversationid));
    }

    /**
     * Test is contact check.
     */
    public function test_is_contact() {
        $user1 = self::getDataGenerator()->create_user();
        $user2 = self::getDataGenerator()->create_user();
        $user3 = self::getDataGenerator()->create_user();

        \core_message\api::add_contact($user1->id, $user2->id);

        $this->assertTrue(\core_message\api::is_contact($user1->id, $user2->id));
        $this->assertTrue(\core_message\api::is_contact($user2->id, $user1->id));
        $this->assertFalse(\core_message\api::is_contact($user2->id, $user3->id));
    }

    /**
     * Test get contact.
     */
    public function test_get_contact() {
        $user1 = self::getDataGenerator()->create_user();
        $user2 = self::getDataGenerator()->create_user();

        \core_message\api::add_contact($user1->id, $user2->id);

        $contact = \core_message\api::get_contact($user1->id, $user2->id);

        $this->assertEquals($user1->id, $contact->userid);
        $this->assertEquals($user2->id, $contact->contactid);
    }

    /**
     * Test is blocked checked.
     */
    public function test_is_blocked() {
        $user1 = self::getDataGenerator()->create_user();
        $user2 = self::getDataGenerator()->create_user();

        $this->assertFalse(\core_message\api::is_blocked($user1->id, $user2->id));
        $this->assertFalse(\core_message\api::is_blocked($user2->id, $user1->id));

        \core_message\api::block_user($user1->id, $user2->id);

        $this->assertTrue(\core_message\api::is_blocked($user1->id, $user2->id));
        $this->assertFalse(\core_message\api::is_blocked($user2->id, $user1->id));
    }

    /**
     * Test the contact request exist check.
     */
    public function test_does_contact_request_exist() {
        $user1 = self::getDataGenerator()->create_user();
        $user2 = self::getDataGenerator()->create_user();

        $this->assertFalse(\core_message\api::does_contact_request_exist($user1->id, $user2->id));
        $this->assertFalse(\core_message\api::does_contact_request_exist($user2->id, $user1->id));

        \core_message\api::create_contact_request($user1->id, $user2->id);

        $this->assertTrue(\core_message\api::does_contact_request_exist($user1->id, $user2->id));
        $this->assertTrue(\core_message\api::does_contact_request_exist($user2->id, $user1->id));
    }

    /**
     * Test the get_received_contact_requests_count() function.
     */
    public function test_get_received_contact_requests_count() {
        $user1 = self::getDataGenerator()->create_user();
        $user2 = self::getDataGenerator()->create_user();
        $user3 = self::getDataGenerator()->create_user();
        $user4 = self::getDataGenerator()->create_user();

        $this->assertEquals(0, \core_message\api::get_received_contact_requests_count($user1->id));

        \core_message\api::create_contact_request($user2->id, $user1->id);

        $this->assertEquals(1, \core_message\api::get_received_contact_requests_count($user1->id));

        \core_message\api::create_contact_request($user3->id, $user1->id);

        $this->assertEquals(2, \core_message\api::get_received_contact_requests_count($user1->id));

        \core_message\api::create_contact_request($user1->id, $user4->id);
        // Function should ignore sent requests.
        $this->assertEquals(2, \core_message\api::get_received_contact_requests_count($user1->id));
    }

    /**
     * Test the get_received_contact_requests_count() function when the user has blocked the sender of the request.
     */
    public function test_get_received_contact_requests_count_blocked_sender() {
        $user1 = self::getDataGenerator()->create_user();
        $user2 = self::getDataGenerator()->create_user();

        // User1 blocks User2.
        \core_message\api::block_user($user1->id, $user2->id);

        // User2 tries to add User1 as a contact.
        \core_message\api::create_contact_request($user2->id, $user1->id);

        // Verify we don't see the contact request from the blocked user User2 in the count for User1.
        $this->assertEquals(0, \core_message\api::get_received_contact_requests_count($user1->id));
    }

    /**
     * Test the get_contact_requests_between_users() function.
     */
    public function test_get_contact_requests_between_users() {
        $user1 = self::getDataGenerator()->create_user();
        $user2 = self::getDataGenerator()->create_user();
        $user3 = self::getDataGenerator()->create_user();
        $user4 = self::getDataGenerator()->create_user();

        $this->assertEquals([], \core_message\api::get_contact_requests_between_users($user1->id, $user2->id));

        $request1 = \core_message\api::create_contact_request($user2->id, $user1->id);
        $results = \core_message\api::get_contact_requests_between_users($user1->id, $user2->id);
        $results = array_values($results);

        $this->assertCount(1, $results);
        $result = $results[0];
        $this->assertEquals($request1->id, $result->id);

        $request2 = \core_message\api::create_contact_request($user1->id, $user2->id);
        $results = \core_message\api::get_contact_requests_between_users($user1->id, $user2->id);
        $results = array_values($results);

        $this->assertCount(2, $results);
        $actual = [(int) $results[0]->id, (int) $results[1]->id];
        $expected = [(int) $request1->id, (int) $request2->id];

        sort($actual);
        sort($expected);

        $this->assertEquals($expected, $actual);

        // Request from a different user.
        \core_message\api::create_contact_request($user3->id, $user1->id);

        $results = \core_message\api::get_contact_requests_between_users($user1->id, $user2->id);
        $results = array_values($results);

        $this->assertCount(2, $results);
        $actual = [(int) $results[0]->id, (int) $results[1]->id];
        $expected = [(int) $request1->id, (int) $request2->id];

        sort($actual);
        sort($expected);

        $this->assertEquals($expected, $actual);
    }

    /**
     * Test the user in conversation check.
     */
    public function test_is_user_in_conversation() {
        $user1 = self::getDataGenerator()->create_user();
        $user2 = self::getDataGenerator()->create_user();

        $conversation = \core_message\api::create_conversation(
            \core_message\api::MESSAGE_CONVERSATION_TYPE_INDIVIDUAL,
            [
                $user1->id,
                $user2->id
            ]
        );
        $conversationid = $conversation->id;

        $this->assertTrue(\core_message\api::is_user_in_conversation($user1->id, $conversationid));
    }

    /**
     * Test the user in conversation check when they are not.
     */
    public function test_is_user_in_conversation_when_not() {
        $user1 = self::getDataGenerator()->create_user();
        $user2 = self::getDataGenerator()->create_user();
        $user3 = self::getDataGenerator()->create_user();

        $conversation = \core_message\api::create_conversation(
            \core_message\api::MESSAGE_CONVERSATION_TYPE_INDIVIDUAL,
            [
                $user1->id,
                $user2->id
            ]
        );
        $conversationid = $conversation->id;

        $this->assertFalse(\core_message\api::is_user_in_conversation($user3->id, $conversationid));
    }

    /**
     * Test can create a group conversation.
     */
    public function test_can_create_group_conversation() {
        global $CFG;

        $student = self::getDataGenerator()->create_user();
        $teacher = self::getDataGenerator()->create_user();
        $course = self::getDataGenerator()->create_course();

        $coursecontext = context_course::instance($course->id);

        $this->getDataGenerator()->enrol_user($student->id, $course->id);
        $this->getDataGenerator()->enrol_user($teacher->id, $course->id, 'editingteacher');

        // Disable messaging.
        $CFG->messaging = 0;
        $this->assertFalse(\core_message\api::can_create_group_conversation($student->id, $coursecontext));

        // Re-enable messaging.
        $CFG->messaging = 1;

        // Student shouldn't be able to.
        $this->assertFalse(\core_message\api::can_create_group_conversation($student->id, $coursecontext));

        // Teacher should.
        $this->assertTrue(\core_message\api::can_create_group_conversation($teacher->id, $coursecontext));
    }

    /**
     * Test creating an individual conversation.
     */
    public function test_create_conversation_individual() {
        $user1 = self::getDataGenerator()->create_user();
        $user2 = self::getDataGenerator()->create_user();

        $conversation = \core_message\api::create_conversation(
            \core_message\api::MESSAGE_CONVERSATION_TYPE_INDIVIDUAL,
            [
                $user1->id,
                $user2->id
            ],
            'A conversation name'
        );

        $this->assertEquals(\core_message\api::MESSAGE_CONVERSATION_TYPE_INDIVIDUAL, $conversation->type);
        $this->assertEquals('A conversation name', $conversation->name);
        $this->assertEquals(\core_message\helper::get_conversation_hash([$user1->id, $user2->id]), $conversation->convhash);

        $this->assertCount(2, $conversation->members);

        $member1 = array_shift($conversation->members);
        $member2 = array_shift($conversation->members);

        $this->assertEquals($user1->id, $member1->userid);
        $this->assertEquals($conversation->id, $member1->conversationid);

        $this->assertEquals($user2->id, $member2->userid);
        $this->assertEquals($conversation->id, $member2->conversationid);
    }

    /**
     * Test creating a group conversation.
     */
    public function test_create_conversation_group() {
        $user1 = self::getDataGenerator()->create_user();
        $user2 = self::getDataGenerator()->create_user();
        $user3 = self::getDataGenerator()->create_user();

        $conversation = \core_message\api::create_conversation(
            \core_message\api::MESSAGE_CONVERSATION_TYPE_GROUP,
            [
                $user1->id,
                $user2->id,
                $user3->id
            ],
            'A conversation name'
        );

        $this->assertEquals(\core_message\api::MESSAGE_CONVERSATION_TYPE_GROUP, $conversation->type);
        $this->assertEquals('A conversation name', $conversation->name);
        $this->assertNull($conversation->convhash);

        $this->assertCount(3, $conversation->members);

        $member1 = array_shift($conversation->members);
        $member2 = array_shift($conversation->members);
        $member3 = array_shift($conversation->members);

        $this->assertEquals($user1->id, $member1->userid);
        $this->assertEquals($conversation->id, $member1->conversationid);

        $this->assertEquals($user2->id, $member2->userid);
        $this->assertEquals($conversation->id, $member2->conversationid);

        $this->assertEquals($user3->id, $member3->userid);
        $this->assertEquals($conversation->id, $member3->conversationid);
    }

    /**
     * Test creating an invalid conversation.
     */
    public function test_create_conversation_invalid() {
        $this->expectException('moodle_exception');
        \core_message\api::create_conversation(3, [1, 2, 3]);
    }

    /**
     * Test creating an individual conversation with too many members.
     */
    public function test_create_conversation_individual_too_many_members() {
        $this->expectException('moodle_exception');
        \core_message\api::create_conversation(\core_message\api::MESSAGE_CONVERSATION_TYPE_INDIVIDUAL, [1, 2, 3]);
    }

    /**
     * Test create message conversation with area.
     */
    public function test_create_conversation_with_area() {
        $contextid = 111;
        $itemid = 222;
        $name = 'Name of conversation';
        $conversation = \core_message\api::create_conversation(
            \core_message\api::MESSAGE_CONVERSATION_TYPE_GROUP,
            [],
            $name,
            \core_message\api::MESSAGE_CONVERSATION_DISABLED,
            'core_group',
            'groups',
            $itemid,
            $contextid
        );

        $this->assertEquals(\core_message\api::MESSAGE_CONVERSATION_DISABLED, $conversation->enabled);
        $this->assertEquals('core_group', $conversation->component);
        $this->assertEquals('groups', $conversation->itemtype);
        $this->assertEquals($itemid, $conversation->itemid);
        $this->assertEquals($contextid, $conversation->contextid);
    }

    /**
     * Test get_conversation_by_area.
     */
    public function test_get_conversation_by_area() {
        $contextid = 111;
        $itemid = 222;
        $name = 'Name of conversation';
        $createconversation = \core_message\api::create_conversation(
            \core_message\api::MESSAGE_CONVERSATION_TYPE_GROUP,
            [],
            $name,
            \core_message\api::MESSAGE_CONVERSATION_DISABLED,
            'core_group',
            'groups',
            $itemid,
            $contextid
        );
        $conversation = \core_message\api::get_conversation_by_area('core_group', 'groups', $itemid, $contextid);

        $this->assertEquals($createconversation->id, $conversation->id);
        $this->assertEquals(\core_message\api::MESSAGE_CONVERSATION_DISABLED, $conversation->enabled);
        $this->assertEquals('core_group', $conversation->component);
        $this->assertEquals('groups', $conversation->itemtype);
        $this->assertEquals($itemid, $conversation->itemid);
        $this->assertEquals($contextid, $conversation->contextid);
    }

    /**
     * Test enable_conversation.
     */
    public function test_enable_conversation() {
        global $DB;

        $name = 'Name of conversation';

        $conversation = \core_message\api::create_conversation(
            \core_message\api::MESSAGE_CONVERSATION_TYPE_GROUP,
            [],
            $name,
            \core_message\api::MESSAGE_CONVERSATION_DISABLED
        );

        $this->assertEquals(\core_message\api::MESSAGE_CONVERSATION_DISABLED, $conversation->enabled);
        \core_message\api::enable_conversation($conversation->id);
        $conversationenabled = $DB->get_field('message_conversations', 'enabled', ['id' => $conversation->id]);
        $this->assertEquals(\core_message\api::MESSAGE_CONVERSATION_ENABLED, $conversationenabled);
    }

    /**
     * Test disable_conversation.
     */
    public function test_disable_conversation() {
        global $DB;

        $name = 'Name of conversation';

        $conversation = \core_message\api::create_conversation(
            \core_message\api::MESSAGE_CONVERSATION_TYPE_GROUP,
            [],
            $name,
            \core_message\api::MESSAGE_CONVERSATION_ENABLED
        );

        $this->assertEquals(\core_message\api::MESSAGE_CONVERSATION_ENABLED, $conversation->enabled);
        \core_message\api::disable_conversation($conversation->id);
        $conversationenabled = $DB->get_field('message_conversations', 'enabled', ['id' => $conversation->id]);
        $this->assertEquals(\core_message\api::MESSAGE_CONVERSATION_DISABLED, $conversationenabled);
    }

    /**
     * Test update_conversation_name.
     */
    public function test_update_conversation_name() {
        global $DB;

        $conversation = \core_message\api::create_conversation(\core_message\api::MESSAGE_CONVERSATION_TYPE_GROUP, []);

        $newname = 'New name of conversation';
        \core_message\api::update_conversation_name($conversation->id, $newname);

        $this->assertEquals(
                $newname,
                $DB->get_field('message_conversations', 'name', ['id' => $conversation->id])
        );
    }


    /**
     * Test an empty array returned when no args given.
     */
    public function test_get_individual_conversations_between_users_no_user_sets() {
        $this->assertEmpty(\core_message\api::get_individual_conversations_between_users([]));
        $this->assertDebuggingCalled();
    }

    /**
     * Test a conversation is not returned if there is none.
     */
    public function test_get_individual_conversations_between_users_no_conversation() {
        $generator = $this->getDataGenerator();
        $user1 = $generator->create_user();
        $user2 = $generator->create_user();

        $this->assertEquals(
            [null],
            \core_message\api::get_individual_conversations_between_users([[$user1->id, $user2->id]])
        );
        $this->assertDebuggingCalled();
    }

    /**
     * Test the result set includes null if there is no conversation between users.
     */
    public function test_get_individual_conversations_between_users_partial_conversations() {
        $generator = $this->getDataGenerator();
        $user1 = $generator->create_user();
        $user2 = $generator->create_user();
        $user3 = $generator->create_user();
        $type = \core_message\api::MESSAGE_CONVERSATION_TYPE_INDIVIDUAL;

        $conversation1 = \core_message\api::create_conversation($type, [$user1->id, $user2->id]);
        $conversation2 = \core_message\api::create_conversation($type, [$user1->id, $user3->id]);

        $results = \core_message\api::get_individual_conversations_between_users([
            [$user1->id, $user2->id],
            [$user2->id, $user3->id],
            [$user1->id, $user3->id]
        ]);
        $this->assertDebuggingCalled();

        $result = array_map(function($result) {
            if ($result) {
                return $result->id;
            } else {
                return $result;
            }
        }, $results);

        $this->assertEquals(
            [$conversation1->id, null, $conversation2->id],
            $result
        );
    }

    /**
     * Test all conversations are returned if each set has a conversation.
     */
    public function test_get_individual_conversations_between_users_all_conversations() {
        $generator = $this->getDataGenerator();
        $user1 = $generator->create_user();
        $user2 = $generator->create_user();
        $user3 = $generator->create_user();
        $type = \core_message\api::MESSAGE_CONVERSATION_TYPE_INDIVIDUAL;

        $conversation1 = \core_message\api::create_conversation($type, [$user1->id, $user2->id]);
        $conversation2 = \core_message\api::create_conversation($type, [$user2->id, $user3->id]);
        $conversation3 = \core_message\api::create_conversation($type, [$user1->id, $user3->id]);

        $results = \core_message\api::get_individual_conversations_between_users([
            [$user1->id, $user2->id],
            [$user2->id, $user3->id],
            [$user1->id, $user3->id]
        ]);
        $this->assertDebuggingCalled();

        $result = array_map(function($result) {
            if ($result) {
                return $result->id;
            } else {
                return $result;
            }
        }, $results);

        $this->assertEquals(
            [$conversation1->id, $conversation2->id, $conversation3->id],
            $result
        );
    }

    /**
     * Test that the results are ordered to match the order of the parameters.
     */
    public function test_get_individual_conversations_between_users_ordering() {
        $generator = $this->getDataGenerator();
        $user1 = $generator->create_user();
        $user2 = $generator->create_user();
        $user3 = $generator->create_user();
        $type = \core_message\api::MESSAGE_CONVERSATION_TYPE_INDIVIDUAL;

        $conversation1 = \core_message\api::create_conversation($type, [$user1->id, $user2->id]);
        $conversation2 = \core_message\api::create_conversation($type, [$user2->id, $user3->id]);
        $conversation3 = \core_message\api::create_conversation($type, [$user1->id, $user3->id]);

        $results = \core_message\api::get_individual_conversations_between_users([
            [$user1->id, $user2->id],
            [$user2->id, $user3->id],
            [$user1->id, $user3->id]
        ]);
        $this->assertDebuggingCalled();

        $result = array_map(function($result) {
            if ($result) {
                return $result->id;
            } else {
                return $result;
            }
        }, $results);

        $this->assertEquals(
            [$conversation1->id, $conversation2->id, $conversation3->id],
            $result
        );

        $results = \core_message\api::get_individual_conversations_between_users([
            [$user2->id, $user3->id],
            [$user1->id, $user2->id],
            [$user1->id, $user3->id]
        ]);
        $this->assertDebuggingCalled();

        $result = array_map(function($result) {
            if ($result) {
                return $result->id;
            } else {
                return $result;
            }
        }, $results);

        $this->assertEquals(
            [$conversation2->id, $conversation1->id, $conversation3->id],
            $result
        );
    }

    /**
     * Test returning members in a conversation with no contact requests.
     */
    public function test_get_conversation_members() {
        $lastaccess = new stdClass();
        $lastaccess->lastaccess = time();

        $user1 = self::getDataGenerator()->create_user($lastaccess);
        $user2 = self::getDataGenerator()->create_user();
        $user3 = self::getDataGenerator()->create_user();

        // This user will not be in the conversation, but a contact request will exist for them.
        $user4 = self::getDataGenerator()->create_user();

        // Add some contact requests.
        \core_message\api::create_contact_request($user1->id, $user3->id);
        \core_message\api::create_contact_request($user1->id, $user4->id);
        \core_message\api::create_contact_request($user2->id, $user3->id);

        // User 1 and 2 are already contacts.
        \core_message\api::add_contact($user1->id, $user2->id);

        // User 1 has blocked user 3.
        \core_message\api::block_user($user1->id, $user3->id);
        $conversation = \core_message\api::create_conversation(
            \core_message\api::MESSAGE_CONVERSATION_TYPE_GROUP,
            [
                $user1->id,
                $user2->id,
                $user3->id
            ]
        );
        $conversationid = $conversation->id;
        $members = \core_message\api::get_conversation_members($user1->id, $conversationid, false);

        // Sort them by id.
        ksort($members);
        $this->assertCount(3, $members);
        $member1 = array_shift($members);
        $member2 = array_shift($members);
        $member3 = array_shift($members);

        // Confirm the standard fields are OK.
        $this->assertEquals($user1->id, $member1->id);
        $this->assertEquals(fullname($user1), $member1->fullname);
        $this->assertEquals(true, $member1->isonline);
        $this->assertEquals(true, $member1->showonlinestatus);
        $this->assertEquals(false, $member1->iscontact);
        $this->assertEquals(false, $member1->isblocked);
        $this->assertObjectHasAttribute('contactrequests', $member1);
        $this->assertEmpty($member1->contactrequests);

        $this->assertEquals($user2->id, $member2->id);
        $this->assertEquals(fullname($user2), $member2->fullname);
        $this->assertEquals(false, $member2->isonline);
        $this->assertEquals(true, $member2->showonlinestatus);
        $this->assertEquals(true, $member2->iscontact);
        $this->assertEquals(false, $member2->isblocked);
        $this->assertObjectHasAttribute('contactrequests', $member2);
        $this->assertEmpty($member2->contactrequests);

        $this->assertEquals($user3->id, $member3->id);
        $this->assertEquals(fullname($user3), $member3->fullname);
        $this->assertEquals(false, $member3->isonline);
        $this->assertEquals(true, $member3->showonlinestatus);
        $this->assertEquals(false, $member3->iscontact);
        $this->assertEquals(true, $member3->isblocked);
        $this->assertObjectHasAttribute('contactrequests', $member3);
        $this->assertEmpty($member3->contactrequests);
    }

    /**
     * Test returning members in a conversation with contact requests.
     */
    public function test_get_conversation_members_with_contact_requests() {
        $lastaccess = new stdClass();
        $lastaccess->lastaccess = time();

        $user1 = self::getDataGenerator()->create_user($lastaccess);
        $user2 = self::getDataGenerator()->create_user();
        $user3 = self::getDataGenerator()->create_user();

        // This user will not be in the conversation, but a contact request will exist for them.
        $user4 = self::getDataGenerator()->create_user();
        // Add some contact requests.
        \core_message\api::create_contact_request($user1->id, $user2->id);
        \core_message\api::create_contact_request($user1->id, $user3->id);
        \core_message\api::create_contact_request($user1->id, $user4->id);
        \core_message\api::create_contact_request($user2->id, $user3->id);

        // User 1 and 2 are already contacts.
        \core_message\api::add_contact($user1->id, $user2->id);
        // User 1 has blocked user 3.
        \core_message\api::block_user($user1->id, $user3->id);

        $conversation = \core_message\api::create_conversation(
            \core_message\api::MESSAGE_CONVERSATION_TYPE_GROUP,
            [
                $user1->id,
                $user2->id,
                $user3->id
            ]
        );
        $conversationid = $conversation->id;

        $members = \core_message\api::get_conversation_members($user1->id, $conversationid, true);

        // Sort them by id.
        ksort($members);

        $this->assertCount(3, $members);

        $member1 = array_shift($members);
        $member2 = array_shift($members);
        $member3 = array_shift($members);

        // Confirm the standard fields are OK.
        $this->assertEquals($user1->id, $member1->id);
        $this->assertEquals(fullname($user1), $member1->fullname);
        $this->assertEquals(true, $member1->isonline);
        $this->assertEquals(true, $member1->showonlinestatus);
        $this->assertEquals(false, $member1->iscontact);
        $this->assertEquals(false, $member1->isblocked);
        $this->assertCount(2, $member1->contactrequests);

        $this->assertEquals($user2->id, $member2->id);
        $this->assertEquals(fullname($user2), $member2->fullname);
        $this->assertEquals(false, $member2->isonline);
        $this->assertEquals(true, $member2->showonlinestatus);
        $this->assertEquals(true, $member2->iscontact);
        $this->assertEquals(false, $member2->isblocked);
        $this->assertCount(1, $member2->contactrequests);

        $this->assertEquals($user3->id, $member3->id);
        $this->assertEquals(fullname($user3), $member3->fullname);
        $this->assertEquals(false, $member3->isonline);
        $this->assertEquals(true, $member3->showonlinestatus);
        $this->assertEquals(false, $member3->iscontact);
        $this->assertEquals(true, $member3->isblocked);
        $this->assertCount(1, $member3->contactrequests);

        // Confirm the contact requests are OK.
        $request1 = array_shift($member1->contactrequests);
        $request2 = array_shift($member1->contactrequests);

        $this->assertEquals($user1->id, $request1->userid);
        $this->assertEquals($user2->id, $request1->requesteduserid);

        $this->assertEquals($user1->id, $request2->userid);
        $this->assertEquals($user3->id, $request2->requesteduserid);

        $request1 = array_shift($member2->contactrequests);

        $this->assertEquals($user1->id, $request1->userid);
        $this->assertEquals($user2->id, $request1->requesteduserid);

        $request1 = array_shift($member3->contactrequests);

        $this->assertEquals($user1->id, $request1->userid);
        $this->assertEquals($user3->id, $request1->requesteduserid);
    }

    /**
     * Test returning members of a self conversation.
     */
    public function test_get_conversation_members_with_self_conversation() {
        $lastaccess = new stdClass();
        $lastaccess->lastaccess = time();

        $user1 = self::getDataGenerator()->create_user($lastaccess);

        $selfconversation = \core_message\api::get_self_conversation($user1->id);
        testhelper::send_fake_message_to_conversation($user1, $selfconversation->id, 'This is a self-message!');

        // Get the members for the self-conversation.
        $members = \core_message\api::get_conversation_members($user1->id, $selfconversation->id);
        $this->assertCount(1, $members);

        $member1 = array_shift($members);

        // Confirm the standard fields are OK.
        $this->assertEquals($user1->id, $member1->id);
        $this->assertEquals(fullname($user1), $member1->fullname);
        $this->assertEquals(true, $member1->isonline);
        $this->assertEquals(true, $member1->showonlinestatus);
        $this->assertEquals(false, $member1->iscontact);
        $this->assertEquals(false, $member1->isblocked);
    }

    /**
     * Test verifying that messages can be sent to existing individual conversations.
     */
    public function test_send_message_to_conversation_individual_conversation() {
        // Get a bunch of conversations, some group, some individual and in different states.
        list($user1, $user2, $user3, $user4, $ic1, $ic2, $ic3,
            $gc1, $gc2, $gc3, $gc4, $gc5, $gc6) = $this->create_conversation_test_data();

        // Enrol the users into the same course so the privacy checks will pass using default (contact+course members) setting.
        $course = $this->getDataGenerator()->create_course();
        $this->getDataGenerator()->enrol_user($user1->id, $course->id);
        $this->getDataGenerator()->enrol_user($user2->id, $course->id);
        $this->getDataGenerator()->enrol_user($user3->id, $course->id);
        $this->getDataGenerator()->enrol_user($user4->id, $course->id);

        // Redirect messages.
        // This marks messages as read, but we can still observe and verify the number of conversation recipients,
        // based on the message_viewed events generated as part of marking the message as read for each user.
        $this->preventResetByRollback();
        $sink = $this->redirectMessages();

        // Send a message to an individual conversation.
        $sink = $this->redirectEvents();
        $messagessink = $this->redirectMessages();
        $message1 = \core_message\api::send_message_to_conversation($user1->id, $ic1->id, 'this is a message', FORMAT_MOODLE);
        $events = $sink->get_events();
        $messages = $messagessink->get_messages();
        // Test customdata.
        $customdata = json_decode($messages[0]->customdata);
        $this->assertObjectHasAttribute('notificationiconurl', $customdata);
        $this->assertObjectHasAttribute('actionbuttons', $customdata);
        $this->assertCount(1, (array) $customdata->actionbuttons);
        $this->assertObjectHasAttribute('placeholders', $customdata);
        $this->assertCount(1, (array) $customdata->placeholders);

        // Verify the message returned.
        $this->assertInstanceOf(\stdClass::class, $message1);
        $this->assertObjectHasAttribute('id', $message1);
        $this->assertEquals($user1->id, $message1->useridfrom);
        $this->assertEquals('this is a message', $message1->text);
        $this->assertObjectHasAttribute('timecreated', $message1);

        // Verify events. Note: the event is a message read event because of an if (PHPUNIT) conditional within message_send(),
        // however, we can still determine the number and ids of any recipients this way.
        $this->assertCount(1, $events);
        $userids = array_column($events, 'userid');
        $this->assertNotContains($user1->id, $userids);
        $this->assertContains($user2->id, $userids);
    }

    /**
     * Test verifying that messages can be sent to existing group conversations.
     */
    public function test_send_message_to_conversation_group_conversation() {
        // Get a bunch of conversations, some group, some individual and in different states.
        list($user1, $user2, $user3, $user4, $ic1, $ic2, $ic3,
            $gc1, $gc2, $gc3, $gc4, $gc5, $gc6) = $this->create_conversation_test_data();

        // Enrol the users into the same course so the privacy checks will pass using default (contact+course members) setting.
        $course = $this->getDataGenerator()->create_course();
        $this->getDataGenerator()->enrol_user($user1->id, $course->id);
        $this->getDataGenerator()->enrol_user($user2->id, $course->id);
        $this->getDataGenerator()->enrol_user($user3->id, $course->id);
        $this->getDataGenerator()->enrol_user($user4->id, $course->id);

        // Redirect messages.
        // This marks messages as read, but we can still observe and verify the number of conversation recipients,
        // based on the message_viewed events generated as part of marking the message as read for each user.
        $this->preventResetByRollback();
        $sink = $this->redirectMessages();

        // Send a message to a group conversation.
        $sink = $this->redirectEvents();
        $messagessink = $this->redirectMessages();
        $message1 = \core_message\api::send_message_to_conversation($user1->id, $gc2->id, 'message to the group', FORMAT_MOODLE);
        $events = $sink->get_events();
        $messages = $messagessink->get_messages();
        // Verify the message returned.
        $this->assertInstanceOf(\stdClass::class, $message1);
        $this->assertObjectHasAttribute('id', $message1);
        $this->assertEquals($user1->id, $message1->useridfrom);
        $this->assertEquals('message to the group', $message1->text);
        $this->assertObjectHasAttribute('timecreated', $message1);
        // Test customdata.
        $customdata = json_decode($messages[0]->customdata);
        $this->assertObjectHasAttribute('actionbuttons', $customdata);
        $this->assertCount(1, (array) $customdata->actionbuttons);
        $this->assertObjectHasAttribute('placeholders', $customdata);
        $this->assertCount(1, (array) $customdata->placeholders);
        $this->assertObjectNotHasAttribute('notificationiconurl', $customdata);    // No group image means no image.

        // Verify events. Note: the event is a message read event because of an if (PHPUNIT) conditional within message_send(),
        // however, we can still determine the number and ids of any recipients this way.
        $this->assertCount(2, $events);
        $userids = array_column($events, 'userid');
        $this->assertNotContains($user1->id, $userids);
        $this->assertContains($user3->id, $userids);
        $this->assertContains($user4->id, $userids);
    }

    /**
     * Test verifying that messages can be sent to existing linked group conversations.
     */
    public function test_send_message_to_conversation_linked_group_conversation() {
        global $CFG, $PAGE;

        // Create some users.
        $user1 = self::getDataGenerator()->create_user();
        $user2 = self::getDataGenerator()->create_user();
        $user3 = self::getDataGenerator()->create_user();

        $course = $this->getDataGenerator()->create_course();

        // Create a group with a linked conversation and a valid image.
        $this->setAdminUser();
        $this->getDataGenerator()->enrol_user($user1->id, $course->id);
        $this->getDataGenerator()->enrol_user($user2->id, $course->id);
        $this->getDataGenerator()->enrol_user($user3->id, $course->id);
        $group = $this->getDataGenerator()->create_group([
            'courseid' => $course->id,
            'enablemessaging' => 1,
            'picturepath' => $CFG->dirroot . '/lib/tests/fixtures/gd-logo.png'
        ]);

        // Add users to group.
        $this->getDataGenerator()->create_group_member(array('groupid' => $group->id, 'userid' => $user1->id));
        $this->getDataGenerator()->create_group_member(array('groupid' => $group->id, 'userid' => $user2->id));

        // Verify the group with the image works as expected.
        $conversations = \core_message\api::get_conversations($user1->id);
        $this->assertEquals(2, $conversations[0]->membercount);
        $this->assertEquals($course->shortname, $conversations[0]->subname);
        $groupimageurl = get_group_picture_url($group, $group->courseid, true);
        $this->assertEquals($groupimageurl, $conversations[0]->imageurl);

        // Redirect messages.
        // This marks messages as read, but we can still observe and verify the number of conversation recipients,
        // based on the message_viewed events generated as part of marking the message as read for each user.
        $this->preventResetByRollback();
        $sink = $this->redirectMessages();

        // Send a message to a group conversation.
        $messagessink = $this->redirectMessages();
        $message1 = \core_message\api::send_message_to_conversation($user1->id, $conversations[0]->id,
            'message to the group', FORMAT_MOODLE);
        $messages = $messagessink->get_messages();
        // Verify the message returned.
        $this->assertInstanceOf(\stdClass::class, $message1);
        $this->assertObjectHasAttribute('id', $message1);
        $this->assertEquals($user1->id, $message1->useridfrom);
        $this->assertEquals('message to the group', $message1->text);
        $this->assertObjectHasAttribute('timecreated', $message1);
        // Test customdata.
        $customdata = json_decode($messages[0]->customdata);
        $this->assertObjectHasAttribute('notificationiconurl', $customdata);
        $this->assertObjectHasAttribute('notificationsendericonurl', $customdata);
        $this->assertEquals($groupimageurl, $customdata->notificationiconurl);
        $this->assertEquals($group->name, $customdata->conversationname);
        $userpicture = new \user_picture($user1);
        $userpicture->size = 1; // Use f1 size.
        $this->assertEquals($userpicture->get_url($PAGE)->out(false), $customdata->notificationsendericonurl);
    }

    /**
     * Test verifying that messages cannot be sent to conversations that don't exist.
     */
    public function test_send_message_to_conversation_non_existent_conversation() {
        // Get a bunch of conversations, some group, some individual and in different states.
        list($user1, $user2, $user3, $user4, $ic1, $ic2, $ic3,
            $gc1, $gc2, $gc3, $gc4, $gc5, $gc6) = $this->create_conversation_test_data();

        $this->expectException(\moodle_exception::class);
        \core_message\api::send_message_to_conversation($user1->id, 0, 'test', FORMAT_MOODLE);
    }

    /**
     * Test verifying that messages cannot be sent to conversations by users who are not members.
     */
    public function test_send_message_to_conversation_non_member() {
        // Get a bunch of conversations, some group, some individual and in different states.
        list($user1, $user2, $user3, $user4, $ic1, $ic2, $ic3,
            $gc1, $gc2, $gc3, $gc4, $gc5, $gc6) = $this->create_conversation_test_data();

        // Enrol the users into the same course so the privacy checks will pass using default (contact+course members) setting.
        $course = $this->getDataGenerator()->create_course();
        $this->getDataGenerator()->enrol_user($user1->id, $course->id);
        $this->getDataGenerator()->enrol_user($user2->id, $course->id);
        $this->getDataGenerator()->enrol_user($user3->id, $course->id);
        $this->getDataGenerator()->enrol_user($user4->id, $course->id);

        $this->expectException(\moodle_exception::class);
        \core_message\api::send_message_to_conversation($user3->id, $ic1->id, 'test', FORMAT_MOODLE);
    }

    /**
     * Test verifying that messages cannot be sent to conversations by users who are not members.
     */
    public function test_send_message_to_conversation_blocked_user() {
        // Get a bunch of conversations, some group, some individual and in different states.
        list($user1, $user2, $user3, $user4, $ic1, $ic2, $ic3,
            $gc1, $gc2, $gc3, $gc4, $gc5, $gc6) = $this->create_conversation_test_data();

        // Enrol the users into the same course so the privacy checks will pass using default (contact+course members) setting.
        $course = $this->getDataGenerator()->create_course();
        $this->getDataGenerator()->enrol_user($user1->id, $course->id);
        $this->getDataGenerator()->enrol_user($user2->id, $course->id);
        $this->getDataGenerator()->enrol_user($user3->id, $course->id);
        $this->getDataGenerator()->enrol_user($user4->id, $course->id);

        // User 1 blocks user 2.
        \core_message\api::block_user($user1->id, $user2->id);

        // Verify that a message can be sent to any group conversation in which user1 and user2 are members.
        $this->assertNotEmpty(\core_message\api::send_message_to_conversation($user1->id, $gc2->id, 'Hey guys', FORMAT_PLAIN));

        // User 2 cannot send a message to the conversation with user 1.
        $this->expectException(\moodle_exception::class);
        \core_message\api::send_message_to_conversation($user2->id, $ic1->id, 'test', FORMAT_MOODLE);
    }

    /**
     * Test the get_conversation() function with a muted conversation.
     */
    public function test_get_conversation_with_muted_conversation() {
        $this->resetAfterTest();

        $user1 = self::getDataGenerator()->create_user();
        $user2 = self::getDataGenerator()->create_user();

        $this->setUser($user1);

        $conversation = \core_message\api::create_conversation(\core_message\api::MESSAGE_CONVERSATION_TYPE_INDIVIDUAL,
            [$user1->id, $user2->id]);

        $conversation = \core_message\api::get_conversation($user1->id, $conversation->id);

        $this->assertFalse($conversation->ismuted);

        // Now, mute the conversation.
        \core_message\api::mute_conversation($user1->id, $conversation->id);

        $conversation = \core_message\api::get_conversation($user1->id, $conversation->id);

        $this->assertTrue($conversation->ismuted);
    }

    /**
     * Data provider for test_get_conversation_counts().
     */
    public function test_get_conversation_counts_test_cases() {
        $typeindividual = \core_message\api::MESSAGE_CONVERSATION_TYPE_INDIVIDUAL;
        $typegroup = \core_message\api::MESSAGE_CONVERSATION_TYPE_GROUP;
        $typeself = \core_message\api::MESSAGE_CONVERSATION_TYPE_SELF;
        list($user1, $user2, $user3, $user4, $user5, $user6, $user7, $user8) = [0, 1, 2, 3, 4, 5, 6, 7];
        $conversations = [
            [
                'type' => $typeindividual,
                'users' => [$user1, $user2],
                'messages' => [$user1, $user2, $user2],
                'favourites' => [$user1],
                'enabled' => null // Individual conversations cannot be disabled.
            ],
            [
                'type' => $typeindividual,
                'users' => [$user1, $user3],
                'messages' => [$user1, $user3, $user1],
                'favourites' => [],
                'enabled' => null // Individual conversations cannot be disabled.
            ],
            [
                'type' => $typegroup,
                'users' => [$user1, $user2, $user3, $user4],
                'messages' => [$user1, $user2, $user3, $user4],
                'favourites' => [],
                'enabled' => true
            ],
            [
                'type' => $typegroup,
                'users' => [$user2, $user3, $user4],
                'messages' => [$user2, $user3, $user4],
                'favourites' => [],
                'enabled' => true
            ],
            [
                'type' => $typegroup,
                'users' => [$user6, $user7],
                'messages' => [$user6, $user7, $user7],
                'favourites' => [$user6],
                'enabled' => false
            ],
            [
                'type' => $typeself,
                'users' => [$user8],
                'messages' => [$user8],
                'favourites' => [],
                'enabled' => null // Self-conversations cannot be disabled.
            ],
        ];

        return [
            'No conversations' => [
                'conversationConfigs' => $conversations,
                'deletemessagesuser' => null,
                'deletemessages' => [],
                'arguments' => [$user5],
                'expectedcounts' => ['favourites' => 1, 'types' => [
                    \core_message\api::MESSAGE_CONVERSATION_TYPE_INDIVIDUAL => 0,
                    \core_message\api::MESSAGE_CONVERSATION_TYPE_GROUP => 0,
                    \core_message\api::MESSAGE_CONVERSATION_TYPE_SELF => 0
                ]],
                'expectedunreadcounts' => ['favourites' => 0, 'types' => [
                    \core_message\api::MESSAGE_CONVERSATION_TYPE_INDIVIDUAL => 0,
                    \core_message\api::MESSAGE_CONVERSATION_TYPE_GROUP => 0,
                    \core_message\api::MESSAGE_CONVERSATION_TYPE_SELF => 0
                ]],
                'deletedusers' => []
            ],
            'No individual conversations, 2 group conversations' => [
                'conversationConfigs' => $conversations,
                'deletemessagesuser' => null,
                'deletemessages' => [],
                'arguments' => [$user4],
                'expectedcounts' => ['favourites' => 1, 'types' => [
                    \core_message\api::MESSAGE_CONVERSATION_TYPE_INDIVIDUAL => 0,
                    \core_message\api::MESSAGE_CONVERSATION_TYPE_GROUP => 2,
                    \core_message\api::MESSAGE_CONVERSATION_TYPE_SELF => 0
                ]],
                'expectedunreadcounts' => ['favourites' => 0, 'types' => [
                    \core_message\api::MESSAGE_CONVERSATION_TYPE_INDIVIDUAL => 0,
                    \core_message\api::MESSAGE_CONVERSATION_TYPE_GROUP => 2,
                    \core_message\api::MESSAGE_CONVERSATION_TYPE_SELF => 0
                ]],
                'deletedusers' => []
            ],
            '2 individual conversations (one favourited), 1 group conversation' => [
                'conversationConfigs' => $conversations,
                'deletemessagesuser' => null,
                'deletemessages' => [],
                'arguments' => [$user1],
                'expectedcounts' => ['favourites' => 2, 'types' => [
                    \core_message\api::MESSAGE_CONVERSATION_TYPE_INDIVIDUAL => 1,
                    \core_message\api::MESSAGE_CONVERSATION_TYPE_GROUP => 1,
                    \core_message\api::MESSAGE_CONVERSATION_TYPE_SELF => 0
                ]],
                'expectedunreadcounts' => ['favourites' => 1, 'types' => [
                    \core_message\api::MESSAGE_CONVERSATION_TYPE_INDIVIDUAL => 1,
                    \core_message\api::MESSAGE_CONVERSATION_TYPE_GROUP => 1,
                    \core_message\api::MESSAGE_CONVERSATION_TYPE_SELF => 0
                ]],
                'deletedusers' => []
            ],
            '1 individual conversation, 2 group conversations' => [
                'conversationConfigs' => $conversations,
                'deletemessagesuser' => null,
                'deletemessages' => [],
                'arguments' => [$user2],
                'expectedcounts' => ['favourites' => 1, 'types' => [
                    \core_message\api::MESSAGE_CONVERSATION_TYPE_INDIVIDUAL => 1,
                    \core_message\api::MESSAGE_CONVERSATION_TYPE_GROUP => 2,
                    \core_message\api::MESSAGE_CONVERSATION_TYPE_SELF => 0
                ]],
                'expectedunreadcounts' => ['favourites' => 0, 'types' => [
                    \core_message\api::MESSAGE_CONVERSATION_TYPE_INDIVIDUAL => 1,
                    \core_message\api::MESSAGE_CONVERSATION_TYPE_GROUP => 2,
                    \core_message\api::MESSAGE_CONVERSATION_TYPE_SELF => 0
                ]],
                'deletedusers' => []
            ],
            '2 group conversations only' => [
                'conversationConfigs' => $conversations,
                'deletemessagesuser' => null,
                'deletemessages' => [],
                'arguments' => [$user4],
                'expectedcounts' => ['favourites' => 1, 'types' => [
                    \core_message\api::MESSAGE_CONVERSATION_TYPE_INDIVIDUAL => 0,
                    \core_message\api::MESSAGE_CONVERSATION_TYPE_GROUP => 2,
                    \core_message\api::MESSAGE_CONVERSATION_TYPE_SELF => 0
                ]],
                'expectedunreadcounts' => ['favourites' => 0, 'types' => [
                    \core_message\api::MESSAGE_CONVERSATION_TYPE_INDIVIDUAL => 0,
                    \core_message\api::MESSAGE_CONVERSATION_TYPE_GROUP => 2,
                    \core_message\api::MESSAGE_CONVERSATION_TYPE_SELF => 0
                ]],
                'deletedusers' => []
            ],
            'All conversation types, delete a message from individual favourited, messages remaining' => [
                'conversationConfigs' => $conversations,
                'deletemessagesuser' => $user1,
                'deletemessages' => [0],
                'arguments' => [$user1],
                'expectedcounts' => ['favourites' => 2, 'types' => [
                    \core_message\api::MESSAGE_CONVERSATION_TYPE_INDIVIDUAL => 1,
                    \core_message\api::MESSAGE_CONVERSATION_TYPE_GROUP => 1,
                    \core_message\api::MESSAGE_CONVERSATION_TYPE_SELF => 0
                ]],
                'expectedunreadcounts' => ['favourites' => 1, 'types' => [
                    \core_message\api::MESSAGE_CONVERSATION_TYPE_INDIVIDUAL => 1,
                    \core_message\api::MESSAGE_CONVERSATION_TYPE_GROUP => 1,
                    \core_message\api::MESSAGE_CONVERSATION_TYPE_SELF => 0
                ]],
                'deletedusers' => []
            ],
            'All conversation types, delete a message from individual non-favourited, messages remaining' => [
                'conversationConfigs' => $conversations,
                'deletemessagesuser' => $user1,
                'deletemessages' => [3],
                'arguments' => [$user1],
                'expectedcounts' => ['favourites' => 2, 'types' => [
                    \core_message\api::MESSAGE_CONVERSATION_TYPE_INDIVIDUAL => 1,
                    \core_message\api::MESSAGE_CONVERSATION_TYPE_GROUP => 1,
                    \core_message\api::MESSAGE_CONVERSATION_TYPE_SELF => 0
                ]],
                'expectedunreadcounts' => ['favourites' => 1, 'types' => [
                    \core_message\api::MESSAGE_CONVERSATION_TYPE_INDIVIDUAL => 1,
                    \core_message\api::MESSAGE_CONVERSATION_TYPE_GROUP => 1,
                    \core_message\api::MESSAGE_CONVERSATION_TYPE_SELF => 0
                ]],
                'deletedusers' => []
            ],
            'All conversation types, delete all messages from individual favourited, no messages remaining' => [
                'conversationConfigs' => $conversations,
                'deletemessagesuser' => $user1,
                'deletemessages' => [0, 1, 2],
                'arguments' => [$user1],
                'expectedcounts' => ['favourites' => 1, 'types' => [
                    \core_message\api::MESSAGE_CONVERSATION_TYPE_INDIVIDUAL => 1,
                    \core_message\api::MESSAGE_CONVERSATION_TYPE_GROUP => 1,
                    \core_message\api::MESSAGE_CONVERSATION_TYPE_SELF => 0
                ]],
                'expectedunreadcounts' => ['favourites' => 0, 'types' => [
                    \core_message\api::MESSAGE_CONVERSATION_TYPE_INDIVIDUAL => 1,
                    \core_message\api::MESSAGE_CONVERSATION_TYPE_GROUP => 1,
                    \core_message\api::MESSAGE_CONVERSATION_TYPE_SELF => 0
                ]],
                'deletedusers' => []
            ],
            'All conversation types, delete all messages from individual non-favourited, no messages remaining' => [
                'conversationConfigs' => $conversations,
                'deletemessagesuser' => $user1,
                'deletemessages' => [3, 4, 5],
                'arguments' => [$user1],
                'expectedcounts' => ['favourites' => 2, 'types' => [
                    \core_message\api::MESSAGE_CONVERSATION_TYPE_INDIVIDUAL => 0,
                    \core_message\api::MESSAGE_CONVERSATION_TYPE_GROUP => 1,
                    \core_message\api::MESSAGE_CONVERSATION_TYPE_SELF => 0
                ]],
                'expectedunreadcounts' => ['favourites' => 1, 'types' => [
                    \core_message\api::MESSAGE_CONVERSATION_TYPE_INDIVIDUAL => 0,
                    \core_message\api::MESSAGE_CONVERSATION_TYPE_GROUP => 1,
                    \core_message\api::MESSAGE_CONVERSATION_TYPE_SELF => 0
                ]],
                'deletedusers' => []
            ],
            'All conversation types, delete all messages from individual favourited, no messages remaining, different user' => [
                'conversationConfigs' => $conversations,
                'deletemessagesuser' => $user1,
                'deletemessages' => [0, 1, 2],
                'arguments' => [$user2],
                'expectedcounts' => ['favourites' => 1, 'types' => [
                    \core_message\api::MESSAGE_CONVERSATION_TYPE_INDIVIDUAL => 1,
                    \core_message\api::MESSAGE_CONVERSATION_TYPE_GROUP => 2,
                    \core_message\api::MESSAGE_CONVERSATION_TYPE_SELF => 0
                ]],
                'expectedunreadcounts' => ['favourites' => 0, 'types' => [
                    \core_message\api::MESSAGE_CONVERSATION_TYPE_INDIVIDUAL => 1,
                    \core_message\api::MESSAGE_CONVERSATION_TYPE_GROUP => 2,
                    \core_message\api::MESSAGE_CONVERSATION_TYPE_SELF => 0
                ]],
                'deletedusers' => []
            ],
            'All conversation types, delete all messages from individual non-favourited, no messages remaining, different user' => [
                'conversationConfigs' => $conversations,
                'deletemessagesuser' => $user1,
                'deletemessages' => [3, 4, 5],
                'arguments' => [$user3],
                'expectedcounts' => ['favourites' => 1, 'types' => [
                    \core_message\api::MESSAGE_CONVERSATION_TYPE_INDIVIDUAL => 1,
                    \core_message\api::MESSAGE_CONVERSATION_TYPE_GROUP => 2,
                    \core_message\api::MESSAGE_CONVERSATION_TYPE_SELF => 0
                ]],
                'expectedunreadcounts' => ['favourites' => 0, 'types' => [
                    \core_message\api::MESSAGE_CONVERSATION_TYPE_INDIVIDUAL => 1,
                    \core_message\api::MESSAGE_CONVERSATION_TYPE_GROUP => 2,
                    \core_message\api::MESSAGE_CONVERSATION_TYPE_SELF => 0
                ]],
                'deletedusers' => []
            ],
            'All conversation types, delete some messages from group non-favourited, messages remaining,' => [
                'conversationConfigs' => $conversations,
                'deletemessagesuser' => $user1,
                'deletemessages' => [6, 7],
                'arguments' => [$user1],
                'expectedcounts' => ['favourites' => 2, 'types' => [
                    \core_message\api::MESSAGE_CONVERSATION_TYPE_INDIVIDUAL => 1,
                    \core_message\api::MESSAGE_CONVERSATION_TYPE_GROUP => 1,
                    \core_message\api::MESSAGE_CONVERSATION_TYPE_SELF => 0
                ]],
                'expectedunreadcounts' => ['favourites' => 1, 'types' => [
                    \core_message\api::MESSAGE_CONVERSATION_TYPE_INDIVIDUAL => 1,
                    \core_message\api::MESSAGE_CONVERSATION_TYPE_GROUP => 1,
                    \core_message\api::MESSAGE_CONVERSATION_TYPE_SELF => 0
                ]],
                'deletedusers' => []
            ],
            'All conversation types, delete all messages from group non-favourited, no messages remaining,' => [
                'conversationConfigs' => $conversations,
                'deletemessagesuser' => $user1,
                'deletemessages' => [6, 7, 8, 9],
                'arguments' => [$user1],
                'expectedcounts' => ['favourites' => 2, 'types' => [
                    \core_message\api::MESSAGE_CONVERSATION_TYPE_INDIVIDUAL => 1,
                    \core_message\api::MESSAGE_CONVERSATION_TYPE_GROUP => 1,
                    \core_message\api::MESSAGE_CONVERSATION_TYPE_SELF => 0
                ]],
                'expectedunreadcounts' => ['favourites' => 1, 'types' => [
                    \core_message\api::MESSAGE_CONVERSATION_TYPE_INDIVIDUAL => 1,
                    \core_message\api::MESSAGE_CONVERSATION_TYPE_GROUP => 0,
                    \core_message\api::MESSAGE_CONVERSATION_TYPE_SELF => 0
                ]],
                'deletedusers' => []
            ],
            'All conversation types, another user soft deleted' => [
                'conversationConfigs' => $conversations,
                'deletemessagesuser' => null,
                'deletemessages' => [],
                'arguments' => [$user1],
                'expectedcounts' => ['favourites' => 2, 'types' => [
                    \core_message\api::MESSAGE_CONVERSATION_TYPE_INDIVIDUAL => 1,
                    \core_message\api::MESSAGE_CONVERSATION_TYPE_GROUP => 1,
                    \core_message\api::MESSAGE_CONVERSATION_TYPE_SELF => 0
                ]],
                'expectedunreadcounts' => ['favourites' => 1, 'types' => [
                    \core_message\api::MESSAGE_CONVERSATION_TYPE_INDIVIDUAL => 1,
                    \core_message\api::MESSAGE_CONVERSATION_TYPE_GROUP => 1,
                    \core_message\api::MESSAGE_CONVERSATION_TYPE_SELF => 0
                ]],
                'deletedusers' => [$user2]
            ],
            'All conversation types, all group users soft deleted' => [
                'conversationConfigs' => $conversations,
                'deletemessagesuser' => null,
                'deletemessages' => [],
                'arguments' => [$user1],
                'expectedcounts' => ['favourites' => 2, 'types' => [
                    \core_message\api::MESSAGE_CONVERSATION_TYPE_INDIVIDUAL => 1,
                    \core_message\api::MESSAGE_CONVERSATION_TYPE_GROUP => 1,
                    \core_message\api::MESSAGE_CONVERSATION_TYPE_SELF => 0
                ]],
                'expectedunreadcounts' => ['favourites' => 1, 'types' => [
                    \core_message\api::MESSAGE_CONVERSATION_TYPE_INDIVIDUAL => 1,
                    \core_message\api::MESSAGE_CONVERSATION_TYPE_GROUP => 1,
                    \core_message\api::MESSAGE_CONVERSATION_TYPE_SELF => 0
                ]],
                'deletedusers' => [$user2, $user3, $user4]
            ],
            'Group conversation which is disabled, favourited' => [
                'conversationConfigs' => $conversations,
                'deletemessagesuser' => null,
                'deletemessages' => [],
                'arguments' => [$user6],
                'expectedcounts' => ['favourites' => 1, 'types' => [
                    \core_message\api::MESSAGE_CONVERSATION_TYPE_INDIVIDUAL => 0,
                    \core_message\api::MESSAGE_CONVERSATION_TYPE_GROUP => 0,
                    \core_message\api::MESSAGE_CONVERSATION_TYPE_SELF => 0
                ]],
                'expectedunreadcounts' => ['favourites' => 0, 'types' => [
                    \core_message\api::MESSAGE_CONVERSATION_TYPE_INDIVIDUAL => 0,
                    \core_message\api::MESSAGE_CONVERSATION_TYPE_GROUP => 0,
                    \core_message\api::MESSAGE_CONVERSATION_TYPE_SELF => 0
                ]],
                'deletedusers' => []
            ],
            'Group conversation which is disabled, non-favourited' => [
                'conversationConfigs' => $conversations,
                'deletemessagesuser' => null,
                'deletemessages' => [],
                'arguments' => [$user7],
                'expectedcounts' => ['favourites' => 1, 'types' => [
                    \core_message\api::MESSAGE_CONVERSATION_TYPE_INDIVIDUAL => 0,
                    \core_message\api::MESSAGE_CONVERSATION_TYPE_GROUP => 0,
                    \core_message\api::MESSAGE_CONVERSATION_TYPE_SELF => 0
                ]],
                'expectedunreadcounts' => ['favourites' => 0, 'types' => [
                    \core_message\api::MESSAGE_CONVERSATION_TYPE_INDIVIDUAL => 0,
                    \core_message\api::MESSAGE_CONVERSATION_TYPE_GROUP => 0,
                    \core_message\api::MESSAGE_CONVERSATION_TYPE_SELF => 0
                ]],
                'deletedusers' => []
            ],
            'Conversation with self' => [
                'conversationConfigs' => $conversations,
                'deletemessagesuser' => null,
                'deletemessages' => [],
                'arguments' => [$user8],
                'expectedcounts' => ['favourites' => 0, 'types' => [
                    \core_message\api::MESSAGE_CONVERSATION_TYPE_INDIVIDUAL => 0,
                    \core_message\api::MESSAGE_CONVERSATION_TYPE_GROUP => 0,
                    \core_message\api::MESSAGE_CONVERSATION_TYPE_SELF => 1
                ]],
                'expectedunreadcounts' => ['favourites' => 0, 'types' => [
                    \core_message\api::MESSAGE_CONVERSATION_TYPE_INDIVIDUAL => 0,
                    \core_message\api::MESSAGE_CONVERSATION_TYPE_GROUP => 0,
                    \core_message\api::MESSAGE_CONVERSATION_TYPE_SELF => 0
                ]],
                'deletedusers' => []
            ],
        ];
    }

    /**
     * Test the get_conversation_counts() function.
     *
     * @dataProvider test_get_conversation_counts_test_cases()
     * @param array $conversationconfigs Conversations to create
     * @param int $deletemessagesuser The user who is deleting the messages
     * @param array $deletemessages The list of messages to delete (by index)
     * @param array $arguments Arguments for the count conversations function
     * @param array $expectedcounts the expected conversation counts
     * @param array $expectedunreadcounts the expected unread conversation counts
     * @param array $deletedusers the array of users to soft delete.
     */
    public function test_get_conversation_counts(
        $conversationconfigs,
        $deletemessagesuser,
        $deletemessages,
        $arguments,
        $expectedcounts,
        $expectedunreadcounts,
        $deletedusers
    ) {
        $generator = $this->getDataGenerator();
        $users = [
            $generator->create_user(),
            $generator->create_user(),
            $generator->create_user(),
            $generator->create_user(),
            $generator->create_user(),
            $generator->create_user(),
            $generator->create_user(),
            $generator->create_user()
        ];

        $deleteuser = !is_null($deletemessagesuser) ? $users[$deletemessagesuser] : null;
        $arguments[0] = $users[$arguments[0]]->id;
        $systemcontext = \context_system::instance();
        $conversations = [];
        $messageids = [];

        foreach ($conversationconfigs as $config) {
            $conversation = \core_message\api::create_conversation(
                $config['type'],
                array_map(function($userindex) use ($users) {
                    return $users[$userindex]->id;
                }, $config['users']),
                null,
                ($config['enabled'] ?? true)
            );

            foreach ($config['messages'] as $userfromindex) {
                $userfrom = $users[$userfromindex];
                $messageids[] = testhelper::send_fake_message_to_conversation($userfrom, $conversation->id);
            }

            // Remove the self conversations created by the generator,
            // so we can choose to set that ourself and honour the original intention of the test.
            $userids = array_map(function($userindex) use ($users) {
                return $users[$userindex]->id;
            }, $config['users']);
            foreach ($userids as $userid) {
                if ($conversation->type == \core_message\api::MESSAGE_CONVERSATION_TYPE_SELF) {
                    \core_message\api::unset_favourite_conversation($conversation->id, $userid);
                }
            }

            foreach ($config['favourites'] as $userfromindex) {
                $userfrom = $users[$userfromindex];
                $usercontext = \context_user::instance($userfrom->id);
                $ufservice = \core_favourites\service_factory::get_service_for_user_context($usercontext);
                $ufservice->create_favourite('core_message', 'message_conversations', $conversation->id, $systemcontext);
            }

            $conversations[] = $conversation;
        }

        foreach ($deletemessages as $messageindex) {
            \core_message\api::delete_message($deleteuser->id, $messageids[$messageindex]);
        }

        foreach ($deletedusers as $deleteduser) {
            delete_user($users[$deleteduser]);
        }

        $counts = \core_message\api::get_conversation_counts(...$arguments);

        $this->assertEquals($expectedcounts['favourites'], $counts['favourites']);
        $this->assertEquals($expectedcounts['types'][\core_message\api::MESSAGE_CONVERSATION_TYPE_INDIVIDUAL],
            $counts['types'][\core_message\api::MESSAGE_CONVERSATION_TYPE_INDIVIDUAL]);
        $this->assertEquals($expectedcounts['types'][\core_message\api::MESSAGE_CONVERSATION_TYPE_GROUP],
            $counts['types'][\core_message\api::MESSAGE_CONVERSATION_TYPE_GROUP]);
        $this->assertEquals($expectedcounts['types'][\core_message\api::MESSAGE_CONVERSATION_TYPE_SELF],
            $counts['types'][\core_message\api::MESSAGE_CONVERSATION_TYPE_SELF]);
    }

    /**
     * Test the count_contacts() function.
     */
    public function test_count_contacts() {
        $user1 = self::getDataGenerator()->create_user();
        $user2 = self::getDataGenerator()->create_user();
        $user3 = self::getDataGenerator()->create_user();

        $this->assertEquals(0, \core_message\api::count_contacts($user1->id));

        \core_message\api::create_contact_request($user1->id, $user2->id);

        // Still zero until the request is confirmed.
        $this->assertEquals(0, \core_message\api::count_contacts($user1->id));

        \core_message\api::confirm_contact_request($user1->id, $user2->id);

        $this->assertEquals(1, \core_message\api::count_contacts($user1->id));

        \core_message\api::create_contact_request($user3->id, $user1->id);

        // Still one until the request is confirmed.
        $this->assertEquals(1, \core_message\api::count_contacts($user1->id));

        \core_message\api::confirm_contact_request($user3->id, $user1->id);

        $this->assertEquals(2, \core_message\api::count_contacts($user1->id));
    }

    /**
     * Test the get_unread_conversation_counts() function.
     *
     * @dataProvider test_get_conversation_counts_test_cases()
     * @param array $conversationconfigs Conversations to create
     * @param int $deletemessagesuser The user who is deleting the messages
     * @param array $deletemessages The list of messages to delete (by index)
     * @param array $arguments Arguments for the count conversations function
     * @param array $expectedcounts the expected conversation counts
     * @param array $expectedunreadcounts the expected unread conversation counts
     * @param array $deletedusers the list of users to soft-delete.
     */
    public function test_get_unread_conversation_counts(
        $conversationconfigs,
        $deletemessagesuser,
        $deletemessages,
        $arguments,
        $expectedcounts,
        $expectedunreadcounts,
        $deletedusers
    ) {
        $this->resetAfterTest();
        $generator = $this->getDataGenerator();
        $users = [
            $generator->create_user(),
            $generator->create_user(),
            $generator->create_user(),
            $generator->create_user(),
            $generator->create_user(),
            $generator->create_user(),
            $generator->create_user(),
            $generator->create_user()
        ];

        $deleteuser = !is_null($deletemessagesuser) ? $users[$deletemessagesuser] : null;
        $this->setUser($users[$arguments[0]]);
        $arguments[0] = $users[$arguments[0]]->id;
        $systemcontext = \context_system::instance();
        $conversations = [];
        $messageids = [];

        foreach ($conversationconfigs as $config) {
            $conversation = \core_message\api::create_conversation(
                $config['type'],
                array_map(function($userindex) use ($users) {
                    return $users[$userindex]->id;
                }, $config['users']),
                null,
                ($config['enabled'] ?? true)
            );

            foreach ($config['messages'] as $userfromindex) {
                $userfrom = $users[$userfromindex];
                $messageids[] = testhelper::send_fake_message_to_conversation($userfrom, $conversation->id);
            }

            foreach ($config['favourites'] as $userfromindex) {
                $userfrom = $users[$userfromindex];
                $usercontext = \context_user::instance($userfrom->id);
                $ufservice = \core_favourites\service_factory::get_service_for_user_context($usercontext);
                $ufservice->create_favourite('core_message', 'message_conversations', $conversation->id, $systemcontext);
            }

            $conversations[] = $conversation;
        }

        foreach ($deletemessages as $messageindex) {
            \core_message\api::delete_message($deleteuser->id, $messageids[$messageindex]);
        }

        foreach ($deletedusers as $deleteduser) {
            delete_user($users[$deleteduser]);
        }

        $counts = \core_message\api::get_unread_conversation_counts(...$arguments);

        $this->assertEquals($expectedunreadcounts['favourites'], $counts['favourites']);
        $this->assertEquals($expectedunreadcounts['types'][\core_message\api::MESSAGE_CONVERSATION_TYPE_INDIVIDUAL],
            $counts['types'][\core_message\api::MESSAGE_CONVERSATION_TYPE_INDIVIDUAL]);
        $this->assertEquals($expectedunreadcounts['types'][\core_message\api::MESSAGE_CONVERSATION_TYPE_GROUP],
            $counts['types'][\core_message\api::MESSAGE_CONVERSATION_TYPE_GROUP]);
        $this->assertEquals($expectedunreadcounts['types'][\core_message\api::MESSAGE_CONVERSATION_TYPE_SELF],
            $counts['types'][\core_message\api::MESSAGE_CONVERSATION_TYPE_SELF]);
    }

    public function test_delete_all_conversation_data() {
        global $DB;

        $this->resetAfterTest();

        $this->setAdminUser();

        $course1 = $this->getDataGenerator()->create_course();
        $coursecontext1 = context_course::instance($course1->id);

        $user1 = $this->getDataGenerator()->create_user();
        $user2 = $this->getDataGenerator()->create_user();

        $this->getDataGenerator()->enrol_user($user1->id, $course1->id);
        $this->getDataGenerator()->enrol_user($user2->id, $course1->id);

        $group1 = $this->getDataGenerator()->create_group(array('courseid' => $course1->id, 'enablemessaging' => 1));
        $group2 = $this->getDataGenerator()->create_group(array('courseid' => $course1->id, 'enablemessaging' => 1));

        // Add users to both groups.
        $this->getDataGenerator()->create_group_member(array('groupid' => $group1->id, 'userid' => $user1->id));
        $this->getDataGenerator()->create_group_member(array('groupid' => $group1->id, 'userid' => $user2->id));

        $this->getDataGenerator()->create_group_member(array('groupid' => $group2->id, 'userid' => $user1->id));
        $this->getDataGenerator()->create_group_member(array('groupid' => $group2->id, 'userid' => $user2->id));

        $groupconversation1 = \core_message\api::get_conversation_by_area(
            'core_group',
            'groups',
            $group1->id,
            $coursecontext1->id
        );

        $groupconversation2 = \core_message\api::get_conversation_by_area(
            'core_group',
            'groups',
            $group2->id,
            $coursecontext1->id
        );

        // Send a few messages.
        $g1m1 = \core_message\tests\helper::send_fake_message_to_conversation($user1, $groupconversation1->id);
        $g1m2 = \core_message\tests\helper::send_fake_message_to_conversation($user2, $groupconversation1->id);
        $g1m3 = \core_message\tests\helper::send_fake_message_to_conversation($user1, $groupconversation1->id);
        $g1m4 = \core_message\tests\helper::send_fake_message_to_conversation($user2, $groupconversation1->id);

        $g2m1 = \core_message\tests\helper::send_fake_message_to_conversation($user1, $groupconversation2->id);
        $g2m2 = \core_message\tests\helper::send_fake_message_to_conversation($user2, $groupconversation2->id);
        $g2m3 = \core_message\tests\helper::send_fake_message_to_conversation($user1, $groupconversation2->id);
        $g2m4 = \core_message\tests\helper::send_fake_message_to_conversation($user2, $groupconversation2->id);

        // Favourite the conversation for several of the users.
        \core_message\api::set_favourite_conversation($groupconversation1->id, $user1->id);
        \core_message\api::set_favourite_conversation($groupconversation1->id, $user2->id);

        // Delete a few messages.
        \core_message\api::delete_message($user1->id, $g1m1);
        \core_message\api::delete_message($user1->id, $g1m2);
        \core_message\api::delete_message($user1->id, $g2m1);
        \core_message\api::delete_message($user1->id, $g2m2);

        // Mute the conversations.
        \core_message\api::mute_conversation($user1->id, $groupconversation1->id);
        \core_message\api::mute_conversation($user1->id, $groupconversation2->id);

        // Now, delete all the data for the group 1 conversation.
        \core_message\api::delete_all_conversation_data($groupconversation1->id);

        // Confirm group conversation was deleted just for the group 1 conversation.
        $this->assertEquals(0, $DB->count_records('message_conversations', ['id' => $groupconversation1->id]));
        $this->assertEquals(1, $DB->count_records('message_conversations', ['id' => $groupconversation2->id]));

        // Confirm conversation members were deleted just for the group 1 conversation.
        $this->assertEquals(0, $DB->count_records('message_conversation_members', ['conversationid' => $groupconversation1->id]));
        $this->assertEquals(2, $DB->count_records('message_conversation_members', ['conversationid' => $groupconversation2->id]));

        // Confirm message conversation actions were deleted just for the group 1 conversation.
        $this->assertEquals(0, $DB->count_records('message_conversation_actions', ['conversationid' => $groupconversation1->id]));
        $this->assertEquals(1, $DB->count_records('message_conversation_actions', ['conversationid' => $groupconversation2->id]));

        // Confirm message user actions were deleted just for the group 1 conversation.
        $this->assertEquals(0, $DB->count_records('message_user_actions', ['messageid' => $g1m1]));
        $this->assertEquals(0, $DB->count_records('message_user_actions', ['messageid' => $g1m2]));
        $this->assertEquals(0, $DB->count_records('message_user_actions', ['messageid' => $g1m3]));
        $this->assertEquals(0, $DB->count_records('message_user_actions', ['messageid' => $g1m4]));
        $this->assertEquals(1, $DB->count_records('message_user_actions', ['messageid' => $g2m1]));
        $this->assertEquals(1, $DB->count_records('message_user_actions', ['messageid' => $g2m2]));
        $this->assertEquals(0, $DB->count_records('message_user_actions', ['messageid' => $g2m3]));
        $this->assertEquals(0, $DB->count_records('message_user_actions', ['messageid' => $g2m4]));

        // Confirm messages were deleted just for the group 1 conversation.
        $this->assertEquals(0, $DB->count_records('messages', ['id' => $g1m1]));
        $this->assertEquals(0, $DB->count_records('messages', ['id' => $g1m2]));
        $this->assertEquals(0, $DB->count_records('messages', ['id' => $g1m3]));
        $this->assertEquals(0, $DB->count_records('messages', ['id' => $g1m4]));
        $this->assertEquals(1, $DB->count_records('messages', ['id' => $g2m1]));
        $this->assertEquals(1, $DB->count_records('messages', ['id' => $g2m2]));
        $this->assertEquals(1, $DB->count_records('messages', ['id' => $g2m3]));
        $this->assertEquals(1, $DB->count_records('messages', ['id' => $g2m4]));

        // Confirm favourites were deleted for both users.
        $user1service = \core_favourites\service_factory::get_service_for_user_context(context_user::instance($user1->id));
        $this->assertFalse($user1service->favourite_exists('core_message', 'message_conversations', $groupconversation1->id,
            $coursecontext1));
        $user2service = \core_favourites\service_factory::get_service_for_user_context(context_user::instance($user1->id));
        $this->assertFalse($user2service->favourite_exists('core_message', 'message_conversations', $groupconversation1->id,
            $coursecontext1));
    }

    /**
     * Tests the user can delete message for all users as a teacher.
     */
    public function test_can_delete_message_for_all_users_teacher() {
        global $DB;
        $this->resetAfterTest(true);

        // Create fake data to test it.
        list($teacher, $student1, $student2, $convgroup, $convindividual) = $this->create_delete_message_test_data();

        // Allow Teacher can delete messages for all.
        $editingteacher = $DB->get_record('role', ['shortname' => 'editingteacher']);
        assign_capability('moodle/site:deleteanymessage', CAP_ALLOW, $editingteacher->id, context_system::instance());

        // Set as the first user.
        $this->setUser($teacher);

        // Send a message to private conversation and in a group conversation.
        $messageidind = \core_message\tests\helper::send_fake_message_to_conversation($teacher, $convindividual->id);
        $messageidgrp = \core_message\tests\helper::send_fake_message_to_conversation($teacher, $convgroup->id);

        // Teacher cannot delete message for everyone in a private conversation.
        $this->assertFalse(\core_message\api::can_delete_message_for_all_users($teacher->id, $messageidind));

        // Teacher can delete message for everyone in a group conversation.
        $this->assertTrue(\core_message\api::can_delete_message_for_all_users($teacher->id, $messageidgrp));
    }

    /**
     * Tests the user can delete message for all users as a student.
     */
    public function test_can_delete_message_for_all_users_student() {
        $this->resetAfterTest(true);

        // Create fake data to test it.
        list($teacher, $student1, $student2, $convgroup, $convindividual) = $this->create_delete_message_test_data();

        // Set as the first user.
        $this->setUser($student1);

        // Send a message to private conversation and in a group conversation.
        $messageidind = \core_message\tests\helper::send_fake_message_to_conversation($teacher, $convindividual->id);
        $messageidgrp = \core_message\tests\helper::send_fake_message_to_conversation($teacher, $convgroup->id);

        // Student1 cannot delete message for everyone in a private conversation.
        $this->assertFalse(\core_message\api::can_delete_message_for_all_users($student1->id, $messageidind));

        // Student1 cannot delete message for everyone in a group conversation.
        $this->assertFalse(\core_message\api::can_delete_message_for_all_users($student1->id, $messageidgrp));
    }

    /**
     * Tests tdelete message for all users in group conversation.
     */
    public function test_delete_message_for_all_users_group_conversation() {
        global $DB;
        $this->resetAfterTest(true);

        // Create fake data to test it.
        list($teacher, $student1, $student2, $convgroup, $convindividual) = $this->create_delete_message_test_data();

        // Send 3 messages to a group conversation.
        $mgid1 = \core_message\tests\helper::send_fake_message_to_conversation($teacher, $convgroup->id);
        $mgid2 = \core_message\tests\helper::send_fake_message_to_conversation($student1, $convgroup->id);
        $mgid3 = \core_message\tests\helper::send_fake_message_to_conversation($student2, $convgroup->id);

        // Delete message 1 for all users.
        \core_message\api::delete_message_for_all_users($mgid1);

        // Get the messages to check if the message 1 was deleted for teacher.
        $convmessages1 = \core_message\api::get_conversation_messages($teacher->id, $convgroup->id);
        // Only has to remains 2 messages.
        $this->assertCount(2, $convmessages1['messages']);
        // Check if no one of the two messages is message 1.
        foreach ($convmessages1['messages'] as $message) {
            $this->assertNotEquals($mgid1, $message->id);
        }

        // Get the messages to check if the message 1 was deleted for student1.
        $convmessages2 = \core_message\api::get_conversation_messages($student1->id, $convgroup->id);
        // Only has to remains 2 messages.
        $this->assertCount(2, $convmessages2['messages']);
        // Check if no one of the two messages is message 1.
        foreach ($convmessages2['messages'] as $message) {
            $this->assertNotEquals($mgid1, $message->id);
        }

        // Get the messages to check if the message 1 was deleted for student2.
        $convmessages3 = \core_message\api::get_conversation_messages($student2->id, $convgroup->id);
        // Only has to remains 2 messages.
        $this->assertCount(2, $convmessages3['messages']);
        // Check if no one of the two messages is message 1.
        foreach ($convmessages3['messages'] as $message) {
            $this->assertNotEquals($mgid1, $message->id);
        }
    }

    /**
     * Tests delete message for all users in private conversation.
     */
    public function test_delete_message_for_all_users_individual_conversation() {
        global $DB;
        $this->resetAfterTest(true);

        // Create fake data to test it.
        list($teacher, $student1, $student2, $convgroup, $convindividual) = $this->create_delete_message_test_data();

        // Send 2 messages in a individual conversation.
        $mid1 = \core_message\tests\helper::send_fake_message_to_conversation($teacher, $convindividual->id);
        $mid2 = \core_message\tests\helper::send_fake_message_to_conversation($student1, $convindividual->id);

        // Delete the first message for all users.
        \core_message\api::delete_message_for_all_users($mid1);

        // Get the messages to check if the message 1 was deleted for teacher.
        $convmessages1 = \core_message\api::get_conversation_messages($teacher->id, $convindividual->id);
        // Only has to remains 1 messages for teacher.
        $this->assertCount(1, $convmessages1['messages']);
        // Check the one messages remains not is the first message.
        $this->assertNotEquals($mid1, $convmessages1['messages'][0]->id);

        // Get the messages to check if the message 1 was deleted for student1.
        $convmessages2 = \core_message\api::get_conversation_messages($student1->id, $convindividual->id);
        // Only has to remains 1 messages for student1.
        $this->assertCount(1, $convmessages2['messages']);
        // Check the one messages remains not is the first message.
        $this->assertNotEquals($mid1, $convmessages2['messages'][0]->id);
    }

    /**
     * Helper to seed the database with initial state with data.
     */
    protected function create_delete_message_test_data() {
        // Create some users.
        $teacher = self::getDataGenerator()->create_user();
        $student1 = self::getDataGenerator()->create_user();
        $student2 = self::getDataGenerator()->create_user();

        // Create a course and enrol the users.
        $course = $this->getDataGenerator()->create_course();
        $coursecontext = context_course::instance($course->id);
        $this->getDataGenerator()->enrol_user($teacher->id, $course->id, 'editingteacher');
        $this->getDataGenerator()->enrol_user($student1->id, $course->id, 'student');
        $this->getDataGenerator()->enrol_user($student2->id, $course->id, 'student');

        // Create a group and added the users into.
        $group1 = $this->getDataGenerator()->create_group(array('courseid' => $course->id));
        groups_add_member($group1->id, $teacher->id);
        groups_add_member($group1->id, $student1->id);
        groups_add_member($group1->id, $student2->id);

        // Create a group conversation linked with the course.
        $convgroup = \core_message\api::create_conversation(
            \core_message\api::MESSAGE_CONVERSATION_TYPE_GROUP,
            [$teacher->id, $student1->id, $student2->id],
            'Group test delete for everyone', \core_message\api::MESSAGE_CONVERSATION_ENABLED,
            'core_group',
            'groups',
            $group1->id,
            context_course::instance($course->id)->id
        );

        // Create and individual conversation.
        $convindividual = \core_message\api::create_conversation(
            \core_message\api::MESSAGE_CONVERSATION_TYPE_INDIVIDUAL,
            [$teacher->id, $student1->id]
        );

        return [$teacher, $student1, $student2, $convgroup, $convindividual];
    }

    /**
     * Comparison function for sorting contacts.
     *
     * @param stdClass $a
     * @param stdClass $b
     * @return bool
     */
    protected static function sort_contacts($a, $b) {
        return $a->userid > $b->userid;
    }
}<|MERGE_RESOLUTION|>--- conflicted
+++ resolved
@@ -2733,11 +2733,7 @@
 
         // Check the results are correct.
         $this->assertEquals($user2->id, $message->useridfrom);
-<<<<<<< HEAD
-        $this->assertContains('Word.', $message->text);
-=======
         $this->assertStringContainsString('Word.', $message->text);
->>>>>>> ec58cefe
     }
 
     /**
