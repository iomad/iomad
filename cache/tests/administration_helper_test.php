<?php
// This file is part of Moodle - http://moodle.org/
//
// Moodle is free software: you can redistribute it and/or modify
// it under the terms of the GNU General Public License as published by
// the Free Software Foundation, either version 3 of the License, or
// (at your option) any later version.
//
// Moodle is distributed in the hope that it will be useful,
// but WITHOUT ANY WARRANTY; without even the implied warranty of
// MERCHANTABILITY or FITNESS FOR A PARTICULAR PURPOSE.  See the
// GNU General Public License for more details.
//
// You should have received a copy of the GNU General Public License
// along with Moodle.  If not, see <http://www.gnu.org/licenses/>.

/**
 * PHPunit tests for the cache API and in particular things in locallib.php
 *
 * This file is part of Moodle's cache API, affectionately called MUC.
 * It contains the components that are requried in order to use caching.
 *
 * @package    core
 * @category   cache
 * @copyright  2012 Sam Hemelryk
 * @license    http://www.gnu.org/copyleft/gpl.html GNU GPL v3 or later
 */

defined('MOODLE_INTERNAL') || die();

// Include the necessary evils.
global $CFG;
require_once($CFG->dirroot.'/cache/locallib.php');
require_once($CFG->dirroot.'/cache/tests/fixtures/lib.php');


/**
 * PHPunit tests for the cache API and in particular the core_cache\administration_helper
 *
 * @copyright  2012 Sam Hemelryk
 * @license    http://www.gnu.org/copyleft/gpl.html GNU GPL v3 or later
 */
class core_cache_administration_helper_testcase extends advanced_testcase {

    /**
     * Set things back to the default before each test.
     */
    public function setUp(): void {
        parent::setUp();
        cache_factory::reset();
        cache_config_testing::create_default_configuration();
    }

    /**
     * Final task is to reset the cache system
     */
    public static function tearDownAfterClass(): void {
        parent::tearDownAfterClass();
        cache_factory::reset();
    }

    /**
     * Test the numerous summaries the helper can produce.
     */
    public function test_get_summaries() {
        // First the preparation.
        $config = cache_config_writer::instance();
        $this->assertTrue($config->add_store_instance('summariesstore', 'file'));
        $config->set_definition_mappings('core/eventinvalidation', array('summariesstore'));
        $this->assertTrue($config->set_mode_mappings(array(
            cache_store::MODE_APPLICATION => array('summariesstore'),
            cache_store::MODE_SESSION => array('default_session'),
            cache_store::MODE_REQUEST => array('default_request'),
        )));

        $storesummaries = core_cache\administration_helper::get_store_instance_summaries();
<<<<<<< HEAD
        $this->assertInternalType('array', $storesummaries);
=======
        $this->assertIsArray($storesummaries);
>>>>>>> ec58cefe
        $this->assertArrayHasKey('summariesstore', $storesummaries);
        $summary = $storesummaries['summariesstore'];
        // Check the keys
        $this->assertArrayHasKey('name', $summary);
        $this->assertArrayHasKey('plugin', $summary);
        $this->assertArrayHasKey('default', $summary);
        $this->assertArrayHasKey('isready', $summary);
        $this->assertArrayHasKey('requirementsmet', $summary);
        $this->assertArrayHasKey('mappings', $summary);
        $this->assertArrayHasKey('modes', $summary);
        $this->assertArrayHasKey('supports', $summary);
        // Check the important/known values
        $this->assertEquals('summariesstore', $summary['name']);
        $this->assertEquals('file', $summary['plugin']);
        $this->assertEquals(0, $summary['default']);
        $this->assertEquals(1, $summary['isready']);
        $this->assertEquals(1, $summary['requirementsmet']);

<<<<<<< HEAD
        $definitionsummaries = core_cache\administration_helper::get_definition_summaries();
        $this->assertInternalType('array', $definitionsummaries);
=======
        // Find the number of mappings to sessionstore.
        $mappingcount = count(array_filter($config->get_definitions(), function($element) {
            return $element['mode'] === cache_store::MODE_APPLICATION;
        }));
        $this->assertEquals($mappingcount, $summary['mappings']);

        $definitionsummaries = core_cache\administration_helper::get_definition_summaries();
        $this->assertIsArray($definitionsummaries);
>>>>>>> ec58cefe
        $this->assertArrayHasKey('core/eventinvalidation', $definitionsummaries);
        $summary = $definitionsummaries['core/eventinvalidation'];
        // Check the keys
        $this->assertArrayHasKey('id', $summary);
        $this->assertArrayHasKey('name', $summary);
        $this->assertArrayHasKey('mode', $summary);
        $this->assertArrayHasKey('component', $summary);
        $this->assertArrayHasKey('area', $summary);
        $this->assertArrayHasKey('mappings', $summary);
        // Check the important/known values
        $this->assertEquals('core/eventinvalidation', $summary['id']);
        $this->assertInstanceOf('lang_string', $summary['name']);
        $this->assertEquals(cache_store::MODE_APPLICATION, $summary['mode']);
        $this->assertEquals('core', $summary['component']);
        $this->assertEquals('eventinvalidation', $summary['area']);
        $this->assertIsArray($summary['mappings']);
        $this->assertContains('summariesstore', $summary['mappings']);

        $pluginsummaries = core_cache\administration_helper::get_store_plugin_summaries();
<<<<<<< HEAD
        $this->assertInternalType('array', $pluginsummaries);
=======
        $this->assertIsArray($pluginsummaries);
>>>>>>> ec58cefe
        $this->assertArrayHasKey('file', $pluginsummaries);
        $summary = $pluginsummaries['file'];
        // Check the keys
        $this->assertArrayHasKey('name', $summary);
        $this->assertArrayHasKey('requirementsmet', $summary);
        $this->assertArrayHasKey('instances', $summary);
        $this->assertArrayHasKey('modes', $summary);
        $this->assertArrayHasKey('supports', $summary);
        $this->assertArrayHasKey('canaddinstance', $summary);

        $locksummaries = core_cache\administration_helper::get_lock_summaries();
<<<<<<< HEAD
        $this->assertInternalType('array', $locksummaries);
        $this->assertTrue(count($locksummaries) > 0);

        $mappings = core_cache\administration_helper::get_default_mode_stores();
        $this->assertInternalType('array', $mappings);
=======
        $this->assertIsArray($locksummaries);
        $this->assertTrue(count($locksummaries) > 0);

        $mappings = core_cache\administration_helper::get_default_mode_stores();
        $this->assertIsArray($mappings);
>>>>>>> ec58cefe
        $this->assertCount(3, $mappings);
        $this->assertArrayHasKey(cache_store::MODE_APPLICATION, $mappings);
        $this->assertIsArray($mappings[cache_store::MODE_APPLICATION]);
        $this->assertContains('summariesstore', $mappings[cache_store::MODE_APPLICATION]);

        $potentials = core_cache\administration_helper::get_definition_store_options('core', 'eventinvalidation');
<<<<<<< HEAD
        $this->assertInternalType('array', $potentials); // Currently used, suitable, default
=======
        $this->assertIsArray($potentials); // Currently used, suitable, default
>>>>>>> ec58cefe
        $this->assertCount(3, $potentials);
        $this->assertArrayHasKey('summariesstore', $potentials[0]);
        $this->assertArrayHasKey('summariesstore', $potentials[1]);
        $this->assertArrayHasKey('default_application', $potentials[1]);
    }

    /**
     * Test instantiating an add store form.
     */
    public function test_get_add_store_form() {
        $form = cache_factory::get_administration_display_helper()->get_add_store_form('file');
        $this->assertInstanceOf('moodleform', $form);

        try {
            $form = cache_factory::get_administration_display_helper()->get_add_store_form('somethingstupid');
            $this->fail('You should not be able to create an add form for a store plugin that does not exist.');
        } catch (moodle_exception $e) {
            $this->assertInstanceOf('coding_exception', $e, 'Needs to be: ' .get_class($e)." ::: ".$e->getMessage());
        }
    }

    /**
     * Test instantiating a form to edit a store instance.
     */
    public function test_get_edit_store_form() {
        // Always instantiate a new core display helper here.
        $administrationhelper = new core_cache\local\administration_display_helper;
        $config = cache_config_writer::instance();
        $this->assertTrue($config->add_store_instance('test_get_edit_store_form', 'file'));

        $form = $administrationhelper->get_edit_store_form('file', 'test_get_edit_store_form');
        $this->assertInstanceOf('moodleform', $form);

        try {
            $form = $administrationhelper->get_edit_store_form('somethingstupid', 'moron');
            $this->fail('You should not be able to create an edit form for a store plugin that does not exist.');
        } catch (moodle_exception $e) {
            $this->assertInstanceOf('coding_exception', $e);
        }

        try {
            $form = $administrationhelper->get_edit_store_form('file', 'blisters');
            $this->fail('You should not be able to create an edit form for a store plugin that does not exist.');
        } catch (moodle_exception $e) {
            $this->assertInstanceOf('coding_exception', $e);
        }
    }

    /**
     * Test the hash_key functionality.
     */
    public function test_hash_key() {
        $this->resetAfterTest();
        set_debugging(DEBUG_ALL);

        // First with simplekeys
        $instance = cache_config_testing::instance(true);
        $instance->phpunit_add_definition('phpunit/hashtest', array(
            'mode' => cache_store::MODE_APPLICATION,
            'component' => 'phpunit',
            'area' => 'hashtest',
            'simplekeys' => true
        ));
        $factory = cache_factory::instance();
        $definition = $factory->create_definition('phpunit', 'hashtest');

        $result = cache_helper::hash_key('test', $definition);
        $this->assertEquals('test-'.$definition->generate_single_key_prefix(), $result);

        try {
            cache_helper::hash_key('test/test', $definition);
            $this->fail('Invalid key was allowed, you should see this.');
        } catch (coding_exception $e) {
            $this->assertEquals('test/test', $e->debuginfo);
        }

        // Second without simple keys
        $instance->phpunit_add_definition('phpunit/hashtest2', array(
            'mode' => cache_store::MODE_APPLICATION,
            'component' => 'phpunit',
            'area' => 'hashtest2',
            'simplekeys' => false
        ));
        $definition = $factory->create_definition('phpunit', 'hashtest2');

        $result = cache_helper::hash_key('test', $definition);
        $this->assertEquals(sha1($definition->generate_single_key_prefix().'-test'), $result);

        $result = cache_helper::hash_key('test/test', $definition);
        $this->assertEquals(sha1($definition->generate_single_key_prefix().'-test/test'), $result);
    }
}<|MERGE_RESOLUTION|>--- conflicted
+++ resolved
@@ -74,11 +74,7 @@
         )));
 
         $storesummaries = core_cache\administration_helper::get_store_instance_summaries();
-<<<<<<< HEAD
-        $this->assertInternalType('array', $storesummaries);
-=======
         $this->assertIsArray($storesummaries);
->>>>>>> ec58cefe
         $this->assertArrayHasKey('summariesstore', $storesummaries);
         $summary = $storesummaries['summariesstore'];
         // Check the keys
@@ -97,10 +93,6 @@
         $this->assertEquals(1, $summary['isready']);
         $this->assertEquals(1, $summary['requirementsmet']);
 
-<<<<<<< HEAD
-        $definitionsummaries = core_cache\administration_helper::get_definition_summaries();
-        $this->assertInternalType('array', $definitionsummaries);
-=======
         // Find the number of mappings to sessionstore.
         $mappingcount = count(array_filter($config->get_definitions(), function($element) {
             return $element['mode'] === cache_store::MODE_APPLICATION;
@@ -109,7 +101,6 @@
 
         $definitionsummaries = core_cache\administration_helper::get_definition_summaries();
         $this->assertIsArray($definitionsummaries);
->>>>>>> ec58cefe
         $this->assertArrayHasKey('core/eventinvalidation', $definitionsummaries);
         $summary = $definitionsummaries['core/eventinvalidation'];
         // Check the keys
@@ -129,11 +120,7 @@
         $this->assertContains('summariesstore', $summary['mappings']);
 
         $pluginsummaries = core_cache\administration_helper::get_store_plugin_summaries();
-<<<<<<< HEAD
-        $this->assertInternalType('array', $pluginsummaries);
-=======
         $this->assertIsArray($pluginsummaries);
->>>>>>> ec58cefe
         $this->assertArrayHasKey('file', $pluginsummaries);
         $summary = $pluginsummaries['file'];
         // Check the keys
@@ -145,30 +132,18 @@
         $this->assertArrayHasKey('canaddinstance', $summary);
 
         $locksummaries = core_cache\administration_helper::get_lock_summaries();
-<<<<<<< HEAD
-        $this->assertInternalType('array', $locksummaries);
-        $this->assertTrue(count($locksummaries) > 0);
-
-        $mappings = core_cache\administration_helper::get_default_mode_stores();
-        $this->assertInternalType('array', $mappings);
-=======
         $this->assertIsArray($locksummaries);
         $this->assertTrue(count($locksummaries) > 0);
 
         $mappings = core_cache\administration_helper::get_default_mode_stores();
         $this->assertIsArray($mappings);
->>>>>>> ec58cefe
         $this->assertCount(3, $mappings);
         $this->assertArrayHasKey(cache_store::MODE_APPLICATION, $mappings);
         $this->assertIsArray($mappings[cache_store::MODE_APPLICATION]);
         $this->assertContains('summariesstore', $mappings[cache_store::MODE_APPLICATION]);
 
         $potentials = core_cache\administration_helper::get_definition_store_options('core', 'eventinvalidation');
-<<<<<<< HEAD
-        $this->assertInternalType('array', $potentials); // Currently used, suitable, default
-=======
         $this->assertIsArray($potentials); // Currently used, suitable, default
->>>>>>> ec58cefe
         $this->assertCount(3, $potentials);
         $this->assertArrayHasKey('summariesstore', $potentials[0]);
         $this->assertArrayHasKey('summariesstore', $potentials[1]);
