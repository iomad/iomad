--- conflicted
+++ resolved
@@ -735,11 +735,6 @@
      * @return string
      */
     public function render_restore_course_search(restore_course_search $component) {
-<<<<<<< HEAD
-        $url = $component->get_url();
-
-=======
->>>>>>> ec58cefe
         $output = html_writer::start_tag('div', array('class' => 'restore-course-search mb-1'));
         $output .= html_writer::start_tag('div', array('class' => 'rcs-results table-sm w-75'));
 
@@ -906,11 +901,6 @@
      * @return string
      */
     public function render_restore_category_search(restore_category_search $component) {
-<<<<<<< HEAD
-        $url = $component->get_url();
-
-=======
->>>>>>> ec58cefe
         $output = html_writer::start_tag('div', array('class' => 'restore-course-search mb-1'));
         $output .= html_writer::start_tag('div', array('class' => 'rcs-results table-sm w-75'));
 
@@ -964,11 +954,7 @@
             'inform' => true,
             'extraclasses' => 'rcs-search mb-3 w-25',
             'inputname' => restore_category_search::$VAR_SEARCH,
-<<<<<<< HEAD
-            'searchstring' => get_string('search'),
-=======
             'searchstring' => get_string('searchcoursecategories'),
->>>>>>> ec58cefe
             'query' => $component->get_search(),
         ];
         $output .= $this->output->render_from_template('core/search_input', $data);
