<?php

// This file is part of Moodle - http://moodle.org/
//
// Moodle is free software: you can redistribute it and/or modify
// it under the terms of the GNU General Public License as published by
// the Free Software Foundation, either version 3 of the License, or
// (at your option) any later version.
//
// Moodle is distributed in the hope that it will be useful,
// but WITHOUT ANY WARRANTY; without even the implied warranty of
// MERCHANTABILITY or FITNESS FOR A PARTICULAR PURPOSE.  See the
// GNU General Public License for more details.
//
// You should have received a copy of the GNU General Public License
// along with Moodle.  If not, see <http://www.gnu.org/licenses/>.

/**
 * MOODLE VERSION INFORMATION
 *
 * This file defines the current version of the core Moodle code being used.
 * This is compared against the values stored in the database to determine
 * whether upgrades should be performed (see lib/db/*.php)
 *
 * @package    core
 * @copyright  1999 onwards Martin Dougiamas (http://dougiamas.com)
 * @license    http://www.gnu.org/copyleft/gpl.html GNU GPL v3 or later
 */

defined('MOODLE_INTERNAL') || die();

<<<<<<< HEAD
$version  = 2018051702.08;              // 20180517      = branching date YYYYMMDD - do not modify!
                                        //         RR    = release increments - 00 in DEV branches.
                                        //           .XX = incremental changes.

$release  = '3.5.2+ (Build: 20181019)'; // Human-friendly version name
=======
$version  = 2018051702.06;              // 20180517      = branching date YYYYMMDD - do not modify!
                                        //         RR    = release increments - 00 in DEV branches.
                                        //           .XX = incremental changes.

$release  = '3.5.2+ (Build: 20181011)'; // Human-friendly version name
>>>>>>> 40a90154

$branch   = '35';                       // This version's branch.
$maturity = MATURITY_STABLE;             // This version's maturity level.<|MERGE_RESOLUTION|>--- conflicted
+++ resolved
@@ -29,19 +29,11 @@
 
 defined('MOODLE_INTERNAL') || die();
 
-<<<<<<< HEAD
-$version  = 2018051702.08;              // 20180517      = branching date YYYYMMDD - do not modify!
+$version  = 2018051702.09;              // 20180517      = branching date YYYYMMDD - do not modify!
                                         //         RR    = release increments - 00 in DEV branches.
                                         //           .XX = incremental changes.
 
 $release  = '3.5.2+ (Build: 20181019)'; // Human-friendly version name
-=======
-$version  = 2018051702.06;              // 20180517      = branching date YYYYMMDD - do not modify!
-                                        //         RR    = release increments - 00 in DEV branches.
-                                        //           .XX = incremental changes.
-
-$release  = '3.5.2+ (Build: 20181011)'; // Human-friendly version name
->>>>>>> 40a90154
 
 $branch   = '35';                       // This version's branch.
 $maturity = MATURITY_STABLE;             // This version's maturity level.