--- conflicted
+++ resolved
@@ -29,11 +29,7 @@
 
 defined('MOODLE_INTERNAL') || die();
 
-<<<<<<< HEAD
-$version  = 2020101600.01;              // YYYYMMDD      = weekly release date of this DEV branch.
-=======
-$version  = 2020101300.01;              // YYYYMMDD      = weekly release date of this DEV branch.
->>>>>>> 1ebbd18b
+$version  = 2020101600.02;              // YYYYMMDD      = weekly release date of this DEV branch.
                                         //         RR    = release increments - 00 in DEV branches.
                                         //           .XX = incremental changes.
 $release  = '3.10dev+ (Build: 20201016)';// Human-friendly version name
