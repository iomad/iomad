<?php

// This file is part of Moodle - http://moodle.org/
//
// Moodle is free software: you can redistribute it and/or modify
// it under the terms of the GNU General Public License as published by
// the Free Software Foundation, either version 3 of the License, or
// (at your option) any later version.
//
// Moodle is distributed in the hope that it will be useful,
// but WITHOUT ANY WARRANTY; without even the implied warranty of
// MERCHANTABILITY or FITNESS FOR A PARTICULAR PURPOSE.  See the
// GNU General Public License for more details.
//
// You should have received a copy of the GNU General Public License
// along with Moodle.  If not, see <http://www.gnu.org/licenses/>.

/**
 * MOODLE VERSION INFORMATION
 *
 * This file defines the current version of the core Moodle code being used.
 * This is compared against the values stored in the database to determine
 * whether upgrades should be performed (see lib/db/*.php)
 *
 * @package    core
 * @copyright  1999 onwards Martin Dougiamas (http://dougiamas.com)
 * @license    http://www.gnu.org/copyleft/gpl.html GNU GPL v3 or later
 */

defined('MOODLE_INTERNAL') || die();

<<<<<<< HEAD
$version  = 2022031100.00;              // YYYYMMDD      = weekly release date of this DEV branch.
=======
$version  = 2022030800.01;              // YYYYMMDD      = weekly release date of this DEV branch.
>>>>>>> d2acd089
                                        //         RR    = release increments - 00 in DEV branches.
                                        //           .XX = incremental changes.
$release  = '4.0beta+ (Build: 20220311)'; // Human-friendly version name
$branch   = '400';                     // This version's branch.
$maturity = MATURITY_BETA;             // This version's maturity level.<|MERGE_RESOLUTION|>--- conflicted
+++ resolved
@@ -29,11 +29,7 @@
 
 defined('MOODLE_INTERNAL') || die();
 
-<<<<<<< HEAD
-$version  = 2022031100.00;              // YYYYMMDD      = weekly release date of this DEV branch.
-=======
-$version  = 2022030800.01;              // YYYYMMDD      = weekly release date of this DEV branch.
->>>>>>> d2acd089
+$version  = 2022031100.01;              // YYYYMMDD      = weekly release date of this DEV branch.
                                         //         RR    = release increments - 00 in DEV branches.
                                         //           .XX = incremental changes.
 $release  = '4.0beta+ (Build: 20220311)'; // Human-friendly version name
