--- conflicted
+++ resolved
@@ -29,11 +29,7 @@
 
 defined('MOODLE_INTERNAL') || die();
 
-<<<<<<< HEAD
-$version  = 2020110901.02;              // 20201109      = branching date YYYYMMDD - do not modify!
-=======
-$version  = 2020110901.01;              // 20201109      = branching date YYYYMMDD - do not modify!
->>>>>>> 8e6cbc6e
+$version  = 2020110901.03;              // 20201109      = branching date YYYYMMDD - do not modify!
                                         //         RR    = release increments - 00 in DEV branches.
                                         //           .XX = incremental changes.
 $release  = '3.10.1+ (Build: 20210130)';// Human-friendly version name
