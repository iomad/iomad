--- conflicted
+++ resolved
@@ -29,18 +29,9 @@
 
 defined('MOODLE_INTERNAL') || die();
 
-<<<<<<< HEAD
-$version  = 2021052500.18;              // YYYYMMDD      = weekly release date of this DEV branch.
-                                        //         RR    = release increments - 00 in DEV branches.
-                                        //           .XX = incremental changes.
-$release  = '4.0dev (Build: 20201002)'; // Human-friendly version name
-$branch   = '400';                      // This version's branch.
-$maturity = MATURITY_ALPHA;             // This version's maturity level.
-=======
 $version  = 2020110900.00;              // 20201109      = branching date YYYYMMDD - do not modify!
                                         //         RR    = release increments - 00 in DEV branches.
                                         //           .XX = incremental changes.
 $release  = '3.10 (Build: 20201109)';// Human-friendly version name
 $branch   = '310';                      // This version's branch.
-$maturity = MATURITY_STABLE;             // This version's maturity level.
->>>>>>> ec58cefe
+$maturity = MATURITY_STABLE;             // This version's maturity level.