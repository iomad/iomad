<?php

// This file is part of Moodle - http://moodle.org/
//
// Moodle is free software: you can redistribute it and/or modify
// it under the terms of the GNU General Public License as published by
// the Free Software Foundation, either version 3 of the License, or
// (at your option) any later version.
//
// Moodle is distributed in the hope that it will be useful,
// but WITHOUT ANY WARRANTY; without even the implied warranty of
// MERCHANTABILITY or FITNESS FOR A PARTICULAR PURPOSE.  See the
// GNU General Public License for more details.
//
// You should have received a copy of the GNU General Public License
// along with Moodle.  If not, see <http://www.gnu.org/licenses/>.

/**
 * MOODLE VERSION INFORMATION
 *
 * This file defines the current version of the core Moodle code being used.
 * This is compared against the values stored in the database to determine
 * whether upgrades should be performed (see lib/db/*.php)
 *
 * @package    core
 * @copyright  1999 onwards Martin Dougiamas (http://dougiamas.com)
 * @license    http://www.gnu.org/copyleft/gpl.html GNU GPL v3 or later
 */

defined('MOODLE_INTERNAL') || die();

<<<<<<< HEAD
$version  = 2013102100.00;              // YYYYMMDD      = weekly release date of this DEV branch.
                                        //         RR    = release increments - 00 in DEV branches.
                                        //           .XX = incremental changes.

$release  = '2.6beta (Build: 20131021)'; // Human-friendly version name
=======
$version  = 2013102200.00;              // YYYYMMDD      = weekly release date of this DEV branch.
                                        //         RR    = release increments - 00 in DEV branches.
                                        //           .XX = incremental changes.

$release  = '2.6beta (Build: 20131022)'; // Human-friendly version name

>>>>>>> 775a32c9
$branch   = '26';                       // This version's branch.
$maturity = MATURITY_BETA;             // This version's maturity level.<|MERGE_RESOLUTION|>--- conflicted
+++ resolved
@@ -29,19 +29,11 @@
 
 defined('MOODLE_INTERNAL') || die();
 
-<<<<<<< HEAD
-$version  = 2013102100.00;              // YYYYMMDD      = weekly release date of this DEV branch.
+$version  = 2013102200.00;              // YYYYMMDD      = weekly release date of this DEV branch.
                                         //         RR    = release increments - 00 in DEV branches.
                                         //           .XX = incremental changes.
 
 $release  = '2.6beta (Build: 20131021)'; // Human-friendly version name
-=======
-$version  = 2013102200.00;              // YYYYMMDD      = weekly release date of this DEV branch.
-                                        //         RR    = release increments - 00 in DEV branches.
-                                        //           .XX = incremental changes.
 
-$release  = '2.6beta (Build: 20131022)'; // Human-friendly version name
-
->>>>>>> 775a32c9
 $branch   = '26';                       // This version's branch.
 $maturity = MATURITY_BETA;             // This version's maturity level.