<?php

// This file is part of Moodle - http://moodle.org/
//
// Moodle is free software: you can redistribute it and/or modify
// it under the terms of the GNU General Public License as published by
// the Free Software Foundation, either version 3 of the License, or
// (at your option) any later version.
//
// Moodle is distributed in the hope that it will be useful,
// but WITHOUT ANY WARRANTY; without even the implied warranty of
// MERCHANTABILITY or FITNESS FOR A PARTICULAR PURPOSE.  See the
// GNU General Public License for more details.
//
// You should have received a copy of the GNU General Public License
// along with Moodle.  If not, see <http://www.gnu.org/licenses/>.

/**
 * MOODLE VERSION INFORMATION
 *
 * This file defines the current version of the core Moodle code being used.
 * This is compared against the values stored in the database to determine
 * whether upgrades should be performed (see lib/db/*.php)
 *
 * @package    core
 * @copyright  1999 onwards Martin Dougiamas (http://dougiamas.com)
 * @license    http://www.gnu.org/copyleft/gpl.html GNU GPL v3 or later
 */

defined('MOODLE_INTERNAL') || die();

<<<<<<< HEAD
$version  = 2018102200.00;              // YYYYMMDD      = weekly release date of this DEV branch.
=======
$version  = 2018101900.01;              // YYYYMMDD      = weekly release date of this DEV branch.
>>>>>>> 09ec5017
                                        //         RR    = release increments - 00 in DEV branches.
                                        //           .XX = incremental changes.

$release  = '3.6dev+ (Build: 20181019)'; // Human-friendly version name

$branch   = '36';                       // This version's branch.
$maturity = MATURITY_ALPHA;             // This version's maturity level.<|MERGE_RESOLUTION|>--- conflicted
+++ resolved
@@ -29,11 +29,7 @@
 
 defined('MOODLE_INTERNAL') || die();
 
-<<<<<<< HEAD
-$version  = 2018102200.00;              // YYYYMMDD      = weekly release date of this DEV branch.
-=======
-$version  = 2018101900.01;              // YYYYMMDD      = weekly release date of this DEV branch.
->>>>>>> 09ec5017
+$version  = 2018102300.00;              // YYYYMMDD      = weekly release date of this DEV branch.
                                         //         RR    = release increments - 00 in DEV branches.
                                         //           .XX = incremental changes.
 
