<?php

// This file is part of Moodle - http://moodle.org/
//
// Moodle is free software: you can redistribute it and/or modify
// it under the terms of the GNU General Public License as published by
// the Free Software Foundation, either version 3 of the License, or
// (at your option) any later version.
//
// Moodle is distributed in the hope that it will be useful,
// but WITHOUT ANY WARRANTY; without even the implied warranty of
// MERCHANTABILITY or FITNESS FOR A PARTICULAR PURPOSE.  See the
// GNU General Public License for more details.
//
// You should have received a copy of the GNU General Public License
// along with Moodle.  If not, see <http://www.gnu.org/licenses/>.

/**
 * MOODLE VERSION INFORMATION
 *
 * This file defines the current version of the core Moodle code being used.
 * This is compared against the values stored in the database to determine
 * whether upgrades should be performed (see lib/db/*.php)
 *
 * @package    core
 * @copyright  1999 onwards Martin Dougiamas (http://dougiamas.com)
 * @license    http://www.gnu.org/copyleft/gpl.html GNU GPL v3 or later
 */

defined('MOODLE_INTERNAL') || die();

<<<<<<< HEAD
$version  = 2017061201.00;              // YYYYMMDD      = weekly release date of this DEV branch.
=======
$version  = 2017061300.00;              // YYYYMMDD      = weekly release date of this DEV branch.
>>>>>>> 4c735661
                                        //         RR    = release increments - 00 in DEV branches.
                                        //           .XX = incremental changes.

$release  = '3.4dev (Build: 20170608)'; // Human-friendly version name

$branch   = '34';                       // This version's branch.
$maturity = MATURITY_ALPHA;             // This version's maturity level.<|MERGE_RESOLUTION|>--- conflicted
+++ resolved
@@ -29,11 +29,7 @@
 
 defined('MOODLE_INTERNAL') || die();
 
-<<<<<<< HEAD
-$version  = 2017061201.00;              // YYYYMMDD      = weekly release date of this DEV branch.
-=======
 $version  = 2017061300.00;              // YYYYMMDD      = weekly release date of this DEV branch.
->>>>>>> 4c735661
                                         //         RR    = release increments - 00 in DEV branches.
                                         //           .XX = incremental changes.
 
