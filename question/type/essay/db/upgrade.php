<?php
// This file is part of Moodle - http://moodle.org/
//
// Moodle is free software: you can redistribute it and/or modify
// it under the terms of the GNU General Public License as published by
// the Free Software Foundation, either version 3 of the License, or
// (at your option) any later version.
//
// Moodle is distributed in the hope that it will be useful,
// but WITHOUT ANY WARRANTY; without even the implied warranty of
// MERCHANTABILITY or FITNESS FOR A PARTICULAR PURPOSE.  See the
// GNU General Public License for more details.
//
// You should have received a copy of the GNU General Public License
// along with Moodle.  If not, see <http://www.gnu.org/licenses/>.

/**
 * Essay question type upgrade code.
 *
 * @package    qtype
 * @subpackage essay
 * @copyright  2011 The Open University
 * @license    http://www.gnu.org/copyleft/gpl.html GNU GPL v3 or later
 */

defined('MOODLE_INTERNAL') || die();

/**
 * Upgrade code for the essay question type.
 * @param int $oldversion the version we are upgrading from.
 */
function xmldb_qtype_essay_upgrade($oldversion) {
    global $CFG, $DB;

    // Automatically generated Moodle v3.5.0 release upgrade line.
    // Put any upgrade step following this.

    // Automatically generated Moodle v3.6.0 release upgrade line.
    // Put any upgrade step following this.

    // Automatically generated Moodle v3.7.0 release upgrade line.
    // Put any upgrade step following this.

    // Automatically generated Moodle v3.8.0 release upgrade line.
    // Put any upgrade step following this.

    // Automatically generated Moodle v3.9.0 release upgrade line.
    // Put any upgrade step following this.

    $dbman = $DB->get_manager();
<<<<<<< HEAD
    if ($oldversion < 2021052501) {
=======
    if ($oldversion < 2020091600) {
>>>>>>> ec58cefe

        // Define field maxbytes to be added to qtype_essay_options.
        $table = new xmldb_table('qtype_essay_options');
        $field = new xmldb_field('maxbytes', XMLDB_TYPE_INTEGER, '10', null,
            XMLDB_NOTNULL, null, '0', 'responsetemplateformat');

        // Conditionally launch add field maxbytes.
        if (!$dbman->field_exists($table, $field)) {
            $dbman->add_field($table, $field);
        }

        // Essay savepoint reached.
<<<<<<< HEAD
        upgrade_plugin_savepoint(true, 2021052501, 'qtype', 'essay');
=======
        upgrade_plugin_savepoint(true, 2020091600, 'qtype', 'essay');
>>>>>>> ec58cefe
    }
    return true;
}<|MERGE_RESOLUTION|>--- conflicted
+++ resolved
@@ -48,11 +48,7 @@
     // Put any upgrade step following this.
 
     $dbman = $DB->get_manager();
-<<<<<<< HEAD
-    if ($oldversion < 2021052501) {
-=======
     if ($oldversion < 2020091600) {
->>>>>>> ec58cefe
 
         // Define field maxbytes to be added to qtype_essay_options.
         $table = new xmldb_table('qtype_essay_options');
@@ -65,11 +61,7 @@
         }
 
         // Essay savepoint reached.
-<<<<<<< HEAD
-        upgrade_plugin_savepoint(true, 2021052501, 'qtype', 'essay');
-=======
         upgrade_plugin_savepoint(true, 2020091600, 'qtype', 'essay');
->>>>>>> ec58cefe
     }
     return true;
 }