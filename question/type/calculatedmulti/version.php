<?php
// This file is part of Moodle - http://moodle.org/
//
// Moodle is free software: you can redistribute it and/or modify
// it under the terms of the GNU General Public License as published by
// the Free Software Foundation, either version 3 of the License, or
// (at your option) any later version.
//
// Moodle is distributed in the hope that it will be useful,
// but WITHOUT ANY WARRANTY; without even the implied warranty of
// MERCHANTABILITY or FITNESS FOR A PARTICULAR PURPOSE.  See the
// GNU General Public License for more details.
//
// You should have received a copy of the GNU General Public License
// along with Moodle.  If not, see <http://www.gnu.org/licenses/>.

/**
 * Version information for the calculated multiple-choice question type.
 *
 * @package    qtype
 * @subpackage calculatedmulti
 * @copyright  1999 onwards Martin Dougiamas {@link http://moodle.com}
 * @license    http://www.gnu.org/copyleft/gpl.html GNU GPL v3 or later
 */

defined('MOODLE_INTERNAL') || die();

$plugin->component = 'qtype_calculatedmulti';
<<<<<<< HEAD
$plugin->version   = 2021052500;

$plugin->requires  = 2021052500;
$plugin->dependencies = array(
    'qtype_numerical'   => 2021052500,
    'qtype_calculated'  => 2021052500,
    'qtype_multichoice' => 2021052500,
=======
$plugin->version   = 2020110900;

$plugin->requires  = 2020110300;
$plugin->dependencies = array(
    'qtype_numerical'   => 2020110300,
    'qtype_calculated'  => 2020110300,
    'qtype_multichoice' => 2020110300,
>>>>>>> ec58cefe
);

$plugin->maturity  = MATURITY_STABLE;<|MERGE_RESOLUTION|>--- conflicted
+++ resolved
@@ -26,15 +26,6 @@
 defined('MOODLE_INTERNAL') || die();
 
 $plugin->component = 'qtype_calculatedmulti';
-<<<<<<< HEAD
-$plugin->version   = 2021052500;
-
-$plugin->requires  = 2021052500;
-$plugin->dependencies = array(
-    'qtype_numerical'   => 2021052500,
-    'qtype_calculated'  => 2021052500,
-    'qtype_multichoice' => 2021052500,
-=======
 $plugin->version   = 2020110900;
 
 $plugin->requires  = 2020110300;
@@ -42,7 +33,6 @@
     'qtype_numerical'   => 2020110300,
     'qtype_calculated'  => 2020110300,
     'qtype_multichoice' => 2020110300,
->>>>>>> ec58cefe
 );
 
 $plugin->maturity  = MATURITY_STABLE;