<?php
// This file is part of Moodle - http://moodle.org/
//
// Moodle is free software: you can redistribute it and/or modify
// it under the terms of the GNU General Public License as published by
// the Free Software Foundation, either version 3 of the License, or
// (at your option) any later version.
//
// Moodle is distributed in the hope that it will be useful,
// but WITHOUT ANY WARRANTY; without even the implied warranty of
// MERCHANTABILITY or FITNESS FOR A PARTICULAR PURPOSE.  See the
// GNU General Public License for more details.
//
// You should have received a copy of the GNU General Public License
// along with Moodle.  If not, see <http://www.gnu.org/licenses/>.

/**
 * Multiple choice question renderer classes.
 *
 * @package    qtype
 * @subpackage multichoice
 * @copyright  2009 The Open University
 * @license    http://www.gnu.org/copyleft/gpl.html GNU GPL v3 or later
 */


defined('MOODLE_INTERNAL') || die();


/**
 * Base class for generating the bits of output common to multiple choice
 * single and multiple questions.
 *
 * @copyright  2009 The Open University
 * @license    http://www.gnu.org/copyleft/gpl.html GNU GPL v3 or later
 */
abstract class qtype_multichoice_renderer_base extends qtype_with_combined_feedback_renderer {

    /**
     * Method to generating the bits of output after question choices.
     *
     * @param question_attempt $qa The question attempt object.
     * @param question_display_options $options controls what should and should not be displayed.
     *
     * @return string HTML output.
     */
    protected abstract function after_choices(question_attempt $qa, question_display_options $options);

    protected abstract function get_input_type();

    protected abstract function get_input_name(question_attempt $qa, $value);

    protected abstract function get_input_value($value);

    protected abstract function get_input_id(question_attempt $qa, $value);

    /**
     * Whether a choice should be considered right, wrong or partially right.
     * @param question_answer $ans representing one of the choices.
     * @return fload 1.0, 0.0 or something in between, respectively.
     */
    protected abstract function is_right(question_answer $ans);

    protected abstract function prompt();

    public function formulation_and_controls(question_attempt $qa,
            question_display_options $options) {

        $question = $qa->get_question();
        $response = $question->get_response($qa);

        $inputname = $qa->get_qt_field_name('answer');
        $inputattributes = array(
            'type' => $this->get_input_type(),
            'name' => $inputname,
        );

        if ($options->readonly) {
            $inputattributes['disabled'] = 'disabled';
        }

        $radiobuttons = array();
        $feedbackimg = array();
        $feedback = array();
        $classes = array();
        foreach ($question->get_order($qa) as $value => $ansid) {
            $ans = $question->answers[$ansid];
            $inputattributes['name'] = $this->get_input_name($qa, $value);
            $inputattributes['value'] = $this->get_input_value($value);
            $inputattributes['id'] = $this->get_input_id($qa, $value);
            $inputattributes['aria-labelledby'] = $inputattributes['id'] . '_label';
            $isselected = $question->is_choice_selected($response, $value);
            if ($isselected) {
                $inputattributes['checked'] = 'checked';
            } else {
                unset($inputattributes['checked']);
            }
            $hidden = '';
            if (!$options->readonly && $this->get_input_type() == 'checkbox') {
                $hidden = html_writer::empty_tag('input', array(
                    'type' => 'hidden',
                    'name' => $inputattributes['name'],
                    'value' => 0,
                ));
            }

            $questionnumber = html_writer::span($this->number_in_style($value, $question->answernumbering), 'answernumber');
            $answertext = $question->format_text($ans->answer, $ans->answerformat, $qa, 'question', 'answer', $ansid);
            $questionanswer = html_writer::div($answertext, 'flex-fill ml-1');

            $radiobuttons[] = $hidden . html_writer::empty_tag('input', $inputattributes) .
                    html_writer::div($questionnumber . $questionanswer, 'd-flex w-100', [
                        'id' => $inputattributes['id'] . '_label',
                        'data-region' => 'answer-label',
                    ]);

            // Param $options->suppresschoicefeedback is a hack specific to the
            // oumultiresponse question type. It would be good to refactor to
            // avoid refering to it here.
            if ($options->feedback && empty($options->suppresschoicefeedback) &&
                    $isselected && trim($ans->feedback)) {
                $feedback[] = html_writer::tag('div',
                        $question->make_html_inline($question->format_text(
                                $ans->feedback, $ans->feedbackformat,
                                $qa, 'question', 'answerfeedback', $ansid)),
                        array('class' => 'specificfeedback'));
            } else {
                $feedback[] = '';
            }
            $class = 'r' . ($value % 2);
            if ($options->correctness && $isselected) {
                $feedbackimg[] = $this->feedback_image($this->is_right($ans));
                $class .= ' ' . $this->feedback_class($this->is_right($ans));
            } else {
                $feedbackimg[] = '';
            }
            $classes[] = $class;
        }

        $result = '';
        $result .= html_writer::tag('div', $question->format_questiontext($qa),
                array('class' => 'qtext'));

        $result .= html_writer::start_tag('div', array('class' => 'ablock'));
        if ($question->showstandardinstruction == 1) {
            $result .= html_writer::tag('div', $this->prompt(), array('class' => 'prompt'));
        }

        $result .= html_writer::start_tag('div', array('class' => 'answer'));
        foreach ($radiobuttons as $key => $radio) {
            $result .= html_writer::tag('div', $radio . ' ' . $feedbackimg[$key] . $feedback[$key],
                    array('class' => $classes[$key])) . "\n";
        }
        $result .= html_writer::end_tag('div'); // Answer.

        // Load JS module for the question answers.
        $this->page->requires->js_call_amd('qtype_multichoice/answers', 'init',
            [$qa->get_outer_question_div_unique_id()]);
        $result .= $this->after_choices($qa, $options);

        $result .= html_writer::end_tag('div'); // Ablock.

        if ($qa->get_state() == question_state::$invalid) {
            $result .= html_writer::nonempty_tag('div',
                    $question->get_validation_error($qa->get_last_qt_data()),
                    array('class' => 'validationerror'));
        }

        return $result;
    }

    protected function number_html($qnum) {
        return $qnum . '. ';
    }

    /**
     * @param int $num The number, starting at 0.
     * @param string $style The style to render the number in. One of the
     * options returned by {@link qtype_multichoice:;get_numbering_styles()}.
     * @return string the number $num in the requested style.
     */
    protected function number_in_style($num, $style) {
        switch($style) {
            case 'abc':
                $number = chr(ord('a') + $num);
                break;
            case 'ABCD':
                $number = chr(ord('A') + $num);
                break;
            case '123':
                $number = $num + 1;
                break;
            case 'iii':
                $number = question_utils::int_to_roman($num + 1);
                break;
            case 'IIII':
                $number = strtoupper(question_utils::int_to_roman($num + 1));
                break;
            case 'none':
                return '';
            default:
                return 'ERR';
        }
        return $this->number_html($number);
    }

    public function specific_feedback(question_attempt $qa) {
        return $this->combined_feedback($qa);
    }

    /**
     * Function returns string based on number of correct answers
     * @param array $right An Array of correct responses to the current question
     * @return string based on number of correct responses
     */
    protected function correct_choices(array $right) {
        // Return appropriate string for single/multiple correct answer(s).
        if (count($right) == 1) {
                return get_string('correctansweris', 'qtype_multichoice',
                        implode(', ', $right));
        } else if (count($right) > 1) {
                return get_string('correctanswersare', 'qtype_multichoice',
                        implode(', ', $right));
        } else {
                return "";
        }
    }
}


/**
 * Subclass for generating the bits of output specific to multiple choice
 * single questions.
 *
 * @copyright  2009 The Open University
 * @license    http://www.gnu.org/copyleft/gpl.html GNU GPL v3 or later
 */
class qtype_multichoice_single_renderer extends qtype_multichoice_renderer_base {
    protected function get_input_type() {
        return 'radio';
    }

    protected function get_input_name(question_attempt $qa, $value) {
        return $qa->get_qt_field_name('answer');
    }

    protected function get_input_value($value) {
        return $value;
    }

    protected function get_input_id(question_attempt $qa, $value) {
        return $qa->get_qt_field_name('answer' . $value);
    }

    protected function is_right(question_answer $ans) {
        return $ans->fraction;
    }

    protected function prompt() {
        return get_string('selectone', 'qtype_multichoice');
    }

    public function correct_response(question_attempt $qa) {
        $question = $qa->get_question();

        // Put all correct answers (100% grade) into $right.
        $right = array();
        foreach ($question->answers as $ansid => $ans) {
            if (question_state::graded_state_for_fraction($ans->fraction) ==
                    question_state::$gradedright) {
                $right[] = $question->make_html_inline($question->format_text($ans->answer, $ans->answerformat,
                        $qa, 'question', 'answer', $ansid));
            }
        }
        return $this->correct_choices($right);
    }

    public function after_choices(question_attempt $qa, question_display_options $options) {
        // Only load the clear choice feature if it's not read only.
        if ($options->readonly) {
            return '';
        }

        $question = $qa->get_question();
        $response = $question->get_response($qa);
        $hascheckedchoice = false;
        foreach ($question->get_order($qa) as $value => $ansid) {
            if ($question->is_choice_selected($response, $value)) {
                $hascheckedchoice = true;
                break;
            }
        }

        $clearchoiceid = $this->get_input_id($qa, -1);
        $clearchoicefieldname = $qa->get_qt_field_name('clearchoice');
        $clearchoiceradioattrs = [
            'type' => $this->get_input_type(),
            'name' => $qa->get_qt_field_name('answer'),
            'id' => $clearchoiceid,
            'value' => -1,
            'class' => 'sr-only',
            'aria-hidden' => 'true'
        ];
        $clearchoicewrapperattrs = [
            'id' => $clearchoicefieldname,
            'class' => 'qtype_multichoice_clearchoice',
        ];

        // When no choice selected during rendering, then hide the clear choice option.
        // We are using .sr-only and aria-hidden together so while the element is hidden
        // from both the monitor and the screen-reader, it is still tabbable.
        $linktabindex = 0;
        if (!$hascheckedchoice && $response == -1) {
            $clearchoicewrapperattrs['class'] .= ' sr-only';
            $clearchoicewrapperattrs['aria-hidden'] = 'true';
            $clearchoiceradioattrs['checked'] = 'checked';
            $linktabindex = -1;
        }
        // Adds an hidden radio that will be checked to give the impression the choice has been cleared.
        $clearchoiceradio = html_writer::empty_tag('input', $clearchoiceradioattrs);
<<<<<<< HEAD
        $clearchoiceradio .= html_writer::tag('label', get_string('clearchoice', 'qtype_multichoice'),
            ['for' => $clearchoiceid, 'role' => 'button', 'tabindex' => $linktabindex,
            'class' => 'btn btn-link ml-4 pl-1 mt-2']);
=======
        $clearchoice = html_writer::link('#', get_string('clearchoice', 'qtype_multichoice'),
            ['tabindex' => $linktabindex, 'role' => 'button', 'class' => 'btn btn-link ml-3 mt-n1 mb-n1']);
        $clearchoiceradio .= html_writer::label($clearchoice, $clearchoiceid);
>>>>>>> ec58cefe

        // Now wrap the radio and label inside a div.
        $result = html_writer::tag('div', $clearchoiceradio, $clearchoicewrapperattrs);

        // Load required clearchoice AMD module.
        $this->page->requires->js_call_amd('qtype_multichoice/clearchoice', 'init',
            [$qa->get_outer_question_div_unique_id(), $clearchoicefieldname]);

        return $result;
    }

}

/**
 * Subclass for generating the bits of output specific to multiple choice
 * multi=select questions.
 *
 * @copyright  2009 The Open University
 * @license    http://www.gnu.org/copyleft/gpl.html GNU GPL v3 or later
 */
class qtype_multichoice_multi_renderer extends qtype_multichoice_renderer_base {
    protected function after_choices(question_attempt $qa, question_display_options $options) {
        return '';
    }

    protected function get_input_type() {
        return 'checkbox';
    }

    protected function get_input_name(question_attempt $qa, $value) {
        return $qa->get_qt_field_name('choice' . $value);
    }

    protected function get_input_value($value) {
        return 1;
    }

    protected function get_input_id(question_attempt $qa, $value) {
        return $this->get_input_name($qa, $value);
    }

    protected function is_right(question_answer $ans) {
        if ($ans->fraction > 0) {
            return 1;
        } else {
            return 0;
        }
    }

    protected function prompt() {
        return get_string('selectmulti', 'qtype_multichoice');
    }

    public function correct_response(question_attempt $qa) {
        $question = $qa->get_question();

        $right = array();
        foreach ($question->answers as $ansid => $ans) {
            if ($ans->fraction > 0) {
                $right[] = $question->make_html_inline($question->format_text($ans->answer, $ans->answerformat,
                        $qa, 'question', 'answer', $ansid));
            }
        }
        return $this->correct_choices($right);
    }

    protected function num_parts_correct(question_attempt $qa) {
        if ($qa->get_question()->get_num_selected_choices($qa->get_last_qt_data()) >
                $qa->get_question()->get_num_correct_choices()) {
            return get_string('toomanyselected', 'qtype_multichoice');
        }

        return parent::num_parts_correct($qa);
    }
}<|MERGE_RESOLUTION|>--- conflicted
+++ resolved
@@ -318,15 +318,9 @@
         }
         // Adds an hidden radio that will be checked to give the impression the choice has been cleared.
         $clearchoiceradio = html_writer::empty_tag('input', $clearchoiceradioattrs);
-<<<<<<< HEAD
-        $clearchoiceradio .= html_writer::tag('label', get_string('clearchoice', 'qtype_multichoice'),
-            ['for' => $clearchoiceid, 'role' => 'button', 'tabindex' => $linktabindex,
-            'class' => 'btn btn-link ml-4 pl-1 mt-2']);
-=======
         $clearchoice = html_writer::link('#', get_string('clearchoice', 'qtype_multichoice'),
             ['tabindex' => $linktabindex, 'role' => 'button', 'class' => 'btn btn-link ml-3 mt-n1 mb-n1']);
         $clearchoiceradio .= html_writer::label($clearchoice, $clearchoiceid);
->>>>>>> ec58cefe
 
         // Now wrap the radio and label inside a div.
         $result = html_writer::tag('div', $clearchoiceradio, $clearchoicewrapperattrs);
