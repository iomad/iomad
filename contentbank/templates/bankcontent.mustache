--- conflicted
+++ resolved
@@ -146,19 +146,6 @@
                     </div>
                 {{#contents}}
                     <div class="cb-listitem"
-<<<<<<< HEAD
-                        data-file="{{{ title }}}"
-                        data-name="{{{ name }}}"
-                        data-bytes="{{ bytes }}"
-                        data-timemodified="{{ timemodified }}"
-                        data-type="{{{ type }}}"
-                        data-author="{{{ author }}}">
-                        <div class="cb-file cb-column position-relative">
-                            <div class="cb-thumbnail" role="img" aria-label="{{{ name }}}"
-                            style="background-image: url('{{{ icon }}}');">
-                            </div>
-                            <a href="{{{ link }}}" class="cb-link stretched-link" title="{{{ name }}}">
-=======
                         data-file="{{ title }}"
                         data-name="{{ name }}"
                         data-bytes="{{ bytes }}"
@@ -170,7 +157,6 @@
                             style="background-image: url('{{{ icon }}}');">
                             </div>
                             <a href="{{{ link }}}" class="cb-link stretched-link" title="{{ name }}">
->>>>>>> ec58cefe
                                 <span class="cb-name word-break-all clamp-2" data-region="cb-content-name">
                                     {{{ name }}}
                                 </span>
