--- conflicted
+++ resolved
@@ -215,19 +215,6 @@
         // Smith from Science faculty') and any custom profile fields.
         $temp->add(new admin_setting_configmulticheckbox('showuseridentity',
                 new lang_string('showuseridentity', 'admin'),
-<<<<<<< HEAD
-                new lang_string('showuseridentity_desc', 'admin'), array('email' => 1, 'department' => 1), array(
-                    'username'    => new lang_string('username'),
-                    'idnumber'    => new lang_string('idnumber'),
-                    'email'       => new lang_string('email'),
-                    'phone1'      => new lang_string('phone1'),
-                    'phone2'      => new lang_string('phone2'),
-                    'department'  => new lang_string('department'),
-                    'institution' => new lang_string('institution'),
-                    'city'        => new lang_string('city'),
-                    'country'     => new lang_string('country'),
-                )));
-=======
                 new lang_string('showuseridentity_desc', 'admin'), ['email' => 1],
                 function() {
                     global $CFG;
@@ -258,7 +245,6 @@
 
                     return $fields;
                 }));
->>>>>>> 58a729f0
         $setting = new admin_setting_configtext('fullnamedisplay', new lang_string('fullnamedisplay', 'admin'),
             new lang_string('configfullnamedisplay', 'admin'), 'language', PARAM_TEXT, 50);
         $setting->set_force_ltr(true);
