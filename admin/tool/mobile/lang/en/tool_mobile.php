<?php
// This file is part of Moodle - http://moodle.org/
//
// Moodle is free software: you can redistribute it and/or modify
// it under the terms of the GNU General Public License as published by
// the Free Software Foundation, either version 3 of the License, or
// (at your option) any later version.
//
// Moodle is distributed in the hope that it will be useful,
// but WITHOUT ANY WARRANTY; without even the implied warranty of
// MERCHANTABILITY or FITNESS FOR A PARTICULAR PURPOSE.  See the
// GNU General Public License for more details.
//
// You should have received a copy of the GNU General Public License
// along with Moodle.  If not, see <http://www.gnu.org/licenses/>.

/**
 * Strings for component 'tool_mobile', language 'en'
 *
 * @package    tool_mobile
 * @copyright  2016 Juan Leyva
 * @license    http://www.gnu.org/copyleft/gpl.html GNU GPL v3 or later
 */

$string['adodbdebugwarning'] = 'ADOdb debugging is enabled. It should be disabled in the external database authentication or external database enrolment plugin settings.';
$string['androidappid'] = 'Android app\'s unique identifier';
$string['androidappid_desc'] = 'This setting may be left as default unless you have a custom Android app.';
$string['apppolicy'] = 'App policy URL';
$string['apppolicy_help'] = 'The URL of a policy for app users which is listed on the About page in the app. If the field is left empty, the site policy URL will be used instead.';
$string['apprequired'] = 'This functionality is only available when accessed via the Moodle mobile or desktop app.';
$string['autologinkeygenerationlockout'] = 'Auto-login key generation is blocked. You need to wait 6 minutes between requests.';
$string['autologinnotallowedtoadmins'] = 'Auto-login is not allowed for site admins.';
$string['cachedef_plugininfo'] = 'This stores the list of plugins with mobile addons';
$string['cachedef_subscriptiondata'] = 'This stores the Moodle app subscription information.';
$string['clickheretolaunchtheapp'] = 'Click here if the app does not open automatically.';
$string['configmobilecssurl'] = 'A CSS file to customise your mobile app interface.';
$string['customlangstrings'] = 'Custom language strings';
$string['customlangstrings_desc'] = 'Words and phrases displayed in the app can be customised here. Enter each custom language string on a new line with format: string identifier, custom language string and language code, separated by pipe characters. For example:
<pre>
mm.user.student|Learner|en
mm.user.student|Aprendiz|es
</pre>
For a complete list of string identifiers, see the documentation.';
$string['custommenuitems'] = 'Custom menu items';
$string['custommenuitems_desc'] = 'Additional items can be added to the app\'s main menu by specifying them here. Enter each custom menu item on a new line with format: item text, link URL, link-opening method and language code (optional, for displaying the item to users of the specified language only), separated by pipe characters.

Link-opening methods are: app (for linking to an activity supported by the app), inappbrowser (for opening a link in a browser without leaving the app), browser (for opening the link in the device default browser outside the app) and embedded (for displaying the link in an iframe in a new page in the app).

When items are missing a translation for a given language, they will use other languages as fallback unless "_only" is appended to the language code.

For example:
<pre>
App help|https://someurl.xyz/help|inappbrowser
My grades|https://someurl.xyz/local/mygrades/index.php|embedded|en
Mis calificaciones|https://someurl.xyz/local/mygrades/index.php|embedded|es
You will only see this in English|https://someurl.xyz/english|browser|en_only
</pre>';
$string['darkmode'] = 'Dark mode';
$string['disabledfeatures'] = 'Disabled features';
$string['disabledfeatures_desc'] = 'Select here the features you want to disable in the Mobile app for your site. Please note that some features listed here could be already disabled via other site settings. You will have to log out and log in again in the app to see the changes.';
$string['displayerrorswarning'] = 'Display debug messages (debugdisplay) is enabled. It should be disabled.';
$string['downloadcourse'] = 'Download course';
$string['downloadcourses'] = 'Download courses';
$string['enablesmartappbanners'] = 'Enable App Banners';
$string['enablesmartappbanners_desc'] = 'If enabled, a banner promoting the mobile app will be displayed when accessing the site using a mobile browser.';
$string['filetypeexclusionlist'] = 'File type exclusion list';
<<<<<<< HEAD
$string['filetypeexclusionlist_desc'] = 'List of file types that we don\'t want users to try and open in the app. These files will still be listed on the app\'s course screen, but attempting to open them on iOS or Android would display a warning to the user indicating that this file type is not intended for use on a mobile device. They can then either cancel the open, or ignore the warning and open anyway.';
=======
$string['filetypeexclusionlist_desc'] = 'Select all file types which are not for use on a mobile device. Such files will be listed in the course, then if a user attempts to open them, a warning will be displayed advising that the file type is not intended for use on a mobile device. The user can then cancel or ignore the warning and open the file anyway.';
>>>>>>> ec58cefe
$string['filetypeexclusionlistplaceholder'] = 'Mobile file type exclusion list';
$string['forcedurlscheme'] = 'If you want to allow only your custom branded app to be opened via a browser window, then specify its URL scheme here. If you want to allow only the official app, then set the default value. Leave the field empty if you want to allow any app.';
$string['forcedurlscheme_key'] = 'URL scheme';
$string['forcelogout'] = 'Force log out';
$string['forcelogout_desc'] = 'If enabled, the app option \'Change site\' is replaced by \'Log out\'. This results in the user being completely logged out. They must then re-enter their password the next time they wish to access the site.';
$string['h5poffline'] = 'View H5P content offline';
$string['httpsrequired'] = 'HTTPS required';
$string['insecurealgorithmwarning'] = 'It seems that the HTTPS certificate uses an insecure algorithm for signing (SHA-1). Please try updating the certificate.';
$string['invalidcertificatechainwarning'] = 'It seems that the certificate chain is invalid.';
$string['invalidcertificateexpiredatewarning'] = 'It seems that the HTTPS certificate for the site has expired.';
$string['invalidcertificatestartdatewarning'] = 'It seems that the HTTPS certificate for the site is not yet valid (with a start date in the future).';
$string['invalidprivatetoken'] = 'Invalid private token. Token should not be empty or passed via GET parameter.';
$string['invaliduserquotawarning'] = 'The user quota (userquota) is set to an invalid number. It should be set to a valid number (an integer value) in Site security settings.';
$string['iosappid'] = 'iOS app\'s unique identifier';
$string['iosappid_desc'] = 'This setting may be left as default unless you have a custom iOS app.';
$string['loginintheapp'] = 'Via the app';
$string['logininthebrowser'] = 'Via a browser window (for SSO plugins)';
$string['loginintheembeddedbrowser'] = 'Via an embedded browser (for SSO plugins)';
$string['logoutconfirmation'] = 'Are you sure you want to log out from the mobile app on your mobile devices? By logging out, you will then need to re-enter your username and password in the mobile app on all devices where you have the app installed.';
$string['mainmenu'] = 'Main menu';
$string['managefiletypes'] = 'Manage file types';
$string['minimumversion'] = 'If an app version is specified (3.8.0 or higher), any users using an older app version will be prompted to upgrade their app before being allowed access to the site.';
$string['minimumversion_key'] = 'Minimum app version required';
$string['mobileapp'] = 'Mobile app';
$string['mobileappenabled'] = 'This site has mobile app access enabled.<br /><a href="{$a}">Download the mobile app</a>.';
$string['mobileappearance'] = 'Mobile appearance';
$string['mobileappsubscription'] = 'Moodle app subscription';
$string['mobileauthentication'] = 'Mobile authentication';
$string['mobilecssurl'] = 'CSS';
$string['mobilefeatures'] = 'Mobile features';
$string['mobilenotificationsdisabledwarning'] = 'Mobile notifications are not enabled. They should be enabled in Notification settings.';
$string['mobilesettings'] = 'Mobile settings';
$string['moodleappsportalfeatureswarning'] = 'Please note that some features may be restricted depending on your Moodle app subscription. For details, visit the <a href="{$a}" target="_blank">Moodle Apps Portal</a>.';
$string['notifications'] = 'Notifications';
$string['notificationsactivedevices'] = 'Active devices';
$string['notificationsignorednotifications'] = 'Notifications not sent';
$string['notificationslimitreached'] = 'The monthly active user devices limit has been exceeded. Notifications for some users will not be sent. It is recommended that you upgrade your app plan in the <a href="{$a}" target="_blank">Moodle Apps Portal</a>.';
$string['notificationsmissingwarning'] = 'Moodle app notification statistics could not be retrieved. This is most likely because mobile notifications are not yet enabled on the site. You can enable them in Site Administration / Messaging / Mobile.';
$string['notificationsnewdevices'] = 'New devices';
$string['notificationsseemore'] = 'Note: Moodle app usage statistics are not calculated in real time. To access more detailed statistics, including data from previous months, please log in to the <a href="{$a}" target="_blank">Moodle Apps Portal</a>.';
$string['notificationssentnotifications'] = 'Notifications sent';
$string['notificationscurrentactivedevices'] = 'Devices receiving notifications this month';
$string['oauth2identityproviders'] = 'OAuth 2 identity providers';
$string['offlineuse'] = 'Offline use';
$string['openusingembeddedbrowser'] = 'Open using embedded browser';
$string['pluginname'] = 'Moodle app tools';
$string['pluginnotenabledorconfigured'] = 'Plugin not enabled or configured.';
$string['qrcodedisabled'] = 'Access via QR code disabled';
$string['qrcodeformobileappaccess'] = 'QR code for mobile app access';
$string['qrcodeformobileapploginabout'] = 'Scan the QR code with your mobile app and you will be automatically logged in. The QR code will expire in {$a} minutes.';
$string['qrcodeformobileappurlabout'] = 'Scan the QR code with your mobile app to fill in the site URL in your app.';
$string['qrsiteadminsnotallowed'] = 'For security reasons login via QR code is not allowed for site administrators or if you are logged in as another user.';
$string['qrcodetype'] = 'QR code access';
$string['qrcodetype_desc'] = 'A QR code can be provided for mobile app users to scan. This can be used to fill in the site URL, or where the site is secured using HTTPS, to automatically log the user in without having to enter their username and password.';
$string['qrcodetypeurl'] = 'QR code with site URL';
$string['qrcodetypelogin'] = 'QR code with automatic login';
$string['readingthisemailgettheapp'] = 'Reading this in an email? <a href="{$a}">Download the mobile app and receive notifications on your mobile device</a>.';
$string['remoteaddons'] = 'Remote add-ons';
$string['scanqrcode'] = 'Scan QR code';
$string['selfsignedoruntrustedcertificatewarning'] = 'It seems that the HTTPS certificate is self-signed or not trusted. The mobile app will only work with trusted sites.';
$string['setuplink'] = 'App download page';
$string['setuplink_desc'] = 'URL of page with options to download the mobile app from the App Store and Google Play. The app download page link is displayed in the page footer and in a user\'s profile. Leave blank to not display a link.';
$string['smartappbanners'] = 'App Banners';
$string['subscription'] = 'Subscription';
$string['subscriptioncreated'] = 'Start date';
$string['subscriptionerrorrequest'] = 'There was an unexpected error when trying to retrieve your Moodle app subscription information.';
$string['subscriptionexpiration'] = 'Expiry date';
$string['subscriptionfeaturenotapplied'] = 'This feature is configured on your site but it is not included in your Moodle app plan. Thus, the setting will have no effect.';
$string['subscriptionfeatures'] = 'Subscription features';
$string['subscriptionlimitsurpassed'] = 'Subscription limit exceeded';
$string['subscriptionregister'] = 'For details of the various app plans, and to access Moodle app usage statistics, please visit the <a href="{$a}" target="_blank">Moodle Apps Portal</a>.';
$string['subscriptionsseemore'] = 'Note: The information displayed is not updated in real time. You may need to log out and log in again to see updates. For information on upgrading your app plan, please log in to the <a href="{$a}" target="_blank">Moodle Apps Portal</a>.';
$string['typeoflogin'] = 'Type of login';
$string['typeoflogin_desc'] = 'If the site uses a SSO authentication method, then select via a browser window or via an embedded browser. An embedded browser provides a better user experience, though it doesn\'t work with all SSO plugins.';
$string['getmoodleonyourmobile'] = 'Get the mobile app';
$string['privacy:metadata:preference:tool_mobile_autologin_request_last'] = 'The date of the last auto-login key request. Between each request 6 minutes are required.';
$string['privacy:metadata:core_userkey'] = 'User\'s keys used to create auto-login key for the current user.';
$string['responsivemainmenuitems'] = 'Responsive menu items';
$string['viewqrcode'] = 'View QR code';

// Deprecated since Moodle 3.10.
$string['mobileappconnected'] = 'Mobile app connected';<|MERGE_RESOLUTION|>--- conflicted
+++ resolved
@@ -64,11 +64,7 @@
 $string['enablesmartappbanners'] = 'Enable App Banners';
 $string['enablesmartappbanners_desc'] = 'If enabled, a banner promoting the mobile app will be displayed when accessing the site using a mobile browser.';
 $string['filetypeexclusionlist'] = 'File type exclusion list';
-<<<<<<< HEAD
-$string['filetypeexclusionlist_desc'] = 'List of file types that we don\'t want users to try and open in the app. These files will still be listed on the app\'s course screen, but attempting to open them on iOS or Android would display a warning to the user indicating that this file type is not intended for use on a mobile device. They can then either cancel the open, or ignore the warning and open anyway.';
-=======
 $string['filetypeexclusionlist_desc'] = 'Select all file types which are not for use on a mobile device. Such files will be listed in the course, then if a user attempts to open them, a warning will be displayed advising that the file type is not intended for use on a mobile device. The user can then cancel or ignore the warning and open the file anyway.';
->>>>>>> ec58cefe
 $string['filetypeexclusionlistplaceholder'] = 'Mobile file type exclusion list';
 $string['forcedurlscheme'] = 'If you want to allow only your custom branded app to be opened via a browser window, then specify its URL scheme here. If you want to allow only the official app, then set the default value. Leave the field empty if you want to allow any app.';
 $string['forcedurlscheme_key'] = 'URL scheme';
