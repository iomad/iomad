<?php
// This file is part of Moodle - http://moodle.org/
//
// Moodle is free software: you can redistribute it and/or modify
// it under the terms of the GNU General Public License as published by
// the Free Software Foundation, either version 3 of the License, or
// (at your option) any later version.
//
// Moodle is distributed in the hope that it will be useful,
// but WITHOUT ANY WARRANTY; without even the implied warranty of
// MERCHANTABILITY or FITNESS FOR A PARTICULAR PURPOSE.  See the
// GNU General Public License for more details.
//
// You should have received a copy of the GNU General Public License
// along with Moodle.  If not, see <http://www.gnu.org/licenses/>.

/**
 * Strings for component 'tool_task', language 'en'
 *
 * @package    tool_task
 * @copyright  2014 Damyon Wiese
 * @license    http://www.gnu.org/copyleft/gpl.html GNU GPL v3 or later
 */

<<<<<<< HEAD
$string['adhoc'] = 'Ad-hoc';
$string['adhoctaskid'] = 'Ad-hoc task id: {$a}';
$string['adhoctasks'] = 'Ad-hoc tasks';
=======
$string['adhoc'] = 'Ad hoc';
$string['adhoctaskid'] = 'Ad hoc task ID: {$a}';
$string['adhoctasks'] = 'Ad hoc tasks';
>>>>>>> ec58cefe
$string['asap'] = 'ASAP';
$string['adhocempty'] = 'Ad hoc task queue is empty';
$string['adhocqueuesize'] = 'Ad hoc task queue has {$a} tasks';
$string['adhocqueueold'] = 'Oldest task is {$a->age} which is more than {$a->max}';
$string['backtoscheduledtasks'] = 'Back to scheduled tasks';
$string['blocking'] = 'Blocking';
$string['cannotfindthepathtothecli'] = 'Cannot find the path to the PHP CLI executable so task execution aborted. Set the \'Path to PHP CLI\' setting in Site administration / Server / System paths.';
$string['checkadhocqueue'] = 'Ad hoc task queue';
$string['checkcronrunning'] = 'Cron running';
$string['checkmaxfaildelay'] = 'Tasks max fail delay';
$string['classname'] = 'Class name';
$string['clearfaildelay_confirm'] = 'Are you sure you want to clear the fail delay for task \'{$a}\'? After clearing the delay, the task will run according to its normal schedule.';
$string['component'] = 'Component';
$string['corecomponent'] = 'Core';
$string['crondisabled'] = 'Cron is disabled. No new tasks will be started. The system will not operate properly until it is enabled again.';
$string['cronok'] = 'Cron is running frequently';
$string['default'] = 'Default';
$string['defaultx'] = 'Default: {$a}';
$string['disabled'] = 'Disabled';
$string['disabled_help'] = 'Disabled scheduled tasks are not executed from cron, however they can still be executed manually via the CLI tool.';
$string['edittaskschedule'] = 'Edit task schedule: {$a}';
$string['enablerunnow'] = 'Allow \'Run now\' for scheduled tasks';
$string['enablerunnow_desc'] = 'Allows administrators to run a single scheduled task immediately, rather than waiting for it to run as scheduled. The feature requires \'Path to PHP CLI\' (pathtophp) to be set in System paths. The task runs on the web server, so you may wish to disable this feature to avoid potential performance issues.';
$string['faildelay'] = 'Fail delay';
$string['fromcomponent'] = 'From component: {$a}';
$string['hostname'] = 'Host name';
$string['lastruntime'] = 'Last run';
$string['lastupdated'] = 'Last updated {$a}.';
$string['nextruntime'] = 'Next run';
$string['pid'] = 'PID';
$string['plugindisabled'] = 'Plugin disabled';
$string['pluginname'] = 'Scheduled task configuration';
$string['resettasktodefaults'] = 'Reset task schedule to defaults';
$string['resettasktodefaults_help'] = 'This will discard any local changes and revert the schedule for this task back to its original settings.';
$string['runningtasks'] = 'Tasks running now';
$string['runnow'] = 'Run now';
$string['runagain'] = 'Run again';
$string['runnow_confirm'] = 'Are you sure you want to run this task \'{$a}\' now? The task will run on the web server and may take some time to complete.';
$string['runpattern'] = 'Run pattern';
$string['scheduled'] = 'Scheduled';
$string['scheduledtasks'] = 'Scheduled tasks';
$string['scheduledtaskchangesdisabled'] = 'Modifications to the list of scheduled tasks have been prevented in Moodle configuration';
$string['started'] = 'Started';
$string['taskdisabled'] = 'Task disabled';
$string['taskfailures'] = '{$a} task(s) failing';
$string['tasklogs'] = 'Task logs';
$string['tasknofailures'] = 'There are no tasks failing';
$string['taskscheduleday'] = 'Day';
$string['taskscheduleday_help'] = 'Day of month field for task schedule. The field uses the same format as unix cron. Some examples are:

* <strong>*</strong> Every day
* <strong>*/2</strong> Every 2nd day
* <strong>1</strong> The first of every month
* <strong>1,15</strong> The first and fifteenth of every month';
$string['taskscheduledayofweek'] = 'Day of week';
$string['taskscheduledayofweek_help'] = 'Day of week field for task schedule. The field uses the same format as unix cron. Some examples are:

* <strong>*</strong> Every day
* <strong>0</strong> Every Sunday
* <strong>6</strong> Every Saturday
* <strong>1,5</strong> Every Monday and Friday';
$string['taskschedulehour'] = 'Hour';
$string['taskschedulehour_help'] = 'Hour field for task schedule. The field uses the same format as unix cron. Some examples are:

* <strong>*</strong> Every hour
* <strong>*/2</strong> Every 2 hours
* <strong>2-10</strong> Every hour from 2am until 10am (inclusive)
* <strong>2,6,9</strong> 2am, 6am and 9am';
$string['taskscheduleminute'] = 'Minute';
$string['taskscheduleminute_help'] = 'Minute field for task schedule. The field uses the same format as unix cron. Some examples are:

* <strong>*</strong> Every minute
* <strong>*/5</strong> Every 5 minutes
* <strong>2-10</strong> Every minute between 2 and 10 past the hour (inclusive)
* <strong>2,6,9</strong> 2, 6 and 9 minutes past the hour';
$string['taskschedulemonth'] = 'Month';
$string['taskschedulemonth_help'] = 'Month field for task schedule. The field uses the same format as unix cron. Some examples are:

* <strong>*</strong> Every month
* <strong>*/2</strong> Every second month
* <strong>1</strong> Every January
* <strong>1,5</strong> Every January and May';
$string['privacy:metadata'] = 'The Scheduled task configuration plugin does not store any personal data.';
$string['viewlogs'] = 'View logs for {$a}';<|MERGE_RESOLUTION|>--- conflicted
+++ resolved
@@ -22,15 +22,9 @@
  * @license    http://www.gnu.org/copyleft/gpl.html GNU GPL v3 or later
  */
 
-<<<<<<< HEAD
-$string['adhoc'] = 'Ad-hoc';
-$string['adhoctaskid'] = 'Ad-hoc task id: {$a}';
-$string['adhoctasks'] = 'Ad-hoc tasks';
-=======
 $string['adhoc'] = 'Ad hoc';
 $string['adhoctaskid'] = 'Ad hoc task ID: {$a}';
 $string['adhoctasks'] = 'Ad hoc tasks';
->>>>>>> ec58cefe
 $string['asap'] = 'ASAP';
 $string['adhocempty'] = 'Ad hoc task queue is empty';
 $string['adhocqueuesize'] = 'Ad hoc task queue has {$a} tasks';
