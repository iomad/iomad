<?php
// This file is part of Moodle - http://moodle.org/
//
// Moodle is free software: you can redistribute it and/or modify
// it under the terms of the GNU General Public License as published by
// the Free Software Foundation, either version 3 of the License, or
// (at your option) any later version.
//
// Moodle is distributed in the hope that it will be useful,
// but WITHOUT ANY WARRANTY; without even the implied warranty of
// MERCHANTABILITY or FITNESS FOR A PARTICULAR PURPOSE.  See the
// GNU General Public License for more details.
//
// You should have received a copy of the GNU General Public License
// along with Moodle.  If not, see <http://www.gnu.org/licenses/>.

/**
 * Plugin version info
 *
 * @package    tool_messageinbound
 * @copyright  2014 Andrew Nicols
 * @license    http://www.gnu.org/copyleft/gpl.html GNU GPL v3 or later
 */

defined('MOODLE_INTERNAL') || die();

<<<<<<< HEAD
$plugin->version   = 2021052500;
$plugin->requires  = 2021052500;
=======
$plugin->version   = 2020110900;
$plugin->requires  = 2020110300;
>>>>>>> ec58cefe
$plugin->component = 'tool_messageinbound';<|MERGE_RESOLUTION|>--- conflicted
+++ resolved
@@ -24,11 +24,6 @@
 
 defined('MOODLE_INTERNAL') || die();
 
-<<<<<<< HEAD
-$plugin->version   = 2021052500;
-$plugin->requires  = 2021052500;
-=======
 $plugin->version   = 2020110900;
 $plugin->requires  = 2020110300;
->>>>>>> ec58cefe
 $plugin->component = 'tool_messageinbound';