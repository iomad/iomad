--- conflicted
+++ resolved
@@ -105,11 +105,7 @@
     // Automatically generated Moodle v3.9.0 release upgrade line.
     // Put any upgrade step following this.
 
-<<<<<<< HEAD
-    if ($oldversion < 2021052501) {
-=======
     if ($oldversion < 2020090700) {
->>>>>>> ec58cefe
 
         // Find out if there are users with MoodleNet profiles set.
         $sql = "SELECT u.*
@@ -124,11 +120,7 @@
             $DB->update_record('user', $record);
         }
 
-<<<<<<< HEAD
-        upgrade_plugin_savepoint(true, 2021052501, 'tool', 'moodlenet');
-=======
         upgrade_plugin_savepoint(true, 2020090700, 'tool', 'moodlenet');
->>>>>>> ec58cefe
     }
 
     return true;
