{
  "name": "Moodle",
  "requires": true,
  "lockfileVersion": 1,
  "dependencies": {
    "@babel/code-frame": {
      "version": "7.0.0",
      "resolved": "https://registry.npmjs.org/@babel/code-frame/-/code-frame-7.0.0.tgz",
      "integrity": "sha512-OfC2uemaknXr87bdLUkWog7nYuliM9Ij5HUcajsVcMCpQrcLmtxRbVFTIqmcSkSeYRBFBRxs2FiUqFJDLdiebA==",
      "dev": true,
      "requires": {
        "@babel/highlight": "^7.0.0"
      }
    },
    "@babel/core": {
      "version": "7.4.5",
      "resolved": "https://registry.npmjs.org/@babel/core/-/core-7.4.5.tgz",
      "integrity": "sha512-OvjIh6aqXtlsA8ujtGKfC7LYWksYSX8yQcM8Ay3LuvVeQ63lcOKgoZWVqcpFwkd29aYU9rVx7jxhfhiEDV9MZA==",
      "dev": true,
      "requires": {
        "@babel/code-frame": "^7.0.0",
        "@babel/generator": "^7.4.4",
        "@babel/helpers": "^7.4.4",
        "@babel/parser": "^7.4.5",
        "@babel/template": "^7.4.4",
        "@babel/traverse": "^7.4.5",
        "@babel/types": "^7.4.4",
        "convert-source-map": "^1.1.0",
        "debug": "^4.1.0",
        "json5": "^2.1.0",
        "lodash": "^4.17.11",
        "resolve": "^1.3.2",
        "semver": "^5.4.1",
        "source-map": "^0.5.0"
      },
      "dependencies": {
        "debug": {
          "version": "4.1.1",
          "resolved": "https://registry.npmjs.org/debug/-/debug-4.1.1.tgz",
          "integrity": "sha512-pYAIzeRo8J6KPEaJ0VWOh5Pzkbw/RetuzehGM7QRRX5he4fPHx2rdKMB256ehJCkX+XRQm16eZLqLNS8RSZXZw==",
          "dev": true,
          "requires": {
            "ms": "^2.1.1"
          }
        },
        "ms": {
          "version": "2.1.1",
          "resolved": "https://registry.npmjs.org/ms/-/ms-2.1.1.tgz",
          "integrity": "sha512-tgp+dl5cGk28utYktBsrFqA7HKgrhgPsg6Z/EfhWI4gl1Hwq8B/GmY/0oXZ6nF8hDVesS/FpnYaD/kOWhYQvyg==",
          "dev": true
        },
        "semver": {
          "version": "5.7.0",
          "resolved": "https://registry.npmjs.org/semver/-/semver-5.7.0.tgz",
          "integrity": "sha512-Ya52jSX2u7QKghxeoFGpLwCtGlt7j0oY9DYb5apt9nPlJ42ID+ulTXESnt/qAQcoSERyZ5sl3LDIOw0nAn/5DA==",
          "dev": true
        }
      }
    },
    "@babel/generator": {
      "version": "7.4.4",
      "resolved": "https://registry.npmjs.org/@babel/generator/-/generator-7.4.4.tgz",
      "integrity": "sha512-53UOLK6TVNqKxf7RUh8NE851EHRxOOeVXKbK2bivdb+iziMyk03Sr4eaE9OELCbyZAAafAKPDwF2TPUES5QbxQ==",
      "dev": true,
      "requires": {
        "@babel/types": "^7.4.4",
        "jsesc": "^2.5.1",
        "lodash": "^4.17.11",
        "source-map": "^0.5.0",
        "trim-right": "^1.0.1"
      }
    },
    "@babel/helper-annotate-as-pure": {
      "version": "7.0.0",
      "resolved": "https://registry.npmjs.org/@babel/helper-annotate-as-pure/-/helper-annotate-as-pure-7.0.0.tgz",
      "integrity": "sha512-3UYcJUj9kvSLbLbUIfQTqzcy5VX7GRZ/CCDrnOaZorFFM01aXp1+GJwuFGV4NDDoAS+mOUyHcO6UD/RfqOks3Q==",
      "dev": true,
      "requires": {
        "@babel/types": "^7.0.0"
      }
    },
    "@babel/helper-builder-binary-assignment-operator-visitor": {
      "version": "7.1.0",
      "resolved": "https://registry.npmjs.org/@babel/helper-builder-binary-assignment-operator-visitor/-/helper-builder-binary-assignment-operator-visitor-7.1.0.tgz",
      "integrity": "sha512-qNSR4jrmJ8M1VMM9tibvyRAHXQs2PmaksQF7c1CGJNipfe3D8p+wgNwgso/P2A2r2mdgBWAXljNWR0QRZAMW8w==",
      "dev": true,
      "requires": {
        "@babel/helper-explode-assignable-expression": "^7.1.0",
        "@babel/types": "^7.0.0"
      }
    },
    "@babel/helper-call-delegate": {
      "version": "7.4.4",
      "resolved": "https://registry.npmjs.org/@babel/helper-call-delegate/-/helper-call-delegate-7.4.4.tgz",
      "integrity": "sha512-l79boDFJ8S1c5hvQvG+rc+wHw6IuH7YldmRKsYtpbawsxURu/paVy57FZMomGK22/JckepaikOkY0MoAmdyOlQ==",
      "dev": true,
      "requires": {
        "@babel/helper-hoist-variables": "^7.4.4",
        "@babel/traverse": "^7.4.4",
        "@babel/types": "^7.4.4"
      }
    },
    "@babel/helper-create-class-features-plugin": {
      "version": "7.4.4",
      "resolved": "https://registry.npmjs.org/@babel/helper-create-class-features-plugin/-/helper-create-class-features-plugin-7.4.4.tgz",
      "integrity": "sha512-UbBHIa2qeAGgyiNR9RszVF7bUHEdgS4JAUNT8SiqrAN6YJVxlOxeLr5pBzb5kan302dejJ9nla4RyKcR1XT6XA==",
      "dev": true,
      "requires": {
        "@babel/helper-function-name": "^7.1.0",
        "@babel/helper-member-expression-to-functions": "^7.0.0",
        "@babel/helper-optimise-call-expression": "^7.0.0",
        "@babel/helper-plugin-utils": "^7.0.0",
        "@babel/helper-replace-supers": "^7.4.4",
        "@babel/helper-split-export-declaration": "^7.4.4"
      }
    },
    "@babel/helper-define-map": {
      "version": "7.4.4",
      "resolved": "https://registry.npmjs.org/@babel/helper-define-map/-/helper-define-map-7.4.4.tgz",
      "integrity": "sha512-IX3Ln8gLhZpSuqHJSnTNBWGDE9kdkTEWl21A/K7PQ00tseBwbqCHTvNLHSBd9M0R5rER4h5Rsvj9vw0R5SieBg==",
      "dev": true,
      "requires": {
        "@babel/helper-function-name": "^7.1.0",
        "@babel/types": "^7.4.4",
        "lodash": "^4.17.11"
      }
    },
    "@babel/helper-explode-assignable-expression": {
      "version": "7.1.0",
      "resolved": "https://registry.npmjs.org/@babel/helper-explode-assignable-expression/-/helper-explode-assignable-expression-7.1.0.tgz",
      "integrity": "sha512-NRQpfHrJ1msCHtKjbzs9YcMmJZOg6mQMmGRB+hbamEdG5PNpaSm95275VD92DvJKuyl0s2sFiDmMZ+EnnvufqA==",
      "dev": true,
      "requires": {
        "@babel/traverse": "^7.1.0",
        "@babel/types": "^7.0.0"
      }
    },
    "@babel/helper-function-name": {
      "version": "7.1.0",
      "resolved": "https://registry.npmjs.org/@babel/helper-function-name/-/helper-function-name-7.1.0.tgz",
      "integrity": "sha512-A95XEoCpb3TO+KZzJ4S/5uW5fNe26DjBGqf1o9ucyLyCmi1dXq/B3c8iaWTfBk3VvetUxl16e8tIrd5teOCfGw==",
      "dev": true,
      "requires": {
        "@babel/helper-get-function-arity": "^7.0.0",
        "@babel/template": "^7.1.0",
        "@babel/types": "^7.0.0"
      }
    },
    "@babel/helper-get-function-arity": {
      "version": "7.0.0",
      "resolved": "https://registry.npmjs.org/@babel/helper-get-function-arity/-/helper-get-function-arity-7.0.0.tgz",
      "integrity": "sha512-r2DbJeg4svYvt3HOS74U4eWKsUAMRH01Z1ds1zx8KNTPtpTL5JAsdFv8BNyOpVqdFhHkkRDIg5B4AsxmkjAlmQ==",
      "dev": true,
      "requires": {
        "@babel/types": "^7.0.0"
      }
    },
    "@babel/helper-hoist-variables": {
      "version": "7.4.4",
      "resolved": "https://registry.npmjs.org/@babel/helper-hoist-variables/-/helper-hoist-variables-7.4.4.tgz",
      "integrity": "sha512-VYk2/H/BnYbZDDg39hr3t2kKyifAm1W6zHRfhx8jGjIHpQEBv9dry7oQ2f3+J703TLu69nYdxsovl0XYfcnK4w==",
      "dev": true,
      "requires": {
        "@babel/types": "^7.4.4"
      }
    },
    "@babel/helper-member-expression-to-functions": {
      "version": "7.0.0",
      "resolved": "https://registry.npmjs.org/@babel/helper-member-expression-to-functions/-/helper-member-expression-to-functions-7.0.0.tgz",
      "integrity": "sha512-avo+lm/QmZlv27Zsi0xEor2fKcqWG56D5ae9dzklpIaY7cQMK5N8VSpaNVPPagiqmy7LrEjK1IWdGMOqPu5csg==",
      "dev": true,
      "requires": {
        "@babel/types": "^7.0.0"
      }
    },
    "@babel/helper-module-imports": {
      "version": "7.0.0",
      "resolved": "https://registry.npmjs.org/@babel/helper-module-imports/-/helper-module-imports-7.0.0.tgz",
      "integrity": "sha512-aP/hlLq01DWNEiDg4Jn23i+CXxW/owM4WpDLFUbpjxe4NS3BhLVZQ5i7E0ZrxuQ/vwekIeciyamgB1UIYxxM6A==",
      "dev": true,
      "requires": {
        "@babel/types": "^7.0.0"
      }
    },
    "@babel/helper-module-transforms": {
      "version": "7.4.4",
      "resolved": "https://registry.npmjs.org/@babel/helper-module-transforms/-/helper-module-transforms-7.4.4.tgz",
      "integrity": "sha512-3Z1yp8TVQf+B4ynN7WoHPKS8EkdTbgAEy0nU0rs/1Kw4pDgmvYH3rz3aI11KgxKCba2cn7N+tqzV1mY2HMN96w==",
      "dev": true,
      "requires": {
        "@babel/helper-module-imports": "^7.0.0",
        "@babel/helper-simple-access": "^7.1.0",
        "@babel/helper-split-export-declaration": "^7.4.4",
        "@babel/template": "^7.4.4",
        "@babel/types": "^7.4.4",
        "lodash": "^4.17.11"
      }
    },
    "@babel/helper-optimise-call-expression": {
      "version": "7.0.0",
      "resolved": "https://registry.npmjs.org/@babel/helper-optimise-call-expression/-/helper-optimise-call-expression-7.0.0.tgz",
      "integrity": "sha512-u8nd9NQePYNQV8iPWu/pLLYBqZBa4ZaY1YWRFMuxrid94wKI1QNt67NEZ7GAe5Kc/0LLScbim05xZFWkAdrj9g==",
      "dev": true,
      "requires": {
        "@babel/types": "^7.0.0"
      }
    },
    "@babel/helper-plugin-utils": {
      "version": "7.0.0",
      "resolved": "https://registry.npmjs.org/@babel/helper-plugin-utils/-/helper-plugin-utils-7.0.0.tgz",
      "integrity": "sha512-CYAOUCARwExnEixLdB6sDm2dIJ/YgEAKDM1MOeMeZu9Ld/bDgVo8aiWrXwcY7OBh+1Ea2uUcVRcxKk0GJvW7QA==",
      "dev": true
    },
    "@babel/helper-regex": {
      "version": "7.4.4",
      "resolved": "https://registry.npmjs.org/@babel/helper-regex/-/helper-regex-7.4.4.tgz",
      "integrity": "sha512-Y5nuB/kESmR3tKjU8Nkn1wMGEx1tjJX076HBMeL3XLQCu6vA/YRzuTW0bbb+qRnXvQGn+d6Rx953yffl8vEy7Q==",
      "dev": true,
      "requires": {
        "lodash": "^4.17.11"
      }
    },
    "@babel/helper-remap-async-to-generator": {
      "version": "7.1.0",
      "resolved": "https://registry.npmjs.org/@babel/helper-remap-async-to-generator/-/helper-remap-async-to-generator-7.1.0.tgz",
      "integrity": "sha512-3fOK0L+Fdlg8S5al8u/hWE6vhufGSn0bN09xm2LXMy//REAF8kDCrYoOBKYmA8m5Nom+sV9LyLCwrFynA8/slg==",
      "dev": true,
      "requires": {
        "@babel/helper-annotate-as-pure": "^7.0.0",
        "@babel/helper-wrap-function": "^7.1.0",
        "@babel/template": "^7.1.0",
        "@babel/traverse": "^7.1.0",
        "@babel/types": "^7.0.0"
      }
    },
    "@babel/helper-replace-supers": {
      "version": "7.4.4",
      "resolved": "https://registry.npmjs.org/@babel/helper-replace-supers/-/helper-replace-supers-7.4.4.tgz",
      "integrity": "sha512-04xGEnd+s01nY1l15EuMS1rfKktNF+1CkKmHoErDppjAAZL+IUBZpzT748x262HF7fibaQPhbvWUl5HeSt1EXg==",
      "dev": true,
      "requires": {
        "@babel/helper-member-expression-to-functions": "^7.0.0",
        "@babel/helper-optimise-call-expression": "^7.0.0",
        "@babel/traverse": "^7.4.4",
        "@babel/types": "^7.4.4"
      }
    },
    "@babel/helper-simple-access": {
      "version": "7.1.0",
      "resolved": "https://registry.npmjs.org/@babel/helper-simple-access/-/helper-simple-access-7.1.0.tgz",
      "integrity": "sha512-Vk+78hNjRbsiu49zAPALxTb+JUQCz1aolpd8osOF16BGnLtseD21nbHgLPGUwrXEurZgiCOUmvs3ExTu4F5x6w==",
      "dev": true,
      "requires": {
        "@babel/template": "^7.1.0",
        "@babel/types": "^7.0.0"
      }
    },
    "@babel/helper-split-export-declaration": {
      "version": "7.4.4",
      "resolved": "https://registry.npmjs.org/@babel/helper-split-export-declaration/-/helper-split-export-declaration-7.4.4.tgz",
      "integrity": "sha512-Ro/XkzLf3JFITkW6b+hNxzZ1n5OQ80NvIUdmHspih1XAhtN3vPTuUFT4eQnela+2MaZ5ulH+iyP513KJrxbN7Q==",
      "dev": true,
      "requires": {
        "@babel/types": "^7.4.4"
      }
    },
    "@babel/helper-wrap-function": {
      "version": "7.2.0",
      "resolved": "https://registry.npmjs.org/@babel/helper-wrap-function/-/helper-wrap-function-7.2.0.tgz",
      "integrity": "sha512-o9fP1BZLLSrYlxYEYyl2aS+Flun5gtjTIG8iln+XuEzQTs0PLagAGSXUcqruJwD5fM48jzIEggCKpIfWTcR7pQ==",
      "dev": true,
      "requires": {
        "@babel/helper-function-name": "^7.1.0",
        "@babel/template": "^7.1.0",
        "@babel/traverse": "^7.1.0",
        "@babel/types": "^7.2.0"
      }
    },
    "@babel/helpers": {
      "version": "7.4.4",
      "resolved": "https://registry.npmjs.org/@babel/helpers/-/helpers-7.4.4.tgz",
      "integrity": "sha512-igczbR/0SeuPR8RFfC7tGrbdTbFL3QTvH6D+Z6zNxnTe//GyqmtHmDkzrqDmyZ3eSwPqB/LhyKoU5DXsp+Vp2A==",
      "dev": true,
      "requires": {
        "@babel/template": "^7.4.4",
        "@babel/traverse": "^7.4.4",
        "@babel/types": "^7.4.4"
      }
    },
    "@babel/highlight": {
      "version": "7.0.0",
      "resolved": "https://registry.npmjs.org/@babel/highlight/-/highlight-7.0.0.tgz",
      "integrity": "sha512-UFMC4ZeFC48Tpvj7C8UgLvtkaUuovQX+5xNWrsIoMG8o2z+XFKjKaN9iVmS84dPwVN00W4wPmqvYoZF3EGAsfw==",
      "dev": true,
      "requires": {
        "chalk": "^2.0.0",
        "esutils": "^2.0.2",
        "js-tokens": "^4.0.0"
      },
      "dependencies": {
        "js-tokens": {
          "version": "4.0.0",
          "resolved": "https://registry.npmjs.org/js-tokens/-/js-tokens-4.0.0.tgz",
          "integrity": "sha512-RdJUflcE3cUzKiMqQgsCu06FPu9UdIJO0beYbPhHN4k6apgJtifcoCtT9bcxOpYBtpD2kCM6Sbzg4CausW/PKQ==",
          "dev": true
        }
      }
    },
    "@babel/parser": {
      "version": "7.4.5",
      "resolved": "https://registry.npmjs.org/@babel/parser/-/parser-7.4.5.tgz",
      "integrity": "sha512-9mUqkL1FF5T7f0WDFfAoDdiMVPWsdD1gZYzSnaXsxUCUqzuch/8of9G3VUSNiZmMBoRxT3neyVsqeiL/ZPcjew==",
      "dev": true
    },
    "@babel/plugin-proposal-async-generator-functions": {
      "version": "7.2.0",
      "resolved": "https://registry.npmjs.org/@babel/plugin-proposal-async-generator-functions/-/plugin-proposal-async-generator-functions-7.2.0.tgz",
      "integrity": "sha512-+Dfo/SCQqrwx48ptLVGLdE39YtWRuKc/Y9I5Fy0P1DDBB9lsAHpjcEJQt+4IifuSOSTLBKJObJqMvaO1pIE8LQ==",
      "dev": true,
      "requires": {
        "@babel/helper-plugin-utils": "^7.0.0",
        "@babel/helper-remap-async-to-generator": "^7.1.0",
        "@babel/plugin-syntax-async-generators": "^7.2.0"
      }
    },
    "@babel/plugin-proposal-class-properties": {
      "version": "7.4.4",
      "resolved": "https://registry.npmjs.org/@babel/plugin-proposal-class-properties/-/plugin-proposal-class-properties-7.4.4.tgz",
      "integrity": "sha512-WjKTI8g8d5w1Bc9zgwSz2nfrsNQsXcCf9J9cdCvrJV6RF56yztwm4TmJC0MgJ9tvwO9gUA/mcYe89bLdGfiXFg==",
      "dev": true,
      "requires": {
        "@babel/helper-create-class-features-plugin": "^7.4.4",
        "@babel/helper-plugin-utils": "^7.0.0"
      }
    },
    "@babel/plugin-proposal-json-strings": {
      "version": "7.2.0",
      "resolved": "https://registry.npmjs.org/@babel/plugin-proposal-json-strings/-/plugin-proposal-json-strings-7.2.0.tgz",
      "integrity": "sha512-MAFV1CA/YVmYwZG0fBQyXhmj0BHCB5egZHCKWIFVv/XCxAeVGIHfos3SwDck4LvCllENIAg7xMKOG5kH0dzyUg==",
      "dev": true,
      "requires": {
        "@babel/helper-plugin-utils": "^7.0.0",
        "@babel/plugin-syntax-json-strings": "^7.2.0"
      }
    },
    "@babel/plugin-proposal-object-rest-spread": {
      "version": "7.4.4",
      "resolved": "https://registry.npmjs.org/@babel/plugin-proposal-object-rest-spread/-/plugin-proposal-object-rest-spread-7.4.4.tgz",
      "integrity": "sha512-dMBG6cSPBbHeEBdFXeQ2QLc5gUpg4Vkaz8octD4aoW/ISO+jBOcsuxYL7bsb5WSu8RLP6boxrBIALEHgoHtO9g==",
      "dev": true,
      "requires": {
        "@babel/helper-plugin-utils": "^7.0.0",
        "@babel/plugin-syntax-object-rest-spread": "^7.2.0"
      }
    },
    "@babel/plugin-proposal-optional-catch-binding": {
      "version": "7.2.0",
      "resolved": "https://registry.npmjs.org/@babel/plugin-proposal-optional-catch-binding/-/plugin-proposal-optional-catch-binding-7.2.0.tgz",
      "integrity": "sha512-mgYj3jCcxug6KUcX4OBoOJz3CMrwRfQELPQ5560F70YQUBZB7uac9fqaWamKR1iWUzGiK2t0ygzjTScZnVz75g==",
      "dev": true,
      "requires": {
        "@babel/helper-plugin-utils": "^7.0.0",
        "@babel/plugin-syntax-optional-catch-binding": "^7.2.0"
      }
    },
    "@babel/plugin-proposal-unicode-property-regex": {
      "version": "7.4.4",
      "resolved": "https://registry.npmjs.org/@babel/plugin-proposal-unicode-property-regex/-/plugin-proposal-unicode-property-regex-7.4.4.tgz",
      "integrity": "sha512-j1NwnOqMG9mFUOH58JTFsA/+ZYzQLUZ/drqWUqxCYLGeu2JFZL8YrNC9hBxKmWtAuOCHPcRpgv7fhap09Fb4kA==",
      "dev": true,
      "requires": {
        "@babel/helper-plugin-utils": "^7.0.0",
        "@babel/helper-regex": "^7.4.4",
        "regexpu-core": "^4.5.4"
      }
    },
    "@babel/plugin-syntax-async-generators": {
      "version": "7.2.0",
      "resolved": "https://registry.npmjs.org/@babel/plugin-syntax-async-generators/-/plugin-syntax-async-generators-7.2.0.tgz",
      "integrity": "sha512-1ZrIRBv2t0GSlcwVoQ6VgSLpLgiN/FVQUzt9znxo7v2Ov4jJrs8RY8tv0wvDmFN3qIdMKWrmMMW6yZ0G19MfGg==",
      "dev": true,
      "requires": {
        "@babel/helper-plugin-utils": "^7.0.0"
      }
    },
    "@babel/plugin-syntax-dynamic-import": {
      "version": "7.2.0",
      "resolved": "https://registry.npmjs.org/@babel/plugin-syntax-dynamic-import/-/plugin-syntax-dynamic-import-7.2.0.tgz",
      "integrity": "sha512-mVxuJ0YroI/h/tbFTPGZR8cv6ai+STMKNBq0f8hFxsxWjl94qqhsb+wXbpNMDPU3cfR1TIsVFzU3nXyZMqyK4w==",
      "dev": true,
      "requires": {
        "@babel/helper-plugin-utils": "^7.0.0"
      }
    },
    "@babel/plugin-syntax-import-meta": {
      "version": "7.2.0",
      "resolved": "https://registry.npmjs.org/@babel/plugin-syntax-import-meta/-/plugin-syntax-import-meta-7.2.0.tgz",
      "integrity": "sha512-Hq6kFSZD7+PHkmBN8bCpHR6J8QEoCuEV/B38AIQscYjgMZkGlXB7cHNFzP5jR4RCh5545yP1ujHdmO7hAgKtBA==",
      "dev": true,
      "requires": {
        "@babel/helper-plugin-utils": "^7.0.0"
      }
    },
    "@babel/plugin-syntax-json-strings": {
      "version": "7.2.0",
      "resolved": "https://registry.npmjs.org/@babel/plugin-syntax-json-strings/-/plugin-syntax-json-strings-7.2.0.tgz",
      "integrity": "sha512-5UGYnMSLRE1dqqZwug+1LISpA403HzlSfsg6P9VXU6TBjcSHeNlw4DxDx7LgpF+iKZoOG/+uzqoRHTdcUpiZNg==",
      "dev": true,
      "requires": {
        "@babel/helper-plugin-utils": "^7.0.0"
      }
    },
    "@babel/plugin-syntax-object-rest-spread": {
      "version": "7.2.0",
      "resolved": "https://registry.npmjs.org/@babel/plugin-syntax-object-rest-spread/-/plugin-syntax-object-rest-spread-7.2.0.tgz",
      "integrity": "sha512-t0JKGgqk2We+9may3t0xDdmneaXmyxq0xieYcKHxIsrJO64n1OiMWNUtc5gQK1PA0NpdCRrtZp4z+IUaKugrSA==",
      "dev": true,
      "requires": {
        "@babel/helper-plugin-utils": "^7.0.0"
      }
    },
    "@babel/plugin-syntax-optional-catch-binding": {
      "version": "7.2.0",
      "resolved": "https://registry.npmjs.org/@babel/plugin-syntax-optional-catch-binding/-/plugin-syntax-optional-catch-binding-7.2.0.tgz",
      "integrity": "sha512-bDe4xKNhb0LI7IvZHiA13kff0KEfaGX/Hv4lMA9+7TEc63hMNvfKo6ZFpXhKuEp+II/q35Gc4NoMeDZyaUbj9w==",
      "dev": true,
      "requires": {
        "@babel/helper-plugin-utils": "^7.0.0"
      }
    },
    "@babel/plugin-transform-arrow-functions": {
      "version": "7.2.0",
      "resolved": "https://registry.npmjs.org/@babel/plugin-transform-arrow-functions/-/plugin-transform-arrow-functions-7.2.0.tgz",
      "integrity": "sha512-ER77Cax1+8/8jCB9fo4Ud161OZzWN5qawi4GusDuRLcDbDG+bIGYY20zb2dfAFdTRGzrfq2xZPvF0R64EHnimg==",
      "dev": true,
      "requires": {
        "@babel/helper-plugin-utils": "^7.0.0"
      }
    },
    "@babel/plugin-transform-async-to-generator": {
      "version": "7.4.4",
      "resolved": "https://registry.npmjs.org/@babel/plugin-transform-async-to-generator/-/plugin-transform-async-to-generator-7.4.4.tgz",
      "integrity": "sha512-YiqW2Li8TXmzgbXw+STsSqPBPFnGviiaSp6CYOq55X8GQ2SGVLrXB6pNid8HkqkZAzOH6knbai3snhP7v0fNwA==",
      "dev": true,
      "requires": {
        "@babel/helper-module-imports": "^7.0.0",
        "@babel/helper-plugin-utils": "^7.0.0",
        "@babel/helper-remap-async-to-generator": "^7.1.0"
      }
    },
    "@babel/plugin-transform-block-scoped-functions": {
      "version": "7.2.0",
      "resolved": "https://registry.npmjs.org/@babel/plugin-transform-block-scoped-functions/-/plugin-transform-block-scoped-functions-7.2.0.tgz",
      "integrity": "sha512-ntQPR6q1/NKuphly49+QiQiTN0O63uOwjdD6dhIjSWBI5xlrbUFh720TIpzBhpnrLfv2tNH/BXvLIab1+BAI0w==",
      "dev": true,
      "requires": {
        "@babel/helper-plugin-utils": "^7.0.0"
      }
    },
    "@babel/plugin-transform-block-scoping": {
      "version": "7.4.4",
      "resolved": "https://registry.npmjs.org/@babel/plugin-transform-block-scoping/-/plugin-transform-block-scoping-7.4.4.tgz",
      "integrity": "sha512-jkTUyWZcTrwxu5DD4rWz6rDB5Cjdmgz6z7M7RLXOJyCUkFBawssDGcGh8M/0FTSB87avyJI1HsTwUXp9nKA1PA==",
      "dev": true,
      "requires": {
        "@babel/helper-plugin-utils": "^7.0.0",
        "lodash": "^4.17.11"
      }
    },
    "@babel/plugin-transform-classes": {
      "version": "7.4.4",
      "resolved": "https://registry.npmjs.org/@babel/plugin-transform-classes/-/plugin-transform-classes-7.4.4.tgz",
      "integrity": "sha512-/e44eFLImEGIpL9qPxSRat13I5QNRgBLu2hOQJCF7VLy/otSM/sypV1+XaIw5+502RX/+6YaSAPmldk+nhHDPw==",
      "dev": true,
      "requires": {
        "@babel/helper-annotate-as-pure": "^7.0.0",
        "@babel/helper-define-map": "^7.4.4",
        "@babel/helper-function-name": "^7.1.0",
        "@babel/helper-optimise-call-expression": "^7.0.0",
        "@babel/helper-plugin-utils": "^7.0.0",
        "@babel/helper-replace-supers": "^7.4.4",
        "@babel/helper-split-export-declaration": "^7.4.4",
        "globals": "^11.1.0"
      }
    },
    "@babel/plugin-transform-computed-properties": {
      "version": "7.2.0",
      "resolved": "https://registry.npmjs.org/@babel/plugin-transform-computed-properties/-/plugin-transform-computed-properties-7.2.0.tgz",
      "integrity": "sha512-kP/drqTxY6Xt3NNpKiMomfgkNn4o7+vKxK2DDKcBG9sHj51vHqMBGy8wbDS/J4lMxnqs153/T3+DmCEAkC5cpA==",
      "dev": true,
      "requires": {
        "@babel/helper-plugin-utils": "^7.0.0"
      }
    },
    "@babel/plugin-transform-destructuring": {
      "version": "7.4.4",
      "resolved": "https://registry.npmjs.org/@babel/plugin-transform-destructuring/-/plugin-transform-destructuring-7.4.4.tgz",
      "integrity": "sha512-/aOx+nW0w8eHiEHm+BTERB2oJn5D127iye/SUQl7NjHy0lf+j7h4MKMMSOwdazGq9OxgiNADncE+SRJkCxjZpQ==",
      "dev": true,
      "requires": {
        "@babel/helper-plugin-utils": "^7.0.0"
      }
    },
    "@babel/plugin-transform-dotall-regex": {
      "version": "7.4.4",
      "resolved": "https://registry.npmjs.org/@babel/plugin-transform-dotall-regex/-/plugin-transform-dotall-regex-7.4.4.tgz",
      "integrity": "sha512-P05YEhRc2h53lZDjRPk/OektxCVevFzZs2Gfjd545Wde3k+yFDbXORgl2e0xpbq8mLcKJ7Idss4fAg0zORN/zg==",
      "dev": true,
      "requires": {
        "@babel/helper-plugin-utils": "^7.0.0",
        "@babel/helper-regex": "^7.4.4",
        "regexpu-core": "^4.5.4"
      }
    },
    "@babel/plugin-transform-duplicate-keys": {
      "version": "7.2.0",
      "resolved": "https://registry.npmjs.org/@babel/plugin-transform-duplicate-keys/-/plugin-transform-duplicate-keys-7.2.0.tgz",
      "integrity": "sha512-q+yuxW4DsTjNceUiTzK0L+AfQ0zD9rWaTLiUqHA8p0gxx7lu1EylenfzjeIWNkPy6e/0VG/Wjw9uf9LueQwLOw==",
      "dev": true,
      "requires": {
        "@babel/helper-plugin-utils": "^7.0.0"
      }
    },
    "@babel/plugin-transform-exponentiation-operator": {
      "version": "7.2.0",
      "resolved": "https://registry.npmjs.org/@babel/plugin-transform-exponentiation-operator/-/plugin-transform-exponentiation-operator-7.2.0.tgz",
      "integrity": "sha512-umh4hR6N7mu4Elq9GG8TOu9M0bakvlsREEC+ialrQN6ABS4oDQ69qJv1VtR3uxlKMCQMCvzk7vr17RHKcjx68A==",
      "dev": true,
      "requires": {
        "@babel/helper-builder-binary-assignment-operator-visitor": "^7.1.0",
        "@babel/helper-plugin-utils": "^7.0.0"
      }
    },
    "@babel/plugin-transform-for-of": {
      "version": "7.4.4",
      "resolved": "https://registry.npmjs.org/@babel/plugin-transform-for-of/-/plugin-transform-for-of-7.4.4.tgz",
      "integrity": "sha512-9T/5Dlr14Z9TIEXLXkt8T1DU7F24cbhwhMNUziN3hB1AXoZcdzPcTiKGRn/6iOymDqtTKWnr/BtRKN9JwbKtdQ==",
      "dev": true,
      "requires": {
        "@babel/helper-plugin-utils": "^7.0.0"
      }
    },
    "@babel/plugin-transform-function-name": {
      "version": "7.4.4",
      "resolved": "https://registry.npmjs.org/@babel/plugin-transform-function-name/-/plugin-transform-function-name-7.4.4.tgz",
      "integrity": "sha512-iU9pv7U+2jC9ANQkKeNF6DrPy4GBa4NWQtl6dHB4Pb3izX2JOEvDTFarlNsBj/63ZEzNNIAMs3Qw4fNCcSOXJA==",
      "dev": true,
      "requires": {
        "@babel/helper-function-name": "^7.1.0",
        "@babel/helper-plugin-utils": "^7.0.0"
      }
    },
    "@babel/plugin-transform-literals": {
      "version": "7.2.0",
      "resolved": "https://registry.npmjs.org/@babel/plugin-transform-literals/-/plugin-transform-literals-7.2.0.tgz",
      "integrity": "sha512-2ThDhm4lI4oV7fVQ6pNNK+sx+c/GM5/SaML0w/r4ZB7sAneD/piDJtwdKlNckXeyGK7wlwg2E2w33C/Hh+VFCg==",
      "dev": true,
      "requires": {
        "@babel/helper-plugin-utils": "^7.0.0"
      }
    },
    "@babel/plugin-transform-member-expression-literals": {
      "version": "7.2.0",
      "resolved": "https://registry.npmjs.org/@babel/plugin-transform-member-expression-literals/-/plugin-transform-member-expression-literals-7.2.0.tgz",
      "integrity": "sha512-HiU3zKkSU6scTidmnFJ0bMX8hz5ixC93b4MHMiYebmk2lUVNGOboPsqQvx5LzooihijUoLR/v7Nc1rbBtnc7FA==",
      "dev": true,
      "requires": {
        "@babel/helper-plugin-utils": "^7.0.0"
      }
    },
    "@babel/plugin-transform-modules-amd": {
      "version": "7.2.0",
      "resolved": "https://registry.npmjs.org/@babel/plugin-transform-modules-amd/-/plugin-transform-modules-amd-7.2.0.tgz",
      "integrity": "sha512-mK2A8ucqz1qhrdqjS9VMIDfIvvT2thrEsIQzbaTdc5QFzhDjQv2CkJJ5f6BXIkgbmaoax3zBr2RyvV/8zeoUZw==",
      "dev": true,
      "requires": {
        "@babel/helper-module-transforms": "^7.1.0",
        "@babel/helper-plugin-utils": "^7.0.0"
      }
    },
    "@babel/plugin-transform-modules-commonjs": {
      "version": "7.4.4",
      "resolved": "https://registry.npmjs.org/@babel/plugin-transform-modules-commonjs/-/plugin-transform-modules-commonjs-7.4.4.tgz",
      "integrity": "sha512-4sfBOJt58sEo9a2BQXnZq+Q3ZTSAUXyK3E30o36BOGnJ+tvJ6YSxF0PG6kERvbeISgProodWuI9UVG3/FMY6iw==",
      "dev": true,
      "requires": {
        "@babel/helper-module-transforms": "^7.4.4",
        "@babel/helper-plugin-utils": "^7.0.0",
        "@babel/helper-simple-access": "^7.1.0"
      }
    },
    "@babel/plugin-transform-modules-systemjs": {
      "version": "7.4.4",
      "resolved": "https://registry.npmjs.org/@babel/plugin-transform-modules-systemjs/-/plugin-transform-modules-systemjs-7.4.4.tgz",
      "integrity": "sha512-MSiModfILQc3/oqnG7NrP1jHaSPryO6tA2kOMmAQApz5dayPxWiHqmq4sWH2xF5LcQK56LlbKByCd8Aah/OIkQ==",
      "dev": true,
      "requires": {
        "@babel/helper-hoist-variables": "^7.4.4",
        "@babel/helper-plugin-utils": "^7.0.0"
      }
    },
    "@babel/plugin-transform-modules-umd": {
      "version": "7.2.0",
      "resolved": "https://registry.npmjs.org/@babel/plugin-transform-modules-umd/-/plugin-transform-modules-umd-7.2.0.tgz",
      "integrity": "sha512-BV3bw6MyUH1iIsGhXlOK6sXhmSarZjtJ/vMiD9dNmpY8QXFFQTj+6v92pcfy1iqa8DeAfJFwoxcrS/TUZda6sw==",
      "dev": true,
      "requires": {
        "@babel/helper-module-transforms": "^7.1.0",
        "@babel/helper-plugin-utils": "^7.0.0"
      }
    },
    "@babel/plugin-transform-named-capturing-groups-regex": {
      "version": "7.4.5",
      "resolved": "https://registry.npmjs.org/@babel/plugin-transform-named-capturing-groups-regex/-/plugin-transform-named-capturing-groups-regex-7.4.5.tgz",
      "integrity": "sha512-z7+2IsWafTBbjNsOxU/Iv5CvTJlr5w4+HGu1HovKYTtgJ362f7kBcQglkfmlspKKZ3bgrbSGvLfNx++ZJgCWsg==",
      "dev": true,
      "requires": {
        "regexp-tree": "^0.1.6"
      }
    },
    "@babel/plugin-transform-new-target": {
      "version": "7.4.4",
      "resolved": "https://registry.npmjs.org/@babel/plugin-transform-new-target/-/plugin-transform-new-target-7.4.4.tgz",
      "integrity": "sha512-r1z3T2DNGQwwe2vPGZMBNjioT2scgWzK9BCnDEh+46z8EEwXBq24uRzd65I7pjtugzPSj921aM15RpESgzsSuA==",
      "dev": true,
      "requires": {
        "@babel/helper-plugin-utils": "^7.0.0"
      }
    },
    "@babel/plugin-transform-object-super": {
      "version": "7.2.0",
      "resolved": "https://registry.npmjs.org/@babel/plugin-transform-object-super/-/plugin-transform-object-super-7.2.0.tgz",
      "integrity": "sha512-VMyhPYZISFZAqAPVkiYb7dUe2AsVi2/wCT5+wZdsNO31FojQJa9ns40hzZ6U9f50Jlq4w6qwzdBB2uwqZ00ebg==",
      "dev": true,
      "requires": {
        "@babel/helper-plugin-utils": "^7.0.0",
        "@babel/helper-replace-supers": "^7.1.0"
      }
    },
    "@babel/plugin-transform-parameters": {
      "version": "7.4.4",
      "resolved": "https://registry.npmjs.org/@babel/plugin-transform-parameters/-/plugin-transform-parameters-7.4.4.tgz",
      "integrity": "sha512-oMh5DUO1V63nZcu/ZVLQFqiihBGo4OpxJxR1otF50GMeCLiRx5nUdtokd+u9SuVJrvvuIh9OosRFPP4pIPnwmw==",
      "dev": true,
      "requires": {
        "@babel/helper-call-delegate": "^7.4.4",
        "@babel/helper-get-function-arity": "^7.0.0",
        "@babel/helper-plugin-utils": "^7.0.0"
      }
    },
    "@babel/plugin-transform-property-literals": {
      "version": "7.2.0",
      "resolved": "https://registry.npmjs.org/@babel/plugin-transform-property-literals/-/plugin-transform-property-literals-7.2.0.tgz",
      "integrity": "sha512-9q7Dbk4RhgcLp8ebduOpCbtjh7C0itoLYHXd9ueASKAG/is5PQtMR5VJGka9NKqGhYEGn5ITahd4h9QeBMylWQ==",
      "dev": true,
      "requires": {
        "@babel/helper-plugin-utils": "^7.0.0"
      }
    },
    "@babel/plugin-transform-regenerator": {
      "version": "7.4.5",
      "resolved": "https://registry.npmjs.org/@babel/plugin-transform-regenerator/-/plugin-transform-regenerator-7.4.5.tgz",
      "integrity": "sha512-gBKRh5qAaCWntnd09S8QC7r3auLCqq5DI6O0DlfoyDjslSBVqBibrMdsqO+Uhmx3+BlOmE/Kw1HFxmGbv0N9dA==",
      "dev": true,
      "requires": {
        "regenerator-transform": "^0.14.0"
      }
    },
    "@babel/plugin-transform-reserved-words": {
      "version": "7.2.0",
      "resolved": "https://registry.npmjs.org/@babel/plugin-transform-reserved-words/-/plugin-transform-reserved-words-7.2.0.tgz",
      "integrity": "sha512-fz43fqW8E1tAB3DKF19/vxbpib1fuyCwSPE418ge5ZxILnBhWyhtPgz8eh1RCGGJlwvksHkyxMxh0eenFi+kFw==",
      "dev": true,
      "requires": {
        "@babel/helper-plugin-utils": "^7.0.0"
      }
    },
    "@babel/plugin-transform-shorthand-properties": {
      "version": "7.2.0",
      "resolved": "https://registry.npmjs.org/@babel/plugin-transform-shorthand-properties/-/plugin-transform-shorthand-properties-7.2.0.tgz",
      "integrity": "sha512-QP4eUM83ha9zmYtpbnyjTLAGKQritA5XW/iG9cjtuOI8s1RuL/3V6a3DeSHfKutJQ+ayUfeZJPcnCYEQzaPQqg==",
      "dev": true,
      "requires": {
        "@babel/helper-plugin-utils": "^7.0.0"
      }
    },
    "@babel/plugin-transform-spread": {
      "version": "7.2.2",
      "resolved": "https://registry.npmjs.org/@babel/plugin-transform-spread/-/plugin-transform-spread-7.2.2.tgz",
      "integrity": "sha512-KWfky/58vubwtS0hLqEnrWJjsMGaOeSBn90Ezn5Jeg9Z8KKHmELbP1yGylMlm5N6TPKeY9A2+UaSYLdxahg01w==",
      "dev": true,
      "requires": {
        "@babel/helper-plugin-utils": "^7.0.0"
      }
    },
    "@babel/plugin-transform-sticky-regex": {
      "version": "7.2.0",
      "resolved": "https://registry.npmjs.org/@babel/plugin-transform-sticky-regex/-/plugin-transform-sticky-regex-7.2.0.tgz",
      "integrity": "sha512-KKYCoGaRAf+ckH8gEL3JHUaFVyNHKe3ASNsZ+AlktgHevvxGigoIttrEJb8iKN03Q7Eazlv1s6cx2B2cQ3Jabw==",
      "dev": true,
      "requires": {
        "@babel/helper-plugin-utils": "^7.0.0",
        "@babel/helper-regex": "^7.0.0"
      }
    },
    "@babel/plugin-transform-template-literals": {
      "version": "7.4.4",
      "resolved": "https://registry.npmjs.org/@babel/plugin-transform-template-literals/-/plugin-transform-template-literals-7.4.4.tgz",
      "integrity": "sha512-mQrEC4TWkhLN0z8ygIvEL9ZEToPhG5K7KDW3pzGqOfIGZ28Jb0POUkeWcoz8HnHvhFy6dwAT1j8OzqN8s804+g==",
      "dev": true,
      "requires": {
        "@babel/helper-annotate-as-pure": "^7.0.0",
        "@babel/helper-plugin-utils": "^7.0.0"
      }
    },
    "@babel/plugin-transform-typeof-symbol": {
      "version": "7.2.0",
      "resolved": "https://registry.npmjs.org/@babel/plugin-transform-typeof-symbol/-/plugin-transform-typeof-symbol-7.2.0.tgz",
      "integrity": "sha512-2LNhETWYxiYysBtrBTqL8+La0jIoQQnIScUJc74OYvUGRmkskNY4EzLCnjHBzdmb38wqtTaixpo1NctEcvMDZw==",
      "dev": true,
      "requires": {
        "@babel/helper-plugin-utils": "^7.0.0"
      }
    },
    "@babel/plugin-transform-unicode-regex": {
      "version": "7.4.4",
      "resolved": "https://registry.npmjs.org/@babel/plugin-transform-unicode-regex/-/plugin-transform-unicode-regex-7.4.4.tgz",
      "integrity": "sha512-il+/XdNw01i93+M9J9u4T7/e/Ue/vWfNZE4IRUQjplu2Mqb/AFTDimkw2tdEdSH50wuQXZAbXSql0UphQke+vA==",
      "dev": true,
      "requires": {
        "@babel/helper-plugin-utils": "^7.0.0",
        "@babel/helper-regex": "^7.4.4",
        "regexpu-core": "^4.5.4"
      }
    },
    "@babel/preset-env": {
      "version": "7.4.5",
      "resolved": "https://registry.npmjs.org/@babel/preset-env/-/preset-env-7.4.5.tgz",
      "integrity": "sha512-f2yNVXM+FsR5V8UwcFeIHzHWgnhXg3NpRmy0ADvALpnhB0SLbCvrCRr4BLOUYbQNLS+Z0Yer46x9dJXpXewI7w==",
      "dev": true,
      "requires": {
        "@babel/helper-module-imports": "^7.0.0",
        "@babel/helper-plugin-utils": "^7.0.0",
        "@babel/plugin-proposal-async-generator-functions": "^7.2.0",
        "@babel/plugin-proposal-json-strings": "^7.2.0",
        "@babel/plugin-proposal-object-rest-spread": "^7.4.4",
        "@babel/plugin-proposal-optional-catch-binding": "^7.2.0",
        "@babel/plugin-proposal-unicode-property-regex": "^7.4.4",
        "@babel/plugin-syntax-async-generators": "^7.2.0",
        "@babel/plugin-syntax-json-strings": "^7.2.0",
        "@babel/plugin-syntax-object-rest-spread": "^7.2.0",
        "@babel/plugin-syntax-optional-catch-binding": "^7.2.0",
        "@babel/plugin-transform-arrow-functions": "^7.2.0",
        "@babel/plugin-transform-async-to-generator": "^7.4.4",
        "@babel/plugin-transform-block-scoped-functions": "^7.2.0",
        "@babel/plugin-transform-block-scoping": "^7.4.4",
        "@babel/plugin-transform-classes": "^7.4.4",
        "@babel/plugin-transform-computed-properties": "^7.2.0",
        "@babel/plugin-transform-destructuring": "^7.4.4",
        "@babel/plugin-transform-dotall-regex": "^7.4.4",
        "@babel/plugin-transform-duplicate-keys": "^7.2.0",
        "@babel/plugin-transform-exponentiation-operator": "^7.2.0",
        "@babel/plugin-transform-for-of": "^7.4.4",
        "@babel/plugin-transform-function-name": "^7.4.4",
        "@babel/plugin-transform-literals": "^7.2.0",
        "@babel/plugin-transform-member-expression-literals": "^7.2.0",
        "@babel/plugin-transform-modules-amd": "^7.2.0",
        "@babel/plugin-transform-modules-commonjs": "^7.4.4",
        "@babel/plugin-transform-modules-systemjs": "^7.4.4",
        "@babel/plugin-transform-modules-umd": "^7.2.0",
        "@babel/plugin-transform-named-capturing-groups-regex": "^7.4.5",
        "@babel/plugin-transform-new-target": "^7.4.4",
        "@babel/plugin-transform-object-super": "^7.2.0",
        "@babel/plugin-transform-parameters": "^7.4.4",
        "@babel/plugin-transform-property-literals": "^7.2.0",
        "@babel/plugin-transform-regenerator": "^7.4.5",
        "@babel/plugin-transform-reserved-words": "^7.2.0",
        "@babel/plugin-transform-shorthand-properties": "^7.2.0",
        "@babel/plugin-transform-spread": "^7.2.0",
        "@babel/plugin-transform-sticky-regex": "^7.2.0",
        "@babel/plugin-transform-template-literals": "^7.4.4",
        "@babel/plugin-transform-typeof-symbol": "^7.2.0",
        "@babel/plugin-transform-unicode-regex": "^7.4.4",
        "@babel/types": "^7.4.4",
        "browserslist": "^4.6.0",
        "core-js-compat": "^3.1.1",
        "invariant": "^2.2.2",
        "js-levenshtein": "^1.1.3",
        "semver": "^5.5.0"
      },
      "dependencies": {
        "browserslist": {
          "version": "4.6.1",
          "resolved": "https://registry.npmjs.org/browserslist/-/browserslist-4.6.1.tgz",
          "integrity": "sha512-1MC18ooMPRG2UuVFJTHFIAkk6mpByJfxCrnUyvSlu/hyQSFHMrlhM02SzNuCV+quTP4CKmqtOMAIjrifrpBJXQ==",
          "dev": true,
          "requires": {
            "caniuse-lite": "^1.0.30000971",
            "electron-to-chromium": "^1.3.137",
            "node-releases": "^1.1.21"
          }
        },
        "caniuse-lite": {
          "version": "1.0.30000971",
          "resolved": "https://registry.npmjs.org/caniuse-lite/-/caniuse-lite-1.0.30000971.tgz",
          "integrity": "sha512-TQFYFhRS0O5rdsmSbF1Wn+16latXYsQJat66f7S7lizXW1PVpWJeZw9wqqVLIjuxDRz7s7xRUj13QCfd8hKn6g==",
          "dev": true
        },
        "electron-to-chromium": {
          "version": "1.3.140",
          "resolved": "https://registry.npmjs.org/electron-to-chromium/-/electron-to-chromium-1.3.140.tgz",
          "integrity": "sha512-gznkq18tTzRWd/nHdmt9CQ/AC9Xv/TWstqKb6bhuVWE+koLg9NFlnXMwvQAUYKxIjPI2lS5TsuqqlRsCVuVdTg==",
          "dev": true
        },
        "semver": {
          "version": "5.7.0",
          "resolved": "https://registry.npmjs.org/semver/-/semver-5.7.0.tgz",
          "integrity": "sha512-Ya52jSX2u7QKghxeoFGpLwCtGlt7j0oY9DYb5apt9nPlJ42ID+ulTXESnt/qAQcoSERyZ5sl3LDIOw0nAn/5DA==",
          "dev": true
        }
      }
    },
    "@babel/template": {
      "version": "7.4.4",
      "resolved": "https://registry.npmjs.org/@babel/template/-/template-7.4.4.tgz",
      "integrity": "sha512-CiGzLN9KgAvgZsnivND7rkA+AeJ9JB0ciPOD4U59GKbQP2iQl+olF1l76kJOupqidozfZ32ghwBEJDhnk9MEcw==",
      "dev": true,
      "requires": {
        "@babel/code-frame": "^7.0.0",
        "@babel/parser": "^7.4.4",
        "@babel/types": "^7.4.4"
      }
    },
    "@babel/traverse": {
      "version": "7.4.5",
      "resolved": "https://registry.npmjs.org/@babel/traverse/-/traverse-7.4.5.tgz",
      "integrity": "sha512-Vc+qjynwkjRmIFGxy0KYoPj4FdVDxLej89kMHFsWScq999uX+pwcX4v9mWRjW0KcAYTPAuVQl2LKP1wEVLsp+A==",
      "dev": true,
      "requires": {
        "@babel/code-frame": "^7.0.0",
        "@babel/generator": "^7.4.4",
        "@babel/helper-function-name": "^7.1.0",
        "@babel/helper-split-export-declaration": "^7.4.4",
        "@babel/parser": "^7.4.5",
        "@babel/types": "^7.4.4",
        "debug": "^4.1.0",
        "globals": "^11.1.0",
        "lodash": "^4.17.11"
      },
      "dependencies": {
        "debug": {
          "version": "4.1.1",
          "resolved": "https://registry.npmjs.org/debug/-/debug-4.1.1.tgz",
          "integrity": "sha512-pYAIzeRo8J6KPEaJ0VWOh5Pzkbw/RetuzehGM7QRRX5he4fPHx2rdKMB256ehJCkX+XRQm16eZLqLNS8RSZXZw==",
          "dev": true,
          "requires": {
            "ms": "^2.1.1"
          }
        },
        "globals": {
          "version": "11.12.0",
          "resolved": "https://registry.npmjs.org/globals/-/globals-11.12.0.tgz",
          "integrity": "sha512-WOBp/EEGUiIsJSp7wcv/y6MO+lV9UoncWqxuFfm8eBwzWNgyfBd6Gz+IeKQ9jCmyhoH99g15M3T+QaVHFjizVA==",
          "dev": true
        },
        "ms": {
          "version": "2.1.1",
          "resolved": "https://registry.npmjs.org/ms/-/ms-2.1.1.tgz",
          "integrity": "sha512-tgp+dl5cGk28utYktBsrFqA7HKgrhgPsg6Z/EfhWI4gl1Hwq8B/GmY/0oXZ6nF8hDVesS/FpnYaD/kOWhYQvyg==",
          "dev": true
        }
      }
    },
    "@babel/types": {
      "version": "7.4.4",
      "resolved": "https://registry.npmjs.org/@babel/types/-/types-7.4.4.tgz",
      "integrity": "sha512-dOllgYdnEFOebhkKCjzSVFqw/PmmB8pH6RGOWkY4GsboQNd47b1fBThBSwlHAq9alF9vc1M3+6oqR47R50L0tQ==",
      "dev": true,
      "requires": {
        "esutils": "^2.0.2",
        "lodash": "^4.17.11",
        "to-fast-properties": "^2.0.0"
      }
    },
    "JSONStream": {
      "version": "0.8.4",
      "resolved": "https://registry.npmjs.org/JSONStream/-/JSONStream-0.8.4.tgz",
      "integrity": "sha1-kWV9/m/4V0gwZhMrRhi2Lo9Ih70=",
      "dev": true,
      "requires": {
        "jsonparse": "0.0.5",
        "through": "2.3.8"
      }
    },
    "abbrev": {
      "version": "1.1.1",
      "resolved": "https://registry.npmjs.org/abbrev/-/abbrev-1.1.1.tgz",
      "integrity": "sha512-nne9/IiQ/hzIhY6pdDnbBtz7DjPTKrY00P/zvPSm5pOFkl6xuGrGnXn/VtTNNfNtAfZ9/1RtehkszU9qcTii0Q==",
      "dev": true
    },
    "acorn": {
      "version": "5.7.3",
      "resolved": "https://registry.npmjs.org/acorn/-/acorn-5.7.3.tgz",
      "integrity": "sha512-T/zvzYRfbVojPWahDsE5evJdHb3oJoQfFbsrKM7w5Zcs++Tr257tia3BmMP8XYVjp1S9RZXQMh7gao96BlqZOw==",
      "dev": true
    },
    "acorn-jsx": {
      "version": "3.0.1",
      "resolved": "https://registry.npmjs.org/acorn-jsx/-/acorn-jsx-3.0.1.tgz",
      "integrity": "sha1-r9+UiPsezvyDSPb7IvRk4ypYs2s=",
      "dev": true,
      "requires": {
        "acorn": "3.3.0"
      },
      "dependencies": {
        "acorn": {
          "version": "3.3.0",
          "resolved": "https://registry.npmjs.org/acorn/-/acorn-3.3.0.tgz",
          "integrity": "sha1-ReN/s56No/JbruP/U2niu18iAXo=",
          "dev": true
        }
      }
    },
    "ajv": {
      "version": "6.9.1",
      "resolved": "https://registry.npmjs.org/ajv/-/ajv-6.9.1.tgz",
      "integrity": "sha512-XDN92U311aINL77ieWHmqCcNlwjoP5cHXDxIxbf2MaPYuCXOHS7gHH8jktxeK5omgd52XbSTX6a4Piwd1pQmzA==",
      "dev": true,
      "requires": {
<<<<<<< HEAD
        "co": "4.6.0",
        "fast-deep-equal": "1.1.0",
        "fast-json-stable-stringify": "2.0.0",
        "json-schema-traverse": "0.3.1"
=======
        "fast-deep-equal": "^2.0.1",
        "fast-json-stable-stringify": "^2.0.0",
        "json-schema-traverse": "^0.4.1",
        "uri-js": "^4.2.2"
      },
      "dependencies": {
        "fast-deep-equal": {
          "version": "2.0.1",
          "resolved": "https://registry.npmjs.org/fast-deep-equal/-/fast-deep-equal-2.0.1.tgz",
          "integrity": "sha1-ewUhjd+WZ79/Nwv3/bLLFf3Qqkk=",
          "dev": true
        },
        "json-schema-traverse": {
          "version": "0.4.1",
          "resolved": "https://registry.npmjs.org/json-schema-traverse/-/json-schema-traverse-0.4.1.tgz",
          "integrity": "sha512-xbbCH5dCYU5T8LcEhhuh7HJ88HXuW3qsI3Y0zOZFKfZEHcpWiHU/Jxzk629Brsab/mMiHQti9wMP+845RPe3Vg==",
          "dev": true
        }
>>>>>>> 414eca89
      }
    },
    "ajv-keywords": {
      "version": "3.4.0",
      "resolved": "https://registry.npmjs.org/ajv-keywords/-/ajv-keywords-3.4.0.tgz",
      "integrity": "sha512-aUjdRFISbuFOl0EIZc+9e4FfZp0bDZgAdOOf30bJmw8VM9v84SHyVyxDfbWxpGYbdZD/9XoKxfHVNmxPkhwyGw==",
      "dev": true
    },
    "align-text": {
      "version": "0.1.4",
      "resolved": "https://registry.npmjs.org/align-text/-/align-text-0.1.4.tgz",
      "integrity": "sha1-DNkKVhCT810KmSVsIrcGlDP60Rc=",
      "dev": true,
      "requires": {
        "kind-of": "3.2.2",
        "longest": "1.0.1",
        "repeat-string": "1.6.1"
      }
    },
    "amdefine": {
      "version": "1.0.1",
      "resolved": "https://registry.npmjs.org/amdefine/-/amdefine-1.0.1.tgz",
      "integrity": "sha1-SlKCrBZHKek2Gbz9OtFR+BfOkfU=",
      "dev": true
    },
    "ansi-color": {
      "version": "0.2.1",
      "resolved": "https://registry.npmjs.org/ansi-color/-/ansi-color-0.2.1.tgz",
      "integrity": "sha1-PnXAN0dSF1RO12Oo21cJ+prlv5o=",
      "dev": true
    },
    "ansi-escapes": {
      "version": "3.2.0",
      "resolved": "https://registry.npmjs.org/ansi-escapes/-/ansi-escapes-3.2.0.tgz",
      "integrity": "sha512-cBhpre4ma+U0T1oM5fXg7Dy1Jw7zzwv7lt/GoCpr+hDQJoYnKVPLL4dCvSEFMmQurOQvSrwT7SL/DAlhBI97RQ==",
      "dev": true
    },
    "ansi-regex": {
      "version": "2.1.1",
      "resolved": "https://registry.npmjs.org/ansi-regex/-/ansi-regex-2.1.1.tgz",
      "integrity": "sha1-w7M6te42DYbg5ijwRorn7yfWVN8=",
      "dev": true
    },
    "ansi-styles": {
      "version": "2.2.1",
      "resolved": "https://registry.npmjs.org/ansi-styles/-/ansi-styles-2.2.1.tgz",
      "integrity": "sha1-tDLdM1i2NM914eRmQ2gkBTPB3b4=",
      "dev": true
    },
    "aproba": {
      "version": "1.2.0",
      "resolved": "https://registry.npmjs.org/aproba/-/aproba-1.2.0.tgz",
      "integrity": "sha512-Y9J6ZjXtoYh8RnXVCMOU/ttDmk1aBjunq9vO0ta5x85WDQiQfUF9sIPBITdbiiIVcBo03Hi3jMxigBtsddlXRw==",
      "dev": true
    },
    "are-we-there-yet": {
      "version": "1.1.5",
      "resolved": "https://registry.npmjs.org/are-we-there-yet/-/are-we-there-yet-1.1.5.tgz",
      "integrity": "sha512-5hYdAkZlcG8tOLujVDTgCT+uPX0VnpAH28gWsLfzpXYm7wP6mp5Q/gYyR7YQ0cKVJcXJnl3j2kpBan13PtQf6w==",
      "dev": true,
      "requires": {
        "delegates": "1.0.0",
        "readable-stream": "2.3.6"
      }
    },
    "argparse": {
      "version": "1.0.10",
      "resolved": "https://registry.npmjs.org/argparse/-/argparse-1.0.10.tgz",
      "integrity": "sha512-o5Roy6tNG4SL/FOkCAN6RzjiakZS25RLYFrcMttJqbdd8BWrnA+fGz57iN5Pb06pvBGvl5gQ0B48dJlslXvoTg==",
      "dev": true,
      "requires": {
        "sprintf-js": "1.0.3"
      }
    },
    "arr-diff": {
      "version": "2.0.0",
      "resolved": "https://registry.npmjs.org/arr-diff/-/arr-diff-2.0.0.tgz",
      "integrity": "sha1-jzuCf5Vai9ZpaX5KQlasPOrjVs8=",
      "dev": true,
      "requires": {
        "arr-flatten": "1.1.0"
      }
    },
    "arr-flatten": {
      "version": "1.1.0",
      "resolved": "https://registry.npmjs.org/arr-flatten/-/arr-flatten-1.1.0.tgz",
      "integrity": "sha1-NgSLv/TntH4TZkQxbJlmnqWukfE=",
      "dev": true
    },
    "array-differ": {
      "version": "1.0.0",
      "resolved": "https://registry.npmjs.org/array-differ/-/array-differ-1.0.0.tgz",
      "integrity": "sha1-7/UuN1gknTO+QCuLuOVkuytdQDE=",
      "dev": true
    },
    "array-find-index": {
      "version": "1.0.2",
      "resolved": "https://registry.npmjs.org/array-find-index/-/array-find-index-1.0.2.tgz",
      "integrity": "sha1-3wEKoSh+Fku9pvlyOwqWoexBh6E=",
      "dev": true
    },
    "array-union": {
      "version": "1.0.2",
      "resolved": "https://registry.npmjs.org/array-union/-/array-union-1.0.2.tgz",
      "integrity": "sha1-mjRBDk9OPaI96jdb5b5w8kd47Dk=",
      "dev": true,
      "requires": {
        "array-uniq": "1.0.3"
      }
    },
    "array-uniq": {
      "version": "1.0.3",
      "resolved": "https://registry.npmjs.org/array-uniq/-/array-uniq-1.0.3.tgz",
      "integrity": "sha1-r2rId6Jcx/dOBYiUdThY39sk/bY=",
      "dev": true
    },
    "array-unique": {
      "version": "0.2.1",
      "resolved": "https://registry.npmjs.org/array-unique/-/array-unique-0.2.1.tgz",
      "integrity": "sha1-odl8yvy8JiXMcPrc6zalDFiwGlM=",
      "dev": true
    },
    "arrify": {
      "version": "1.0.1",
      "resolved": "https://registry.npmjs.org/arrify/-/arrify-1.0.1.tgz",
      "integrity": "sha1-iYUI2iIm84DfkEcoRWhJwVAaSw0=",
      "dev": true
    },
    "asn1": {
      "version": "0.2.4",
      "resolved": "https://registry.npmjs.org/asn1/-/asn1-0.2.4.tgz",
      "integrity": "sha512-jxwzQpLQjSmWXgwaCZE9Nz+glAG01yF1QnWgbhGwHI5A6FRIEY6IVqtHhIepHqI7/kyEyQEagBC5mBEFlIYvdg==",
      "dev": true,
      "requires": {
        "safer-buffer": "~2.1.0"
      }
    },
    "assert-plus": {
      "version": "1.0.0",
      "resolved": "https://registry.npmjs.org/assert-plus/-/assert-plus-1.0.0.tgz",
      "integrity": "sha1-8S4PPF13sLHN2RRpQuTpbB5N1SU=",
      "dev": true
    },
    "async": {
      "version": "1.5.2",
      "resolved": "https://registry.npmjs.org/async/-/async-1.5.2.tgz",
      "integrity": "sha1-7GphrlZIDAw8skHJVhjiCJL5Zyo=",
      "dev": true
    },
    "async-foreach": {
      "version": "0.1.3",
      "resolved": "https://registry.npmjs.org/async-foreach/-/async-foreach-0.1.3.tgz",
      "integrity": "sha1-NhIfhFwFeBct5Bmpfb6x0W7DRUI=",
      "dev": true
    },
    "asynckit": {
      "version": "0.4.0",
      "resolved": "https://registry.npmjs.org/asynckit/-/asynckit-0.4.0.tgz",
      "integrity": "sha1-x57Zf380y48robyXkLzDZkdLS3k=",
      "dev": true
    },
    "autoprefixer": {
      "version": "6.7.7",
      "resolved": "https://registry.npmjs.org/autoprefixer/-/autoprefixer-6.7.7.tgz",
      "integrity": "sha1-Hb0cg1ZY41zj+ZhAmdsAWFx4IBQ=",
      "dev": true,
      "requires": {
        "browserslist": "^1.7.6",
        "caniuse-db": "^1.0.30000634",
        "normalize-range": "^0.1.2",
        "num2fraction": "^1.2.2",
        "postcss": "^5.2.16",
        "postcss-value-parser": "^3.2.3"
      }
    },
    "aws-sign2": {
      "version": "0.7.0",
      "resolved": "https://registry.npmjs.org/aws-sign2/-/aws-sign2-0.7.0.tgz",
      "integrity": "sha1-tG6JCTSpWR8tL2+G1+ap8bP+dqg=",
      "dev": true
    },
    "aws4": {
      "version": "1.8.0",
      "resolved": "https://registry.npmjs.org/aws4/-/aws4-1.8.0.tgz",
      "integrity": "sha512-ReZxvNHIOv88FlT7rxcXIIC0fPt4KZqZbOlivyWtXLt8ESx84zd3kMC6iK5jVeS2qt+g7ftS7ye4fi06X5rtRQ==",
      "dev": true
    },
    "babel-code-frame": {
      "version": "6.26.0",
      "resolved": "https://registry.npmjs.org/babel-code-frame/-/babel-code-frame-6.26.0.tgz",
      "integrity": "sha1-Y/1D99weO7fONZR9uP42mj9Yx0s=",
      "dev": true,
      "requires": {
        "chalk": "^1.1.3",
        "esutils": "^2.0.2",
        "js-tokens": "^3.0.2"
      },
      "dependencies": {
        "chalk": {
          "version": "1.1.3",
          "resolved": "https://registry.npmjs.org/chalk/-/chalk-1.1.3.tgz",
          "integrity": "sha1-qBFcVeSnAv5NFQq9OHKCKn4J/Jg=",
          "dev": true,
          "requires": {
            "ansi-styles": "^2.2.1",
            "escape-string-regexp": "^1.0.2",
            "has-ansi": "^2.0.0",
            "strip-ansi": "^3.0.0",
            "supports-color": "^2.0.0"
          }
        },
        "strip-ansi": {
          "version": "3.0.1",
          "resolved": "https://registry.npmjs.org/strip-ansi/-/strip-ansi-3.0.1.tgz",
          "integrity": "sha1-ajhfuIU9lS1f8F0Oiq+UJ43GPc8=",
          "dev": true,
          "requires": {
            "ansi-regex": "^2.0.0"
          }
        }
      }
    },
    "babel-eslint": {
      "version": "10.0.1",
      "resolved": "https://registry.npmjs.org/babel-eslint/-/babel-eslint-10.0.1.tgz",
      "integrity": "sha512-z7OT1iNV+TjOwHNLLyJk+HN+YVWX+CLE6fPD2SymJZOZQBs+QIexFjhm4keGTm8MW9xr4EC9Q0PbaLB24V5GoQ==",
      "dev": true,
      "requires": {
        "@babel/code-frame": "^7.0.0",
        "@babel/parser": "^7.0.0",
        "@babel/traverse": "^7.0.0",
        "@babel/types": "^7.0.0",
        "eslint-scope": "3.7.1",
        "eslint-visitor-keys": "^1.0.0"
      },
      "dependencies": {
        "eslint-scope": {
          "version": "3.7.1",
          "resolved": "https://registry.npmjs.org/eslint-scope/-/eslint-scope-3.7.1.tgz",
          "integrity": "sha1-PWPD7f2gLgbgGkUq2IyqzHzctug=",
          "dev": true,
          "requires": {
            "esrecurse": "^4.1.0",
            "estraverse": "^4.1.1"
          }
        }
      }
    },
    "babel-helper-evaluate-path": {
      "version": "0.5.0",
      "resolved": "https://registry.npmjs.org/babel-helper-evaluate-path/-/babel-helper-evaluate-path-0.5.0.tgz",
      "integrity": "sha512-mUh0UhS607bGh5wUMAQfOpt2JX2ThXMtppHRdRU1kL7ZLRWIXxoV2UIV1r2cAeeNeU1M5SB5/RSUgUxrK8yOkA==",
      "dev": true
    },
    "babel-helper-flip-expressions": {
      "version": "0.4.3",
      "resolved": "https://registry.npmjs.org/babel-helper-flip-expressions/-/babel-helper-flip-expressions-0.4.3.tgz",
      "integrity": "sha1-NpZzahKKwYvCUlS19AoizrPB0/0=",
      "dev": true
    },
    "babel-helper-is-nodes-equiv": {
      "version": "0.0.1",
      "resolved": "https://registry.npmjs.org/babel-helper-is-nodes-equiv/-/babel-helper-is-nodes-equiv-0.0.1.tgz",
      "integrity": "sha1-NOmzALFHnd2Y7HfqC76TQt/jloQ=",
      "dev": true
    },
    "babel-helper-is-void-0": {
      "version": "0.4.3",
      "resolved": "https://registry.npmjs.org/babel-helper-is-void-0/-/babel-helper-is-void-0-0.4.3.tgz",
      "integrity": "sha1-fZwBtFYee5Xb2g9u7kj1tg5nMT4=",
      "dev": true
    },
    "babel-helper-mark-eval-scopes": {
      "version": "0.4.3",
      "resolved": "https://registry.npmjs.org/babel-helper-mark-eval-scopes/-/babel-helper-mark-eval-scopes-0.4.3.tgz",
      "integrity": "sha1-0kSjvvmESHJgP/tG4izorN9VFWI=",
      "dev": true
    },
    "babel-helper-remove-or-void": {
      "version": "0.4.3",
      "resolved": "https://registry.npmjs.org/babel-helper-remove-or-void/-/babel-helper-remove-or-void-0.4.3.tgz",
      "integrity": "sha1-pPA7QAd6D/6I5F0HAQ3uJB/1rmA=",
      "dev": true
    },
    "babel-helper-to-multiple-sequence-expressions": {
      "version": "0.5.0",
      "resolved": "https://registry.npmjs.org/babel-helper-to-multiple-sequence-expressions/-/babel-helper-to-multiple-sequence-expressions-0.5.0.tgz",
      "integrity": "sha512-m2CvfDW4+1qfDdsrtf4dwOslQC3yhbgyBFptncp4wvtdrDHqueW7slsYv4gArie056phvQFhT2nRcGS4bnm6mA==",
      "dev": true
    },
    "babel-plugin-minify-builtins": {
      "version": "0.5.0",
      "resolved": "https://registry.npmjs.org/babel-plugin-minify-builtins/-/babel-plugin-minify-builtins-0.5.0.tgz",
      "integrity": "sha512-wpqbN7Ov5hsNwGdzuzvFcjgRlzbIeVv1gMIlICbPj0xkexnfoIDe7q+AZHMkQmAE/F9R5jkrB6TLfTegImlXag==",
      "dev": true
    },
    "babel-plugin-minify-constant-folding": {
      "version": "0.5.0",
      "resolved": "https://registry.npmjs.org/babel-plugin-minify-constant-folding/-/babel-plugin-minify-constant-folding-0.5.0.tgz",
      "integrity": "sha512-Vj97CTn/lE9hR1D+jKUeHfNy+m1baNiJ1wJvoGyOBUx7F7kJqDZxr9nCHjO/Ad+irbR3HzR6jABpSSA29QsrXQ==",
      "dev": true,
      "requires": {
        "babel-helper-evaluate-path": "^0.5.0"
      }
    },
    "babel-plugin-minify-dead-code-elimination": {
      "version": "0.5.0",
      "resolved": "https://registry.npmjs.org/babel-plugin-minify-dead-code-elimination/-/babel-plugin-minify-dead-code-elimination-0.5.0.tgz",
      "integrity": "sha512-XQteBGXlgEoAKc/BhO6oafUdT4LBa7ARi55mxoyhLHNuA+RlzRmeMAfc31pb/UqU01wBzRc36YqHQzopnkd/6Q==",
      "dev": true,
      "requires": {
        "babel-helper-evaluate-path": "^0.5.0",
        "babel-helper-mark-eval-scopes": "^0.4.3",
        "babel-helper-remove-or-void": "^0.4.3",
        "lodash.some": "^4.6.0"
      }
    },
    "babel-plugin-minify-flip-comparisons": {
      "version": "0.4.3",
      "resolved": "https://registry.npmjs.org/babel-plugin-minify-flip-comparisons/-/babel-plugin-minify-flip-comparisons-0.4.3.tgz",
      "integrity": "sha1-AMqHDLjxO0XAOLPB68DyJyk8llo=",
      "dev": true,
      "requires": {
        "babel-helper-is-void-0": "^0.4.3"
      }
    },
    "babel-plugin-minify-guarded-expressions": {
      "version": "0.4.3",
      "resolved": "https://registry.npmjs.org/babel-plugin-minify-guarded-expressions/-/babel-plugin-minify-guarded-expressions-0.4.3.tgz",
      "integrity": "sha1-zHCbRFP9IbHzAod0RMifiEJ845c=",
      "dev": true,
      "requires": {
        "babel-helper-flip-expressions": "^0.4.3"
      }
    },
    "babel-plugin-minify-infinity": {
      "version": "0.4.3",
      "resolved": "https://registry.npmjs.org/babel-plugin-minify-infinity/-/babel-plugin-minify-infinity-0.4.3.tgz",
      "integrity": "sha1-37h2obCKBldjhO8/kuZTumB7Oco=",
      "dev": true
    },
    "babel-plugin-minify-mangle-names": {
      "version": "0.5.0",
      "resolved": "https://registry.npmjs.org/babel-plugin-minify-mangle-names/-/babel-plugin-minify-mangle-names-0.5.0.tgz",
      "integrity": "sha512-3jdNv6hCAw6fsX1p2wBGPfWuK69sfOjfd3zjUXkbq8McbohWy23tpXfy5RnToYWggvqzuMOwlId1PhyHOfgnGw==",
      "dev": true,
      "requires": {
        "babel-helper-mark-eval-scopes": "^0.4.3"
      }
    },
    "babel-plugin-minify-numeric-literals": {
      "version": "0.4.3",
      "resolved": "https://registry.npmjs.org/babel-plugin-minify-numeric-literals/-/babel-plugin-minify-numeric-literals-0.4.3.tgz",
      "integrity": "sha1-jk/VYcefeAEob/YOjF/Z3u6TwLw=",
      "dev": true
    },
    "babel-plugin-minify-replace": {
      "version": "0.5.0",
      "resolved": "https://registry.npmjs.org/babel-plugin-minify-replace/-/babel-plugin-minify-replace-0.5.0.tgz",
      "integrity": "sha512-aXZiaqWDNUbyNNNpWs/8NyST+oU7QTpK7J9zFEFSA0eOmtUNMU3fczlTTTlnCxHmq/jYNFEmkkSG3DDBtW3Y4Q==",
      "dev": true
    },
    "babel-plugin-minify-simplify": {
      "version": "0.5.0",
      "resolved": "https://registry.npmjs.org/babel-plugin-minify-simplify/-/babel-plugin-minify-simplify-0.5.0.tgz",
      "integrity": "sha512-TM01J/YcKZ8XIQd1Z3nF2AdWHoDsarjtZ5fWPDksYZNsoOjQ2UO2EWm824Ym6sp127m44gPlLFiO5KFxU8pA5Q==",
      "dev": true,
      "requires": {
        "babel-helper-flip-expressions": "^0.4.3",
        "babel-helper-is-nodes-equiv": "^0.0.1",
        "babel-helper-to-multiple-sequence-expressions": "^0.5.0"
      }
    },
    "babel-plugin-minify-type-constructors": {
      "version": "0.4.3",
      "resolved": "https://registry.npmjs.org/babel-plugin-minify-type-constructors/-/babel-plugin-minify-type-constructors-0.4.3.tgz",
      "integrity": "sha1-G8bxW4f3qxCF1CszC3F2V6IVZQA=",
      "dev": true,
      "requires": {
        "babel-helper-is-void-0": "^0.4.3"
      }
    },
    "babel-plugin-transform-es2015-modules-amd-lazy": {
      "version": "2.0.1",
      "resolved": "https://registry.npmjs.org/babel-plugin-transform-es2015-modules-amd-lazy/-/babel-plugin-transform-es2015-modules-amd-lazy-2.0.1.tgz",
      "integrity": "sha512-GGUvH+zwajFsdxE1x3XteBHIFVcbcM20S00ZIF7MH7LuL8KLFl/Giu8knxdgXl6NE69gZwXGTYQESX5Uk1fixA==",
      "dev": true,
      "requires": {
        "@babel/helper-module-transforms": "^7.0.0-beta.45"
      }
    },
    "babel-plugin-transform-inline-consecutive-adds": {
      "version": "0.4.3",
      "resolved": "https://registry.npmjs.org/babel-plugin-transform-inline-consecutive-adds/-/babel-plugin-transform-inline-consecutive-adds-0.4.3.tgz",
      "integrity": "sha1-Mj1Ho+pjqDp6w8gRro5pQfrysNE=",
      "dev": true
    },
    "babel-plugin-transform-member-expression-literals": {
      "version": "6.9.4",
      "resolved": "https://registry.npmjs.org/babel-plugin-transform-member-expression-literals/-/babel-plugin-transform-member-expression-literals-6.9.4.tgz",
      "integrity": "sha1-NwOcmgwzE6OUlfqsL/OmtbnQOL8=",
      "dev": true
    },
    "babel-plugin-transform-merge-sibling-variables": {
      "version": "6.9.4",
      "resolved": "https://registry.npmjs.org/babel-plugin-transform-merge-sibling-variables/-/babel-plugin-transform-merge-sibling-variables-6.9.4.tgz",
      "integrity": "sha1-hbQi/DN3tEnJ0c3kQIcgNTJAHa4=",
      "dev": true
    },
    "babel-plugin-transform-minify-booleans": {
      "version": "6.9.4",
      "resolved": "https://registry.npmjs.org/babel-plugin-transform-minify-booleans/-/babel-plugin-transform-minify-booleans-6.9.4.tgz",
      "integrity": "sha1-rLs+VqNVXdI5KOS1gtKFFi3SsZg=",
      "dev": true
    },
    "babel-plugin-transform-property-literals": {
      "version": "6.9.4",
      "resolved": "https://registry.npmjs.org/babel-plugin-transform-property-literals/-/babel-plugin-transform-property-literals-6.9.4.tgz",
      "integrity": "sha1-mMHSHiVXNlc/k+zlRFn2ziSYXTk=",
      "dev": true,
      "requires": {
<<<<<<< HEAD
        "safer-buffer": "2.1.2"
=======
        "esutils": "^2.0.2"
>>>>>>> 414eca89
      }
    },
    "babel-plugin-transform-regexp-constructors": {
      "version": "0.4.3",
      "resolved": "https://registry.npmjs.org/babel-plugin-transform-regexp-constructors/-/babel-plugin-transform-regexp-constructors-0.4.3.tgz",
      "integrity": "sha1-WLd3W2OvzzMyj66aX4j71PsLSWU=",
      "dev": true
    },
    "babel-plugin-transform-remove-console": {
      "version": "6.9.4",
      "resolved": "https://registry.npmjs.org/babel-plugin-transform-remove-console/-/babel-plugin-transform-remove-console-6.9.4.tgz",
      "integrity": "sha1-uYA2DAZzhOJLNXpYjYB9PINSd4A=",
      "dev": true
    },
    "babel-plugin-transform-remove-debugger": {
      "version": "6.9.4",
      "resolved": "https://registry.npmjs.org/babel-plugin-transform-remove-debugger/-/babel-plugin-transform-remove-debugger-6.9.4.tgz",
      "integrity": "sha1-QrcnYxyXl44estGZp67IShgznvI=",
      "dev": true
    },
    "babel-plugin-transform-remove-undefined": {
      "version": "0.5.0",
      "resolved": "https://registry.npmjs.org/babel-plugin-transform-remove-undefined/-/babel-plugin-transform-remove-undefined-0.5.0.tgz",
      "integrity": "sha512-+M7fJYFaEE/M9CXa0/IRkDbiV3wRELzA1kKQFCJ4ifhrzLKn/9VCCgj9OFmYWwBd8IB48YdgPkHYtbYq+4vtHQ==",
      "dev": true,
      "requires": {
<<<<<<< HEAD
        "browserslist": "1.7.7",
        "caniuse-db": "1.0.30000885",
        "normalize-range": "0.1.2",
        "num2fraction": "1.2.2",
        "postcss": "5.2.18",
        "postcss-value-parser": "3.3.0"
=======
        "babel-helper-evaluate-path": "^0.5.0"
>>>>>>> 414eca89
      }
    },
    "babel-plugin-transform-simplify-comparison-operators": {
      "version": "6.9.4",
      "resolved": "https://registry.npmjs.org/babel-plugin-transform-simplify-comparison-operators/-/babel-plugin-transform-simplify-comparison-operators-6.9.4.tgz",
      "integrity": "sha1-9ir+CWyrDh9ootdT/fKDiIRxzrk=",
      "dev": true
    },
    "babel-plugin-transform-undefined-to-void": {
      "version": "6.9.4",
      "resolved": "https://registry.npmjs.org/babel-plugin-transform-undefined-to-void/-/babel-plugin-transform-undefined-to-void-6.9.4.tgz",
      "integrity": "sha1-viQcqBQEAwZ4t0hxcyK4nQyP4oA=",
      "dev": true
    },
<<<<<<< HEAD
    "babel-code-frame": {
      "version": "6.26.0",
      "resolved": "https://registry.npmjs.org/babel-code-frame/-/babel-code-frame-6.26.0.tgz",
      "integrity": "sha1-Y/1D99weO7fONZR9uP42mj9Yx0s=",
      "dev": true,
      "requires": {
        "chalk": "1.1.3",
        "esutils": "2.0.2",
        "js-tokens": "3.0.2"
      },
      "dependencies": {
        "chalk": {
          "version": "1.1.3",
          "resolved": "https://registry.npmjs.org/chalk/-/chalk-1.1.3.tgz",
          "integrity": "sha1-qBFcVeSnAv5NFQq9OHKCKn4J/Jg=",
          "dev": true,
          "requires": {
            "ansi-styles": "2.2.1",
            "escape-string-regexp": "1.0.5",
            "has-ansi": "2.0.0",
            "strip-ansi": "3.0.1",
            "supports-color": "2.0.0"
          }
        },
        "strip-ansi": {
          "version": "3.0.1",
          "resolved": "https://registry.npmjs.org/strip-ansi/-/strip-ansi-3.0.1.tgz",
          "integrity": "sha1-ajhfuIU9lS1f8F0Oiq+UJ43GPc8=",
          "dev": true,
          "requires": {
            "ansi-regex": "2.1.1"
          }
        }
=======
    "babel-preset-minify": {
      "version": "0.5.0",
      "resolved": "https://registry.npmjs.org/babel-preset-minify/-/babel-preset-minify-0.5.0.tgz",
      "integrity": "sha512-xj1s9Mon+RFubH569vrGCayA9Fm2GMsCgDRm1Jb8SgctOB7KFcrVc2o8K3YHUyMz+SWP8aea75BoS8YfsXXuiA==",
      "dev": true,
      "requires": {
        "babel-plugin-minify-builtins": "^0.5.0",
        "babel-plugin-minify-constant-folding": "^0.5.0",
        "babel-plugin-minify-dead-code-elimination": "^0.5.0",
        "babel-plugin-minify-flip-comparisons": "^0.4.3",
        "babel-plugin-minify-guarded-expressions": "^0.4.3",
        "babel-plugin-minify-infinity": "^0.4.3",
        "babel-plugin-minify-mangle-names": "^0.5.0",
        "babel-plugin-minify-numeric-literals": "^0.4.3",
        "babel-plugin-minify-replace": "^0.5.0",
        "babel-plugin-minify-simplify": "^0.5.0",
        "babel-plugin-minify-type-constructors": "^0.4.3",
        "babel-plugin-transform-inline-consecutive-adds": "^0.4.3",
        "babel-plugin-transform-member-expression-literals": "^6.9.4",
        "babel-plugin-transform-merge-sibling-variables": "^6.9.4",
        "babel-plugin-transform-minify-booleans": "^6.9.4",
        "babel-plugin-transform-property-literals": "^6.9.4",
        "babel-plugin-transform-regexp-constructors": "^0.4.3",
        "babel-plugin-transform-remove-console": "^6.9.4",
        "babel-plugin-transform-remove-debugger": "^6.9.4",
        "babel-plugin-transform-remove-undefined": "^0.5.0",
        "babel-plugin-transform-simplify-comparison-operators": "^6.9.4",
        "babel-plugin-transform-undefined-to-void": "^6.9.4",
        "lodash.isplainobject": "^4.0.6"
>>>>>>> 414eca89
      }
    },
    "balanced-match": {
      "version": "1.0.0",
      "resolved": "https://registry.npmjs.org/balanced-match/-/balanced-match-1.0.0.tgz",
      "integrity": "sha1-ibTRmasr7kneFk6gK4nORi1xt2c=",
      "dev": true
    },
    "bcrypt-pbkdf": {
      "version": "1.0.2",
      "resolved": "https://registry.npmjs.org/bcrypt-pbkdf/-/bcrypt-pbkdf-1.0.2.tgz",
      "integrity": "sha1-pDAdOJtqQ/m2f/PKEaP2Y342Dp4=",
      "dev": true,
      "requires": {
        "tweetnacl": "0.14.5"
      }
    },
    "block-stream": {
      "version": "0.0.9",
      "resolved": "https://registry.npmjs.org/block-stream/-/block-stream-0.0.9.tgz",
      "integrity": "sha1-E+v+d4oDIFz+A3UUgeu0szAMEmo=",
      "dev": true,
      "requires": {
        "inherits": "2.0.3"
      }
    },
    "body-parser": {
      "version": "1.14.2",
      "resolved": "https://registry.npmjs.org/body-parser/-/body-parser-1.14.2.tgz",
      "integrity": "sha1-EBXLH+LEQ4WCWVgdtTMy+NDPUPk=",
      "dev": true,
      "requires": {
        "bytes": "2.2.0",
        "content-type": "1.0.4",
        "debug": "2.2.0",
        "depd": "1.1.2",
        "http-errors": "1.3.1",
        "iconv-lite": "0.4.13",
        "on-finished": "2.3.0",
        "qs": "5.2.0",
        "raw-body": "2.1.7",
        "type-is": "1.6.16"
      },
      "dependencies": {
        "debug": {
          "version": "2.2.0",
          "resolved": "https://registry.npmjs.org/debug/-/debug-2.2.0.tgz",
          "integrity": "sha1-+HBX6ZWxofauaklgZkE3vFbwOdo=",
          "dev": true,
          "requires": {
            "ms": "0.7.1"
          }
        },
        "iconv-lite": {
          "version": "0.4.13",
          "resolved": "https://registry.npmjs.org/iconv-lite/-/iconv-lite-0.4.13.tgz",
          "integrity": "sha1-H4irpKsLFQjoMSrMOTRfNumS4vI=",
          "dev": true
        },
        "ms": {
          "version": "0.7.1",
          "resolved": "https://registry.npmjs.org/ms/-/ms-0.7.1.tgz",
          "integrity": "sha1-nNE8A62/8ltl7/3nzoZO6VIBcJg=",
          "dev": true
        },
        "qs": {
          "version": "5.2.0",
          "resolved": "https://registry.npmjs.org/qs/-/qs-5.2.0.tgz",
          "integrity": "sha1-qfMRQq9GjLcrJbMBNrokVoNJFr4=",
          "dev": true
        }
      }
    },
    "brace-expansion": {
      "version": "1.1.11",
      "resolved": "https://registry.npmjs.org/brace-expansion/-/brace-expansion-1.1.11.tgz",
      "integrity": "sha512-iCuPHDFgrHX7H2vEI/5xpz07zSHB00TpugqhmYtVmMO6518mCuRMoOYFldEBl0g187ufozdaHgWKcYFb61qGiA==",
      "dev": true,
      "requires": {
        "balanced-match": "1.0.0",
        "concat-map": "0.0.1"
      }
    },
    "braces": {
      "version": "1.8.5",
      "resolved": "https://registry.npmjs.org/braces/-/braces-1.8.5.tgz",
      "integrity": "sha1-uneWLhLf+WnWt2cR6RS3N4V79qc=",
      "dev": true,
      "requires": {
        "expand-range": "1.8.2",
        "preserve": "0.2.0",
        "repeat-element": "1.1.3"
      }
    },
    "browserify-zlib": {
      "version": "0.1.4",
      "resolved": "https://registry.npmjs.org/browserify-zlib/-/browserify-zlib-0.1.4.tgz",
      "integrity": "sha1-uzX4pRn2AOD6a4SFJByXnQFB+y0=",
      "dev": true,
      "requires": {
        "pako": "0.2.9"
      }
    },
    "browserslist": {
      "version": "1.7.7",
      "resolved": "https://registry.npmjs.org/browserslist/-/browserslist-1.7.7.tgz",
      "integrity": "sha1-C9dnBCWL6CmyOYu1Dkti0aFmsLk=",
      "dev": true,
      "requires": {
        "caniuse-db": "1.0.30000885",
        "electron-to-chromium": "1.3.70"
      }
    },
    "bser": {
      "version": "2.0.0",
      "resolved": "https://registry.npmjs.org/bser/-/bser-2.0.0.tgz",
      "integrity": "sha1-mseNPtXZFYBP2HrLFYvHlxR6Fxk=",
      "dev": true,
      "requires": {
        "node-int64": "^0.4.0"
      }
    },
    "buffer-from": {
      "version": "1.1.1",
      "resolved": "https://registry.npmjs.org/buffer-from/-/buffer-from-1.1.1.tgz",
      "integrity": "sha512-MQcXEUbCKtEo7bhqEs6560Hyd4XaovZlO/k9V3hjVUF/zwW7KBVdSK4gIt/bzwS9MbR5qob+F5jusZsb0YQK2A==",
      "dev": true
    },
    "bytes": {
      "version": "2.2.0",
      "resolved": "https://registry.npmjs.org/bytes/-/bytes-2.2.0.tgz",
      "integrity": "sha1-/TVGSkA/b5EXwt42Cez/nK4ABYg=",
      "dev": true
    },
    "caller-path": {
      "version": "0.1.0",
      "resolved": "https://registry.npmjs.org/caller-path/-/caller-path-0.1.0.tgz",
      "integrity": "sha1-lAhe9jWB7NPaqSREqP6U6CV3dR8=",
      "dev": true,
      "requires": {
        "callsites": "0.2.0"
      }
    },
    "callsites": {
      "version": "0.2.0",
      "resolved": "https://registry.npmjs.org/callsites/-/callsites-0.2.0.tgz",
      "integrity": "sha1-r6uWJikQp/M8GaV3WCXGnzTjUMo=",
      "dev": true
    },
    "camelcase": {
      "version": "2.1.1",
      "resolved": "https://registry.npmjs.org/camelcase/-/camelcase-2.1.1.tgz",
      "integrity": "sha1-fB0W1nmhu+WcoCys7PsBHiAfWh8=",
      "dev": true
    },
    "camelcase-keys": {
      "version": "2.1.0",
      "resolved": "https://registry.npmjs.org/camelcase-keys/-/camelcase-keys-2.1.0.tgz",
      "integrity": "sha1-MIvur/3ygRkFHvodkyITyRuPkuc=",
      "dev": true,
      "requires": {
        "camelcase": "2.1.1",
        "map-obj": "1.0.1"
      }
    },
    "caniuse-db": {
      "version": "1.0.30000957",
      "resolved": "https://registry.npmjs.org/caniuse-db/-/caniuse-db-1.0.30000957.tgz",
      "integrity": "sha512-13rVZZO/75kPKJhJsi86lPUme7zlvfGDnnvSYx3TA+kYQxLtGywth5+81pyVZDjUfYyzatwA/yjv6DNsh66gmQ==",
      "dev": true
    },
    "caniuse-lite": {
      "version": "1.0.30000957",
      "resolved": "https://registry.npmjs.org/caniuse-lite/-/caniuse-lite-1.0.30000957.tgz",
      "integrity": "sha512-8wxNrjAzyiHcLXN/iunskqQnJquQQ6VX8JHfW5kLgAPRSiSuKZiNfmIkP5j7jgyXqAQBSoXyJxfnbCFS0ThSiQ==",
      "dev": true
    },
    "caseless": {
      "version": "0.12.0",
      "resolved": "https://registry.npmjs.org/caseless/-/caseless-0.12.0.tgz",
      "integrity": "sha1-G2gcIf+EAzyCZUMJBolCDRhxUdw=",
      "dev": true
    },
    "center-align": {
      "version": "0.1.3",
      "resolved": "https://registry.npmjs.org/center-align/-/center-align-0.1.3.tgz",
      "integrity": "sha1-qg0yYptu6XIgBBHL1EYckHvCt60=",
      "dev": true,
      "requires": {
        "align-text": "0.1.4",
        "lazy-cache": "1.0.4"
      }
    },
    "chalk": {
      "version": "2.4.2",
      "resolved": "https://registry.npmjs.org/chalk/-/chalk-2.4.2.tgz",
      "integrity": "sha512-Mti+f9lpJNcwF4tWV8/OrTTtF1gZi+f8FqlyAdouralcFWFQWF2+NgCHShjkCb+IFBLq9buZwE1xckQU4peSuQ==",
      "dev": true,
      "requires": {
        "ansi-styles": "3.2.1",
        "escape-string-regexp": "1.0.5",
        "supports-color": "5.5.0"
      },
      "dependencies": {
        "ansi-styles": {
          "version": "3.2.1",
          "resolved": "https://registry.npmjs.org/ansi-styles/-/ansi-styles-3.2.1.tgz",
          "integrity": "sha512-VT0ZI6kZRdTh8YyJw3SMbYm/u+NqfsAxEpWO0Pf9sq8/e94WxxOpPKx9FR1FlyCtOVDNOQ+8ntlqFxiRc+r5qA==",
          "dev": true,
          "requires": {
            "color-convert": "1.9.3"
          }
        },
        "supports-color": {
          "version": "5.5.0",
          "resolved": "https://registry.npmjs.org/supports-color/-/supports-color-5.5.0.tgz",
          "integrity": "sha512-QjVjwdXIt408MIiAqCX4oUKsgU2EqAGzs2Ppkm4aQYbjm+ZEWEcW4SfFNTr4uMNZma0ey4f5lgLrkB0aX0QMow==",
          "dev": true,
          "requires": {
            "has-flag": "3.0.0"
          }
        }
      }
    },
    "chardet": {
      "version": "0.4.2",
      "resolved": "https://registry.npmjs.org/chardet/-/chardet-0.4.2.tgz",
      "integrity": "sha1-tUc7M9yXxCTl2Y3IfVXU2KKci/I=",
      "dev": true
    },
    "circular-json": {
      "version": "0.3.3",
      "resolved": "https://registry.npmjs.org/circular-json/-/circular-json-0.3.3.tgz",
      "integrity": "sha512-UZK3NBx2Mca+b5LsG7bY183pHWt5Y1xts4P3Pz7ENTwGVnJOUWbRb3ocjvX7hx9tq/yTAdclXm9sZ38gNuem4A==",
      "dev": true
    },
    "cli": {
      "version": "0.6.6",
      "resolved": "https://registry.npmjs.org/cli/-/cli-0.6.6.tgz",
      "integrity": "sha1-Aq1Eo4Cr8nraxebwzdewQ9dMU+M=",
      "dev": true,
      "requires": {
        "exit": "0.1.2",
        "glob": "3.2.11"
      },
      "dependencies": {
        "glob": {
          "version": "3.2.11",
          "resolved": "https://registry.npmjs.org/glob/-/glob-3.2.11.tgz",
          "integrity": "sha1-Spc/Y1uRkPcV0QmH1cAP0oFevj0=",
          "dev": true,
          "requires": {
            "inherits": "2.0.3",
            "minimatch": "0.3.0"
          }
        },
        "lru-cache": {
          "version": "2.7.3",
          "resolved": "https://registry.npmjs.org/lru-cache/-/lru-cache-2.7.3.tgz",
          "integrity": "sha1-bUUk6LlV+V1PW1iFHOId1y+06VI=",
          "dev": true
        },
        "minimatch": {
          "version": "0.3.0",
          "resolved": "https://registry.npmjs.org/minimatch/-/minimatch-0.3.0.tgz",
          "integrity": "sha1-J12O2qxPG7MyZHIInnlJyDlGmd0=",
          "dev": true,
          "requires": {
            "lru-cache": "2.7.3",
            "sigmund": "1.0.1"
          }
        }
      }
    },
    "cli-cursor": {
      "version": "2.1.0",
      "resolved": "https://registry.npmjs.org/cli-cursor/-/cli-cursor-2.1.0.tgz",
      "integrity": "sha1-s12sN2R5+sw+lHR9QdDQ9SOP/LU=",
      "dev": true,
      "requires": {
        "restore-cursor": "2.0.0"
      }
    },
    "cli-width": {
      "version": "2.2.0",
      "resolved": "https://registry.npmjs.org/cli-width/-/cli-width-2.2.0.tgz",
      "integrity": "sha1-/xnt6Kml5XkyQUewwR8PvLq+1jk=",
      "dev": true
    },
    "cliui": {
      "version": "2.1.0",
      "resolved": "https://registry.npmjs.org/cliui/-/cliui-2.1.0.tgz",
      "integrity": "sha1-S0dXYP+AJkx2LDoXGQMukcf+oNE=",
      "dev": true,
      "requires": {
        "center-align": "0.1.3",
        "right-align": "0.1.3",
        "wordwrap": "0.0.2"
      },
      "dependencies": {
        "wordwrap": {
          "version": "0.0.2",
          "resolved": "https://registry.npmjs.org/wordwrap/-/wordwrap-0.0.2.tgz",
          "integrity": "sha1-t5Zpu0LstAn4PVg8rVLKF+qhZD8=",
          "dev": true
        }
      }
    },
    "clone-regexp": {
      "version": "1.0.1",
      "resolved": "https://registry.npmjs.org/clone-regexp/-/clone-regexp-1.0.1.tgz",
      "integrity": "sha512-Fcij9IwRW27XedRIJnSOEupS7RVcXtObJXbcUOX93UCLqqOdRpkvzKywOOSizmEK/Is3S/RHX9dLdfo6R1Q1mw==",
      "dev": true,
      "requires": {
        "is-regexp": "1.0.0",
        "is-supported-regexp-flag": "1.0.1"
      }
    },
    "co": {
      "version": "4.6.0",
      "resolved": "https://registry.npmjs.org/co/-/co-4.6.0.tgz",
      "integrity": "sha1-bqa989hTrlTMuOR7+gvz+QMfsYQ=",
      "dev": true
    },
    "code-point-at": {
      "version": "1.1.0",
      "resolved": "https://registry.npmjs.org/code-point-at/-/code-point-at-1.1.0.tgz",
      "integrity": "sha1-DQcLTQQ6W+ozovGkDi7bPZpMz3c=",
      "dev": true
    },
    "coffee-script": {
      "version": "1.10.0",
      "resolved": "https://registry.npmjs.org/coffee-script/-/coffee-script-1.10.0.tgz",
      "integrity": "sha1-EpOLz5vhlI+gBvkuDEyegXBRCMA=",
      "dev": true
    },
    "color-convert": {
      "version": "1.9.3",
      "resolved": "https://registry.npmjs.org/color-convert/-/color-convert-1.9.3.tgz",
      "integrity": "sha512-QfAUtd+vFdAtFQcC8CCyYt1fYWxSqAiK2cSD6zDB8N3cpsEBAvRxp9zOGg6G/SHHJYAT88/az/IuDGALsNVbGg==",
      "dev": true,
      "requires": {
        "color-name": "1.1.3"
      }
    },
    "color-diff": {
      "version": "0.1.7",
      "resolved": "https://registry.npmjs.org/color-diff/-/color-diff-0.1.7.tgz",
      "integrity": "sha1-bbeM2UgqjkWdQIIer0tQMoPcuOI=",
      "dev": true
    },
    "color-name": {
      "version": "1.1.3",
      "resolved": "https://registry.npmjs.org/color-name/-/color-name-1.1.3.tgz",
      "integrity": "sha1-p9BVi9icQveV3UIyj3QIMcpTvCU=",
      "dev": true
    },
    "colorguard": {
      "version": "1.2.1",
      "resolved": "https://registry.npmjs.org/colorguard/-/colorguard-1.2.1.tgz",
      "integrity": "sha512-qYVKTg626qpDg4/eBnPXidEPXn5+krbYqHVfyyEFBWV5z3IF4p44HKY/eE2t1ohlcrlIkDgHmFJMfQ8qMLnSFw==",
      "dev": true,
      "requires": {
        "chalk": "1.1.3",
        "color-diff": "0.1.7",
        "log-symbols": "1.0.2",
        "object-assign": "4.1.1",
        "pipetteur": "2.0.3",
        "plur": "2.1.2",
        "postcss": "5.2.18",
        "postcss-reporter": "1.4.1",
        "text-table": "0.2.0",
        "yargs": "1.3.3"
      },
      "dependencies": {
        "chalk": {
          "version": "1.1.3",
          "resolved": "https://registry.npmjs.org/chalk/-/chalk-1.1.3.tgz",
          "integrity": "sha1-qBFcVeSnAv5NFQq9OHKCKn4J/Jg=",
          "dev": true,
          "requires": {
            "ansi-styles": "2.2.1",
            "escape-string-regexp": "1.0.5",
            "has-ansi": "2.0.0",
            "strip-ansi": "3.0.1",
            "supports-color": "2.0.0"
          }
        },
        "postcss-reporter": {
          "version": "1.4.1",
          "resolved": "https://registry.npmjs.org/postcss-reporter/-/postcss-reporter-1.4.1.tgz",
          "integrity": "sha1-wTbwpbFhkV83ndN2XGEHX357mvI=",
          "dev": true,
          "requires": {
            "chalk": "1.1.3",
            "lodash": "4.17.11",
            "log-symbols": "1.0.2",
            "postcss": "5.2.18"
          }
        },
        "strip-ansi": {
          "version": "3.0.1",
          "resolved": "https://registry.npmjs.org/strip-ansi/-/strip-ansi-3.0.1.tgz",
          "integrity": "sha1-ajhfuIU9lS1f8F0Oiq+UJ43GPc8=",
          "dev": true,
          "requires": {
            "ansi-regex": "2.1.1"
          }
        },
        "yargs": {
          "version": "1.3.3",
          "resolved": "https://registry.npmjs.org/yargs/-/yargs-1.3.3.tgz",
          "integrity": "sha1-BU3oth8i7v23IHBZ6u+da4P7kxo=",
          "dev": true
        }
      }
    },
    "colors": {
      "version": "1.1.2",
      "resolved": "https://registry.npmjs.org/colors/-/colors-1.1.2.tgz",
      "integrity": "sha1-FopHAXVran9RoSzgyXv6KMCE7WM=",
      "dev": true
    },
    "combined-stream": {
      "version": "1.0.7",
      "resolved": "https://registry.npmjs.org/combined-stream/-/combined-stream-1.0.7.tgz",
      "integrity": "sha512-brWl9y6vOB1xYPZcpZde3N9zDByXTosAeMDo4p1wzo6UMOX4vumB+TP1RZ76sfE6Md68Q0NJSrE/gbezd4Ul+w==",
      "dev": true,
      "requires": {
        "delayed-stream": "1.0.0"
      }
    },
    "commander": {
      "version": "2.9.0",
      "resolved": "https://registry.npmjs.org/commander/-/commander-2.9.0.tgz",
      "integrity": "sha1-nJkJQXbhIkDLItbFFGCYQA/g99Q=",
      "dev": true,
      "requires": {
        "graceful-readlink": "1.0.1"
      }
    },
    "concat-map": {
      "version": "0.0.1",
      "resolved": "https://registry.npmjs.org/concat-map/-/concat-map-0.0.1.tgz",
      "integrity": "sha1-2Klr13/Wjfd5OnMDajug1UBdR3s=",
      "dev": true
    },
    "concat-stream": {
      "version": "1.6.2",
      "resolved": "https://registry.npmjs.org/concat-stream/-/concat-stream-1.6.2.tgz",
      "integrity": "sha512-27HBghJxjiZtIk3Ycvn/4kbJk/1uZuJFfuPEns6LaEvpvG1f0hTea8lilrouyo9mVc2GWdcEZ8OLoGmSADlrCw==",
      "dev": true,
      "requires": {
        "buffer-from": "1.1.1",
        "inherits": "2.0.3",
        "readable-stream": "2.3.6",
        "typedarray": "0.0.6"
      }
    },
    "console-browserify": {
      "version": "1.1.0",
      "resolved": "https://registry.npmjs.org/console-browserify/-/console-browserify-1.1.0.tgz",
      "integrity": "sha1-8CQcRXMKn8YyOyBtvzjtx0HQuxA=",
      "dev": true,
      "requires": {
        "date-now": "0.1.4"
      }
    },
    "console-control-strings": {
      "version": "1.1.0",
      "resolved": "https://registry.npmjs.org/console-control-strings/-/console-control-strings-1.1.0.tgz",
      "integrity": "sha1-PXz0Rk22RG6mRL9LOVB/mFEAjo4=",
      "dev": true
    },
    "content-type": {
      "version": "1.0.4",
      "resolved": "https://registry.npmjs.org/content-type/-/content-type-1.0.4.tgz",
      "integrity": "sha512-hIP3EEPs8tB9AT1L+NUqtwOAps4mk2Zob89MWXMHjHWg9milF/j4osnnQLXBCBFBk/tvIG/tUc9mOUJiPBhPXA==",
      "dev": true
    },
    "convert-source-map": {
      "version": "1.6.0",
      "resolved": "https://registry.npmjs.org/convert-source-map/-/convert-source-map-1.6.0.tgz",
      "integrity": "sha512-eFu7XigvxdZ1ETfbgPBohgyQ/Z++C0eEhTor0qRwBw9unw+L0/6V8wkSuGgzdThkiS5lSpdptOQPD8Ak40a+7A==",
      "dev": true,
      "requires": {
        "safe-buffer": "~5.1.1"
      }
    },
    "core-js-compat": {
      "version": "3.1.3",
      "resolved": "https://registry.npmjs.org/core-js-compat/-/core-js-compat-3.1.3.tgz",
      "integrity": "sha512-EP018pVhgwsKHz3YoN1hTq49aRe+h017Kjz0NQz3nXV0cCRMvH3fLQl+vEPGr4r4J5sk4sU3tUC7U1aqTCeJeA==",
      "dev": true,
      "requires": {
        "browserslist": "^4.6.0",
        "core-js-pure": "3.1.3",
        "semver": "^6.1.0"
      },
      "dependencies": {
        "browserslist": {
          "version": "4.6.1",
          "resolved": "https://registry.npmjs.org/browserslist/-/browserslist-4.6.1.tgz",
          "integrity": "sha512-1MC18ooMPRG2UuVFJTHFIAkk6mpByJfxCrnUyvSlu/hyQSFHMrlhM02SzNuCV+quTP4CKmqtOMAIjrifrpBJXQ==",
          "dev": true,
          "requires": {
            "caniuse-lite": "^1.0.30000971",
            "electron-to-chromium": "^1.3.137",
            "node-releases": "^1.1.21"
          }
        },
        "caniuse-lite": {
          "version": "1.0.30000971",
          "resolved": "https://registry.npmjs.org/caniuse-lite/-/caniuse-lite-1.0.30000971.tgz",
          "integrity": "sha512-TQFYFhRS0O5rdsmSbF1Wn+16latXYsQJat66f7S7lizXW1PVpWJeZw9wqqVLIjuxDRz7s7xRUj13QCfd8hKn6g==",
          "dev": true
        },
        "electron-to-chromium": {
          "version": "1.3.140",
          "resolved": "https://registry.npmjs.org/electron-to-chromium/-/electron-to-chromium-1.3.140.tgz",
          "integrity": "sha512-gznkq18tTzRWd/nHdmt9CQ/AC9Xv/TWstqKb6bhuVWE+koLg9NFlnXMwvQAUYKxIjPI2lS5TsuqqlRsCVuVdTg==",
          "dev": true
        },
        "semver": {
          "version": "6.1.1",
          "resolved": "https://registry.npmjs.org/semver/-/semver-6.1.1.tgz",
          "integrity": "sha512-rWYq2e5iYW+fFe/oPPtYJxYgjBm8sC4rmoGdUOgBB7VnwKt6HrL793l2voH1UlsyYZpJ4g0wfjnTEO1s1NP2eQ==",
          "dev": true
        }
      }
    },
    "core-js-pure": {
      "version": "3.1.3",
      "resolved": "https://registry.npmjs.org/core-js-pure/-/core-js-pure-3.1.3.tgz",
      "integrity": "sha512-k3JWTrcQBKqjkjI0bkfXS0lbpWPxYuHWfMMjC1VDmzU4Q58IwSbuXSo99YO/hUHlw/EB4AlfA2PVxOGkrIq6dA==",
      "dev": true
    },
    "core-util-is": {
      "version": "1.0.2",
      "resolved": "https://registry.npmjs.org/core-util-is/-/core-util-is-1.0.2.tgz",
      "integrity": "sha1-tf1UIgqivFq1eqtxQMlAdUUDwac=",
      "dev": true
    },
    "cosmiconfig": {
      "version": "2.2.2",
      "resolved": "https://registry.npmjs.org/cosmiconfig/-/cosmiconfig-2.2.2.tgz",
      "integrity": "sha512-GiNXLwAFPYHy25XmTPpafYvn3CLAkJ8FLsscq78MQd1Kh0OU6Yzhn4eV2MVF4G9WEQZoWEGltatdR+ntGPMl5A==",
      "dev": true,
      "requires": {
        "is-directory": "0.3.1",
        "js-yaml": "3.12.0",
        "minimist": "1.2.0",
        "object-assign": "4.1.1",
        "os-homedir": "1.0.2",
        "parse-json": "2.2.0",
        "require-from-string": "1.2.1"
      },
      "dependencies": {
        "minimist": {
          "version": "1.2.0",
          "resolved": "https://registry.npmjs.org/minimist/-/minimist-1.2.0.tgz",
          "integrity": "sha1-o1AIsg9BOD7sH7kU9M1d95omQoQ=",
          "dev": true
        }
      }
    },
    "cpr": {
      "version": "0.0.6",
      "resolved": "https://registry.npmjs.org/cpr/-/cpr-0.0.6.tgz",
      "integrity": "sha1-U43SYnolrlDtoNwPgyKfuWDQhrM=",
      "dev": true,
      "requires": {
        "graceful-fs": "1.1.14",
        "mkdirp": "0.3.5",
        "rimraf": "2.0.3"
      },
      "dependencies": {
        "graceful-fs": {
          "version": "1.1.14",
          "resolved": "https://registry.npmjs.org/graceful-fs/-/graceful-fs-1.1.14.tgz",
          "integrity": "sha1-BweNtfY3f2Mh/Oqu30l94STclGU=",
          "dev": true
        },
        "mkdirp": {
          "version": "0.3.5",
          "resolved": "https://registry.npmjs.org/mkdirp/-/mkdirp-0.3.5.tgz",
          "integrity": "sha1-3j5fiWHIjHh+4TaN+EmsRBPsqNc=",
          "dev": true
        },
        "rimraf": {
          "version": "2.0.3",
          "resolved": "https://registry.npmjs.org/rimraf/-/rimraf-2.0.3.tgz",
          "integrity": "sha1-9QopZecUTpr9mYmC8V33BnMPVqk=",
          "dev": true,
          "requires": {
            "graceful-fs": "1.1.14"
          }
        }
      }
    },
    "cross-spawn": {
      "version": "5.1.0",
      "resolved": "https://registry.npmjs.org/cross-spawn/-/cross-spawn-5.1.0.tgz",
      "integrity": "sha1-6L0O/uWPz/b4+UUQoKVUu/ojVEk=",
      "dev": true,
      "requires": {
        "lru-cache": "4.1.3",
        "shebang-command": "1.2.0",
        "which": "1.3.1"
      }
    },
    "css-color-names": {
      "version": "0.0.3",
      "resolved": "https://registry.npmjs.org/css-color-names/-/css-color-names-0.0.3.tgz",
      "integrity": "sha1-3gzvFvTYqoIioyDVttfpu62nufY=",
      "dev": true
    },
    "css-rule-stream": {
      "version": "1.1.0",
      "resolved": "https://registry.npmjs.org/css-rule-stream/-/css-rule-stream-1.1.0.tgz",
      "integrity": "sha1-N4bnGYmD2WWibjGVfgkHjLt3BaI=",
      "dev": true,
      "requires": {
        "css-tokenize": "1.0.1",
        "duplexer2": "0.0.2",
        "ldjson-stream": "1.2.1",
        "through2": "0.6.5"
      }
    },
    "css-tokenize": {
      "version": "1.0.1",
      "resolved": "https://registry.npmjs.org/css-tokenize/-/css-tokenize-1.0.1.tgz",
      "integrity": "sha1-RiXLHtohwUOFi3+B1oA8HSb8FL4=",
      "dev": true,
      "requires": {
        "inherits": "2.0.3",
        "readable-stream": "1.1.14"
      },
      "dependencies": {
        "isarray": {
          "version": "0.0.1",
          "resolved": "https://registry.npmjs.org/isarray/-/isarray-0.0.1.tgz",
          "integrity": "sha1-ihis/Kmo9Bd+Cav8YDiTmwXR7t8=",
          "dev": true
        },
        "readable-stream": {
          "version": "1.1.14",
          "resolved": "https://registry.npmjs.org/readable-stream/-/readable-stream-1.1.14.tgz",
          "integrity": "sha1-fPTFTvZI44EwhMY23SB54WbAgdk=",
          "dev": true,
          "requires": {
            "core-util-is": "1.0.2",
            "inherits": "2.0.3",
            "isarray": "0.0.1",
            "string_decoder": "0.10.31"
          }
        },
        "string_decoder": {
          "version": "0.10.31",
          "resolved": "https://registry.npmjs.org/string_decoder/-/string_decoder-0.10.31.tgz",
          "integrity": "sha1-YuIDvEF2bGwoyfyEMB2rHFMQ+pQ=",
          "dev": true
        }
      }
    },
    "css-tree": {
      "version": "1.0.0-alpha16",
      "resolved": "https://registry.npmjs.org/css-tree/-/css-tree-1.0.0-alpha16.tgz",
      "integrity": "sha1-bLLN/2lHJZ39r3kGJjM6hi3pSLA=",
      "dev": true,
      "requires": {
        "source-map": "0.5.7"
      }
    },
    "csslint": {
      "version": "0.10.0",
      "resolved": "https://registry.npmjs.org/csslint/-/csslint-0.10.0.tgz",
      "integrity": "sha1-OmoE51Zcjp0ZvrSXZ8fslug2WAU=",
      "dev": true,
      "requires": {
        "parserlib": "0.2.5"
      }
    },
    "cssproc": {
      "version": "0.0.7",
      "resolved": "https://registry.npmjs.org/cssproc/-/cssproc-0.0.7.tgz",
      "integrity": "sha1-+Ch4pPhKvpcxVUK5ln9mUNhdPf4=",
      "dev": true
    },
    "currently-unhandled": {
      "version": "0.4.1",
      "resolved": "https://registry.npmjs.org/currently-unhandled/-/currently-unhandled-0.4.1.tgz",
      "integrity": "sha1-mI3zP+qxke95mmE2nddsF635V+o=",
      "dev": true,
      "requires": {
        "array-find-index": "1.0.2"
      }
    },
    "dashdash": {
      "version": "1.14.1",
      "resolved": "https://registry.npmjs.org/dashdash/-/dashdash-1.14.1.tgz",
      "integrity": "sha1-hTz6D3y+L+1d4gMmuN1YEDX24vA=",
      "dev": true,
      "requires": {
        "assert-plus": "1.0.0"
      }
    },
    "date-now": {
      "version": "0.1.4",
      "resolved": "https://registry.npmjs.org/date-now/-/date-now-0.1.4.tgz",
      "integrity": "sha1-6vQ5/U1ISK105cx9vvIAZyueNFs=",
      "dev": true
    },
    "dateformat": {
      "version": "1.0.12",
      "resolved": "https://registry.npmjs.org/dateformat/-/dateformat-1.0.12.tgz",
      "integrity": "sha1-nxJLZ1lMk3/3BpMuSmQsyo27/uk=",
      "dev": true,
      "requires": {
        "get-stdin": "4.0.1",
        "meow": "3.7.0"
      }
    },
    "debug": {
      "version": "2.6.9",
      "resolved": "https://registry.npmjs.org/debug/-/debug-2.6.9.tgz",
      "integrity": "sha512-bC7ElrdJaJnPbAP+1EotYvqZsb3ecl5wi6Bfi6BJTUcNowp6cvspg0jXznRTKDjm/E7AdgFBVeAPVMNcKGsHMA==",
      "dev": true,
      "requires": {
        "ms": "2.0.0"
      }
    },
    "decamelize": {
      "version": "1.2.0",
      "resolved": "https://registry.npmjs.org/decamelize/-/decamelize-1.2.0.tgz",
      "integrity": "sha1-9lNNFRSCabIDUue+4m9QH5oZEpA=",
      "dev": true
    },
    "deep-is": {
      "version": "0.1.3",
      "resolved": "https://registry.npmjs.org/deep-is/-/deep-is-0.1.3.tgz",
      "integrity": "sha1-s2nW+128E+7PUk+RsHD+7cNXzzQ=",
      "dev": true
    },
    "delayed-stream": {
      "version": "1.0.0",
      "resolved": "https://registry.npmjs.org/delayed-stream/-/delayed-stream-1.0.0.tgz",
      "integrity": "sha1-3zrhmayt+31ECqrgsp4icrJOxhk=",
      "dev": true
    },
    "delegates": {
      "version": "1.0.0",
      "resolved": "https://registry.npmjs.org/delegates/-/delegates-1.0.0.tgz",
      "integrity": "sha1-hMbhWbgZBP3KWaDvRM2HDTElD5o=",
      "dev": true
    },
    "depd": {
      "version": "1.1.2",
      "resolved": "https://registry.npmjs.org/depd/-/depd-1.1.2.tgz",
      "integrity": "sha1-m81S4UwJd2PnSbJ0xDRu0uVgtak=",
      "dev": true
    },
    "doctrine": {
      "version": "2.1.0",
      "resolved": "https://registry.npmjs.org/doctrine/-/doctrine-2.1.0.tgz",
      "integrity": "sha512-35mSku4ZXK0vfCuHEDAwt55dg2jNajHZ1odvF+8SSr82EsZY4QmXfuWso8oEd8zRhVObSN18aM0CjSdoBX7zIw==",
      "dev": true,
      "requires": {
        "esutils": "2.0.2"
      }
    },
    "doiuse": {
      "version": "2.6.0",
      "resolved": "https://registry.npmjs.org/doiuse/-/doiuse-2.6.0.tgz",
      "integrity": "sha1-GJLRC2Gpo1at2/K2FJM+gfi7ODQ=",
      "dev": true,
      "requires": {
        "browserslist": "1.7.7",
        "caniuse-db": "1.0.30000885",
        "css-rule-stream": "1.1.0",
        "duplexer2": "0.0.2",
        "jsonfilter": "1.1.2",
        "ldjson-stream": "1.2.1",
        "lodash": "4.17.11",
        "multimatch": "2.1.0",
        "postcss": "5.2.18",
        "source-map": "0.4.4",
        "through2": "0.6.5",
        "yargs": "3.10.0"
      },
      "dependencies": {
        "source-map": {
          "version": "0.4.4",
          "resolved": "https://registry.npmjs.org/source-map/-/source-map-0.4.4.tgz",
          "integrity": "sha1-66T12pwNyZneaAMti092FzZSA2s=",
          "dev": true,
          "requires": {
            "amdefine": "1.0.1"
          }
        }
      }
    },
    "dom-serializer": {
      "version": "0.1.1",
      "resolved": "https://registry.npmjs.org/dom-serializer/-/dom-serializer-0.1.1.tgz",
      "integrity": "sha512-l0IU0pPzLWSHBcieZbpOKgkIn3ts3vAh7ZuFyXNwJxJXk/c4Gwj9xaTJwIDVQCXawWD0qb3IzMGH5rglQaO0XA==",
      "dev": true,
      "requires": {
        "domelementtype": "^1.3.0",
        "entities": "^1.1.1"
      },
      "dependencies": {
        "entities": {
          "version": "1.1.2",
          "resolved": "https://registry.npmjs.org/entities/-/entities-1.1.2.tgz",
          "integrity": "sha512-f2LZMYl1Fzu7YSBKg+RoROelpOaNrcGmE9AZubeDfrCEia483oW4MI4VyFd5VNHIgQ/7qm1I0wUHK1eJnn2y2w==",
          "dev": true
        }
      }
    },
    "domelementtype": {
      "version": "1.3.1",
      "resolved": "https://registry.npmjs.org/domelementtype/-/domelementtype-1.3.1.tgz",
      "integrity": "sha512-BSKB+TSpMpFI/HOxCNr1O8aMOTZ8hT3pM3GQ0w/mWRmkhEDSFJkkyzz4XQsBV44BChwGkrDfMyjVD0eA2aFV3w==",
      "dev": true
    },
    "domhandler": {
      "version": "2.3.0",
      "resolved": "https://registry.npmjs.org/domhandler/-/domhandler-2.3.0.tgz",
      "integrity": "sha1-LeWaCCLVAn+r/28DLCsloqir5zg=",
      "dev": true,
      "requires": {
        "domelementtype": "1.3.0"
      }
    },
    "domutils": {
      "version": "1.5.1",
      "resolved": "https://registry.npmjs.org/domutils/-/domutils-1.5.1.tgz",
      "integrity": "sha1-3NhIiib1Y9YQeeSMn3t+Mjc2gs8=",
      "dev": true,
      "requires": {
        "dom-serializer": "0.1.0",
        "domelementtype": "1.3.0"
      }
    },
    "duplexer": {
      "version": "0.1.1",
      "resolved": "https://registry.npmjs.org/duplexer/-/duplexer-0.1.1.tgz",
      "integrity": "sha1-rOb/gIwc5mtX0ev5eXessCM0z8E=",
      "dev": true
    },
    "duplexer2": {
      "version": "0.0.2",
      "resolved": "https://registry.npmjs.org/duplexer2/-/duplexer2-0.0.2.tgz",
      "integrity": "sha1-xhTc9n4vsUmVqRcR5aYX6KYKMds=",
      "dev": true,
      "requires": {
        "readable-stream": "1.1.14"
      },
      "dependencies": {
        "isarray": {
          "version": "0.0.1",
          "resolved": "https://registry.npmjs.org/isarray/-/isarray-0.0.1.tgz",
          "integrity": "sha1-ihis/Kmo9Bd+Cav8YDiTmwXR7t8=",
          "dev": true
        },
        "readable-stream": {
          "version": "1.1.14",
          "resolved": "https://registry.npmjs.org/readable-stream/-/readable-stream-1.1.14.tgz",
          "integrity": "sha1-fPTFTvZI44EwhMY23SB54WbAgdk=",
          "dev": true,
          "requires": {
            "core-util-is": "1.0.2",
            "inherits": "2.0.3",
            "isarray": "0.0.1",
            "string_decoder": "0.10.31"
          }
        },
        "string_decoder": {
          "version": "0.10.31",
          "resolved": "https://registry.npmjs.org/string_decoder/-/string_decoder-0.10.31.tgz",
          "integrity": "sha1-YuIDvEF2bGwoyfyEMB2rHFMQ+pQ=",
          "dev": true
        }
      }
    },
    "each-async": {
      "version": "1.1.1",
      "resolved": "https://registry.npmjs.org/each-async/-/each-async-1.1.1.tgz",
      "integrity": "sha1-3uUim98KtrogEqOV4bhpq/iBNHM=",
      "dev": true,
      "requires": {
        "onetime": "1.1.0",
        "set-immediate-shim": "1.0.1"
      },
      "dependencies": {
        "onetime": {
          "version": "1.1.0",
          "resolved": "http://registry.npmjs.org/onetime/-/onetime-1.1.0.tgz",
          "integrity": "sha1-ofeDj4MUxRbwXs78vEzP4EtO14k=",
          "dev": true
        }
      }
    },
    "ecc-jsbn": {
      "version": "0.1.2",
      "resolved": "https://registry.npmjs.org/ecc-jsbn/-/ecc-jsbn-0.1.2.tgz",
      "integrity": "sha1-OoOpBOVDUyh4dMVkt1SThoSamMk=",
      "dev": true,
      "requires": {
        "jsbn": "0.1.1",
        "safer-buffer": "2.1.2"
      }
    },
    "ee-first": {
      "version": "1.1.1",
      "resolved": "https://registry.npmjs.org/ee-first/-/ee-first-1.1.1.tgz",
      "integrity": "sha1-WQxhFWsK4vTwJVcyoViyZrxWsh0=",
      "dev": true
    },
    "electron-to-chromium": {
      "version": "1.3.122",
      "resolved": "https://registry.npmjs.org/electron-to-chromium/-/electron-to-chromium-1.3.122.tgz",
      "integrity": "sha512-3RKoIyCN4DhP2dsmleuFvpJAIDOseWH88wFYBzb22CSwoFDSWRc4UAMfrtc9h8nBdJjTNIN3rogChgOy6eFInw==",
      "dev": true
    },
    "entities": {
      "version": "1.0.0",
      "resolved": "https://registry.npmjs.org/entities/-/entities-1.0.0.tgz",
      "integrity": "sha1-sph6o4ITR/zeZCsk/fyeT7cSvyY=",
      "dev": true
    },
    "error-ex": {
      "version": "1.3.2",
      "resolved": "https://registry.npmjs.org/error-ex/-/error-ex-1.3.2.tgz",
      "integrity": "sha512-7dFHNmqeFSEt2ZBsCriorKnn3Z2pj+fd9kmI6QoWw4//DL+icEBfc0U7qJCisqrTsKTjw4fNFy2pW9OqStD84g==",
      "dev": true,
      "requires": {
        "is-arrayish": "0.2.1"
      }
    },
    "escape-string-regexp": {
      "version": "1.0.5",
      "resolved": "https://registry.npmjs.org/escape-string-regexp/-/escape-string-regexp-1.0.5.tgz",
      "integrity": "sha1-G2HAViGQqN/2rjuyzwIAyhMLhtQ=",
      "dev": true
    },
    "escodegen": {
      "version": "0.0.28",
      "resolved": "https://registry.npmjs.org/escodegen/-/escodegen-0.0.28.tgz",
      "integrity": "sha1-Dk/xcV8yh3XWyrUaxEpAbNer/9M=",
      "dev": true,
      "requires": {
        "esprima": "1.0.4",
        "estraverse": "1.3.2",
        "source-map": "0.5.7"
      },
      "dependencies": {
        "esprima": {
          "version": "1.0.4",
          "resolved": "https://registry.npmjs.org/esprima/-/esprima-1.0.4.tgz",
          "integrity": "sha1-n1V+CPw7TSbs6d00+Pv0drYlha0=",
          "dev": true
        },
        "estraverse": {
          "version": "1.3.2",
          "resolved": "https://registry.npmjs.org/estraverse/-/estraverse-1.3.2.tgz",
          "integrity": "sha1-N8K4k+8T1yPydth41g2FNRUqbEI=",
          "dev": true
        }
      }
    },
    "eslint": {
      "version": "4.12.1",
      "resolved": "https://registry.npmjs.org/eslint/-/eslint-4.12.1.tgz",
      "integrity": "sha512-28hOYej+NZ/R5H1yMvyKa1+bPlu+fnsIAQffK6hxXgvmXnImos2bA5XfCn5dYv2k2mrKj+/U/Z4L5ICWxC7TQw==",
      "dev": true,
      "requires": {
<<<<<<< HEAD
        "ajv": "5.5.2",
        "babel-code-frame": "6.26.0",
        "chalk": "2.4.1",
        "concat-stream": "1.6.2",
        "cross-spawn": "5.1.0",
        "debug": "2.6.9",
        "doctrine": "2.1.0",
        "eslint-scope": "3.7.3",
        "espree": "3.5.4",
        "esquery": "1.0.1",
        "estraverse": "4.2.0",
        "esutils": "2.0.2",
        "file-entry-cache": "2.0.0",
        "functional-red-black-tree": "1.0.1",
        "glob": "7.1.3",
        "globals": "9.18.0",
        "ignore": "3.3.10",
        "imurmurhash": "0.1.4",
        "inquirer": "3.3.0",
        "is-resolvable": "1.1.0",
        "js-yaml": "3.12.0",
        "json-stable-stringify": "1.0.1",
        "levn": "0.3.0",
        "lodash": "4.17.11",
        "minimatch": "3.0.4",
        "mkdirp": "0.5.1",
        "natural-compare": "1.4.0",
        "optionator": "0.8.2",
        "path-is-inside": "1.0.2",
        "pluralize": "4.0.0",
        "progress": "2.0.0",
        "require-uncached": "1.0.3",
        "semver": "5.3.0",
        "strip-ansi": "4.0.0",
        "strip-json-comments": "2.0.1",
        "table": "4.0.3",
        "text-table": "0.2.0"
=======
        "ajv": "^5.3.0",
        "babel-code-frame": "^6.22.0",
        "chalk": "^2.1.0",
        "concat-stream": "^1.6.0",
        "cross-spawn": "^5.1.0",
        "debug": "^3.0.1",
        "doctrine": "^2.0.2",
        "eslint-scope": "^3.7.1",
        "espree": "^3.5.2",
        "esquery": "^1.0.0",
        "estraverse": "^4.2.0",
        "esutils": "^2.0.2",
        "file-entry-cache": "^2.0.0",
        "functional-red-black-tree": "^1.0.1",
        "glob": "^7.1.2",
        "globals": "^11.0.1",
        "ignore": "^3.3.3",
        "imurmurhash": "^0.1.4",
        "inquirer": "^3.0.6",
        "is-resolvable": "^1.0.0",
        "js-yaml": "^3.9.1",
        "json-stable-stringify-without-jsonify": "^1.0.1",
        "levn": "^0.3.0",
        "lodash": "^4.17.4",
        "minimatch": "^3.0.2",
        "mkdirp": "^0.5.1",
        "natural-compare": "^1.4.0",
        "optionator": "^0.8.2",
        "path-is-inside": "^1.0.2",
        "pluralize": "^7.0.0",
        "progress": "^2.0.0",
        "require-uncached": "^1.0.3",
        "semver": "^5.3.0",
        "strip-ansi": "^4.0.0",
        "strip-json-comments": "~2.0.1",
        "table": "^4.0.1",
        "text-table": "~0.2.0"
      },
      "dependencies": {
        "ajv": {
          "version": "5.5.2",
          "resolved": "https://registry.npmjs.org/ajv/-/ajv-5.5.2.tgz",
          "integrity": "sha1-c7Xuyj+rZT49P5Qis0GtQiBdyWU=",
          "dev": true,
          "requires": {
            "co": "^4.6.0",
            "fast-deep-equal": "^1.0.0",
            "fast-json-stable-stringify": "^2.0.0",
            "json-schema-traverse": "^0.3.0"
          }
        },
        "debug": {
          "version": "3.2.6",
          "resolved": "https://registry.npmjs.org/debug/-/debug-3.2.6.tgz",
          "integrity": "sha512-mel+jf7nrtEl5Pn1Qx46zARXKDpBbvzezse7p7LqINmdoIk8PYP5SySaxEmYv6TZ0JyEKA1hsCId6DIhgITtWQ==",
          "dev": true,
          "requires": {
            "ms": "^2.1.1"
          }
        },
        "ms": {
          "version": "2.1.1",
          "resolved": "https://registry.npmjs.org/ms/-/ms-2.1.1.tgz",
          "integrity": "sha512-tgp+dl5cGk28utYktBsrFqA7HKgrhgPsg6Z/EfhWI4gl1Hwq8B/GmY/0oXZ6nF8hDVesS/FpnYaD/kOWhYQvyg==",
          "dev": true
        }
      }
    },
    "eslint-plugin-babel": {
      "version": "5.3.0",
      "resolved": "https://registry.npmjs.org/eslint-plugin-babel/-/eslint-plugin-babel-5.3.0.tgz",
      "integrity": "sha512-HPuNzSPE75O+SnxHIafbW5QB45r2w78fxqwK3HmjqIUoPfPzVrq6rD+CINU3yzoDSzEhUkX07VUphbF73Lth/w==",
      "dev": true,
      "requires": {
        "eslint-rule-composer": "^0.3.0"
>>>>>>> 414eca89
      }
    },
    "eslint-plugin-promise": {
      "version": "3.5.0",
      "resolved": "https://registry.npmjs.org/eslint-plugin-promise/-/eslint-plugin-promise-3.5.0.tgz",
      "integrity": "sha1-ePu2/+BHIBYnVp6FpsU3OvKmj8o=",
      "dev": true
    },
    "eslint-rule-composer": {
      "version": "0.3.0",
      "resolved": "https://registry.npmjs.org/eslint-rule-composer/-/eslint-rule-composer-0.3.0.tgz",
      "integrity": "sha512-bt+Sh8CtDmn2OajxvNO+BX7Wn4CIWMpTRm3MaiKPCQcnnlm0CS2mhui6QaoeQugs+3Kj2ESKEEGJUdVafwhiCg==",
      "dev": true
    },
    "eslint-scope": {
      "version": "3.7.3",
      "resolved": "https://registry.npmjs.org/eslint-scope/-/eslint-scope-3.7.3.tgz",
      "integrity": "sha512-W+B0SvF4gamyCTmUc+uITPY0989iXVfKvhwtmJocTaYoc/3khEHmEmvfY/Gn9HA9VV75jrQECsHizkNw1b68FA==",
      "dev": true,
      "requires": {
        "esrecurse": "4.2.1",
        "estraverse": "4.2.0"
      }
    },
    "eslint-visitor-keys": {
      "version": "1.0.0",
      "resolved": "https://registry.npmjs.org/eslint-visitor-keys/-/eslint-visitor-keys-1.0.0.tgz",
      "integrity": "sha512-qzm/XxIbxm/FHyH341ZrbnMUpe+5Bocte9xkmFMzPMjRaZMcXww+MpBptFvtU+79L362nqiLhekCxCxDPaUMBQ==",
      "dev": true
    },
    "espree": {
      "version": "3.5.4",
      "resolved": "https://registry.npmjs.org/espree/-/espree-3.5.4.tgz",
      "integrity": "sha512-yAcIQxtmMiB/jL32dzEp2enBeidsB7xWPLNiw3IIkpVds1P+h7qF9YwJq1yUNzp2OKXgAprs4F61ih66UsoD1A==",
      "dev": true,
      "requires": {
        "acorn": "5.7.3",
        "acorn-jsx": "3.0.1"
      }
    },
    "esprima": {
      "version": "4.0.1",
      "resolved": "https://registry.npmjs.org/esprima/-/esprima-4.0.1.tgz",
      "integrity": "sha512-eGuFFw7Upda+g4p+QHvnW0RyTX/SVeJBDM/gCtMARO0cLuT2HcEKnTPvhjV6aGeqrCB/sbNop0Kszm0jsaWU4A==",
      "dev": true
    },
    "esquery": {
      "version": "1.0.1",
      "resolved": "https://registry.npmjs.org/esquery/-/esquery-1.0.1.tgz",
      "integrity": "sha512-SmiyZ5zIWH9VM+SRUReLS5Q8a7GxtRdxEBVZpm98rJM7Sb+A9DVCndXfkeFUd3byderg+EbDkfnevfCwynWaNA==",
      "dev": true,
      "requires": {
        "estraverse": "4.2.0"
      }
    },
    "esrecurse": {
      "version": "4.2.1",
      "resolved": "https://registry.npmjs.org/esrecurse/-/esrecurse-4.2.1.tgz",
      "integrity": "sha512-64RBB++fIOAXPw3P9cy89qfMlvZEXZkqqJkjqqXIvzP5ezRZjW+lPWjw35UX/3EhUPFYbg5ER4JYgDw4007/DQ==",
      "dev": true,
      "requires": {
        "estraverse": "4.2.0"
      }
    },
    "estraverse": {
      "version": "4.2.0",
      "resolved": "https://registry.npmjs.org/estraverse/-/estraverse-4.2.0.tgz",
      "integrity": "sha1-De4/7TH81GlhjOc0IJn8GvoL2xM=",
      "dev": true
    },
    "esutils": {
      "version": "2.0.2",
      "resolved": "https://registry.npmjs.org/esutils/-/esutils-2.0.2.tgz",
      "integrity": "sha1-Cr9PHKpbyx96nYrMbepPqqBLrJs=",
      "dev": true
    },
    "eventemitter2": {
      "version": "0.4.14",
      "resolved": "https://registry.npmjs.org/eventemitter2/-/eventemitter2-0.4.14.tgz",
      "integrity": "sha1-j2G3XN4BKy6esoTUVFWDtWQ7Yas=",
      "dev": true
    },
    "execall": {
      "version": "1.0.0",
      "resolved": "https://registry.npmjs.org/execall/-/execall-1.0.0.tgz",
      "integrity": "sha1-c9CQTjlbPKsGWLCNCewlMH8pu3M=",
      "dev": true,
      "requires": {
        "clone-regexp": "1.0.1"
      }
    },
    "exit": {
      "version": "0.1.2",
      "resolved": "https://registry.npmjs.org/exit/-/exit-0.1.2.tgz",
      "integrity": "sha1-BjJjj42HfMghB9MKD/8aF8uhzQw=",
      "dev": true
    },
    "expand-brackets": {
      "version": "0.1.5",
      "resolved": "https://registry.npmjs.org/expand-brackets/-/expand-brackets-0.1.5.tgz",
      "integrity": "sha1-3wcoTjQqgHzXM6xa9yQR5YHRF3s=",
      "dev": true,
      "requires": {
        "is-posix-bracket": "0.1.1"
      }
    },
    "expand-range": {
      "version": "1.8.2",
      "resolved": "https://registry.npmjs.org/expand-range/-/expand-range-1.8.2.tgz",
      "integrity": "sha1-opnv/TNf4nIeuujiV+x5ZE/IUzc=",
      "dev": true,
      "requires": {
        "fill-range": "2.2.4"
      }
    },
    "extend": {
      "version": "3.0.2",
      "resolved": "https://registry.npmjs.org/extend/-/extend-3.0.2.tgz",
      "integrity": "sha512-fjquC59cD7CyW6urNXK0FBufkZcoiGG80wTuPujX590cB5Ttln20E2UB4S/WARVqhXffZl2LNgS+gQdPIIim/g==",
      "dev": true
    },
    "external-editor": {
      "version": "2.2.0",
      "resolved": "https://registry.npmjs.org/external-editor/-/external-editor-2.2.0.tgz",
      "integrity": "sha512-bSn6gvGxKt+b7+6TKEv1ZycHleA7aHhRHyAqJyp5pbUFuYYNIzpZnQDk7AsYckyWdEnTeAnay0aCy2aV6iTk9A==",
      "dev": true,
      "requires": {
        "chardet": "0.4.2",
        "iconv-lite": "0.4.24",
        "tmp": "0.0.33"
      }
    },
    "extglob": {
      "version": "0.3.2",
      "resolved": "https://registry.npmjs.org/extglob/-/extglob-0.3.2.tgz",
      "integrity": "sha1-Lhj/PS9JqydlzskCPwEdqo2DSaE=",
      "dev": true,
      "requires": {
        "is-extglob": "1.0.0"
      }
    },
    "extsprintf": {
      "version": "1.3.0",
      "resolved": "https://registry.npmjs.org/extsprintf/-/extsprintf-1.3.0.tgz",
      "integrity": "sha1-lpGEQOMEGnpBT4xS48V06zw+HgU=",
      "dev": true
    },
    "fast-deep-equal": {
      "version": "1.1.0",
      "resolved": "https://registry.npmjs.org/fast-deep-equal/-/fast-deep-equal-1.1.0.tgz",
      "integrity": "sha1-wFNHeBfIa1HaqFPIHgWbcz0CNhQ=",
      "dev": true
    },
    "fast-json-stable-stringify": {
      "version": "2.0.0",
      "resolved": "https://registry.npmjs.org/fast-json-stable-stringify/-/fast-json-stable-stringify-2.0.0.tgz",
      "integrity": "sha1-1RQsDK7msRifh9OnYREGT4bIu/I=",
      "dev": true
    },
    "fast-levenshtein": {
      "version": "2.0.6",
      "resolved": "https://registry.npmjs.org/fast-levenshtein/-/fast-levenshtein-2.0.6.tgz",
      "integrity": "sha1-PYpcZog6FqMMqGQ+hR8Zuqd5eRc=",
      "dev": true
    },
    "faye-websocket": {
      "version": "0.10.0",
      "resolved": "https://registry.npmjs.org/faye-websocket/-/faye-websocket-0.10.0.tgz",
      "integrity": "sha1-TkkvjQTftviQA1B/btvy1QHnxvQ=",
      "dev": true,
      "requires": {
        "websocket-driver": "0.7.0"
      }
    },
    "fb-watchman": {
      "version": "2.0.0",
      "resolved": "https://registry.npmjs.org/fb-watchman/-/fb-watchman-2.0.0.tgz",
      "integrity": "sha1-VOmr99+i8mzZsWNsWIwa/AXeXVg=",
      "dev": true,
      "requires": {
        "bser": "^2.0.0"
      }
    },
    "figures": {
      "version": "2.0.0",
      "resolved": "https://registry.npmjs.org/figures/-/figures-2.0.0.tgz",
      "integrity": "sha1-OrGi0qYsi/tDGgyUy3l6L84nyWI=",
      "dev": true,
      "requires": {
        "escape-string-regexp": "1.0.5"
      }
    },
    "file-entry-cache": {
      "version": "2.0.0",
      "resolved": "https://registry.npmjs.org/file-entry-cache/-/file-entry-cache-2.0.0.tgz",
      "integrity": "sha1-w5KZDD5oR4PYOLjISkXYoEhFg2E=",
      "dev": true,
      "requires": {
        "flat-cache": "1.3.0",
        "object-assign": "4.1.1"
      }
    },
    "filename-regex": {
      "version": "2.0.1",
      "resolved": "https://registry.npmjs.org/filename-regex/-/filename-regex-2.0.1.tgz",
      "integrity": "sha1-wcS5vuPglyXdsQa3XB4wH+LxiyY=",
      "dev": true
    },
    "fileset": {
      "version": "0.1.8",
      "resolved": "https://registry.npmjs.org/fileset/-/fileset-0.1.8.tgz",
      "integrity": "sha1-UGuRqTluqn4y+0KoQHfHoMc2t0E=",
      "dev": true,
      "requires": {
        "glob": "3.2.11",
        "minimatch": "0.4.0"
      },
      "dependencies": {
        "glob": {
          "version": "3.2.11",
          "resolved": "https://registry.npmjs.org/glob/-/glob-3.2.11.tgz",
          "integrity": "sha1-Spc/Y1uRkPcV0QmH1cAP0oFevj0=",
          "dev": true,
          "requires": {
            "inherits": "2.0.3",
            "minimatch": "0.3.0"
          },
          "dependencies": {
            "minimatch": {
              "version": "0.3.0",
              "resolved": "https://registry.npmjs.org/minimatch/-/minimatch-0.3.0.tgz",
              "integrity": "sha1-J12O2qxPG7MyZHIInnlJyDlGmd0=",
              "dev": true,
              "requires": {
                "lru-cache": "2.7.3",
                "sigmund": "1.0.1"
              }
            }
          }
        },
        "lru-cache": {
          "version": "2.7.3",
          "resolved": "https://registry.npmjs.org/lru-cache/-/lru-cache-2.7.3.tgz",
          "integrity": "sha1-bUUk6LlV+V1PW1iFHOId1y+06VI=",
          "dev": true
        },
        "minimatch": {
          "version": "0.4.0",
          "resolved": "https://registry.npmjs.org/minimatch/-/minimatch-0.4.0.tgz",
          "integrity": "sha1-vSx9Bg0sjI/Xzefx8u0tWycP2xs=",
          "dev": true,
          "requires": {
            "lru-cache": "2.7.3",
            "sigmund": "1.0.1"
          }
        }
      }
    },
    "fill-range": {
      "version": "2.2.4",
      "resolved": "https://registry.npmjs.org/fill-range/-/fill-range-2.2.4.tgz",
      "integrity": "sha512-cnrcCbj01+j2gTG921VZPnHbjmdAf8oQV/iGeV2kZxGSyfYjjTyY79ErsK1WJWMpw6DaApEX72binqJE+/d+5Q==",
      "dev": true,
      "requires": {
        "is-number": "2.1.0",
        "isobject": "2.1.0",
        "randomatic": "3.1.0",
        "repeat-element": "1.1.3",
        "repeat-string": "1.6.1"
      }
    },
    "find-up": {
      "version": "1.1.2",
      "resolved": "https://registry.npmjs.org/find-up/-/find-up-1.1.2.tgz",
      "integrity": "sha1-ay6YIrGizgpgq2TWEOzK1TyyTQ8=",
      "dev": true,
      "requires": {
        "path-exists": "2.1.0",
        "pinkie-promise": "2.0.1"
      }
    },
    "findup-sync": {
      "version": "0.3.0",
      "resolved": "https://registry.npmjs.org/findup-sync/-/findup-sync-0.3.0.tgz",
      "integrity": "sha1-N5MKpdgWt3fANEXhlmzGeQpMCxY=",
      "dev": true,
      "requires": {
        "glob": "5.0.15"
      },
      "dependencies": {
        "glob": {
          "version": "5.0.15",
          "resolved": "https://registry.npmjs.org/glob/-/glob-5.0.15.tgz",
          "integrity": "sha1-G8k2ueAvSmA/zCIuz3Yz0wuLk7E=",
          "dev": true,
          "requires": {
            "inflight": "1.0.6",
            "inherits": "2.0.3",
            "minimatch": "3.0.4",
            "once": "1.4.0",
            "path-is-absolute": "1.0.1"
          }
        }
      }
    },
    "flat-cache": {
      "version": "1.3.4",
      "resolved": "https://registry.npmjs.org/flat-cache/-/flat-cache-1.3.4.tgz",
      "integrity": "sha512-VwyB3Lkgacfik2vhqR4uv2rvebqmDvFu4jlN/C1RzWoJEo8I7z4Q404oiqYCkq41mni8EzQnm95emU9seckwtg==",
      "dev": true,
      "requires": {
        "circular-json": "^0.3.1",
        "graceful-fs": "^4.1.2",
        "rimraf": "~2.6.2",
        "write": "^0.2.1"
      }
    },
    "flatten": {
      "version": "1.0.2",
      "resolved": "https://registry.npmjs.org/flatten/-/flatten-1.0.2.tgz",
      "integrity": "sha1-2uRqnXj74lKSJYzB54CkHZXAN4I=",
      "dev": true
    },
    "for-in": {
      "version": "1.0.2",
      "resolved": "https://registry.npmjs.org/for-in/-/for-in-1.0.2.tgz",
      "integrity": "sha1-gQaNKVqBQuwKxybG4iAMMPttXoA=",
      "dev": true
    },
    "for-own": {
      "version": "0.1.5",
      "resolved": "https://registry.npmjs.org/for-own/-/for-own-0.1.5.tgz",
      "integrity": "sha1-UmXGgaTylNq78XyVCbZ2OqhFEM4=",
      "dev": true,
      "requires": {
        "for-in": "1.0.2"
      }
    },
    "forever-agent": {
      "version": "0.6.1",
      "resolved": "https://registry.npmjs.org/forever-agent/-/forever-agent-0.6.1.tgz",
      "integrity": "sha1-+8cfDEGt6zf5bFd60e1C2P2sypE=",
      "dev": true
    },
    "form-data": {
      "version": "2.3.3",
      "resolved": "https://registry.npmjs.org/form-data/-/form-data-2.3.3.tgz",
      "integrity": "sha512-1lLKB2Mu3aGP1Q/2eCOx0fNbRMe7XdwktwOruhfqqd0rIJWwN4Dh+E3hrPSlDCXnSR7UtZ1N38rVXm+6+MEhJQ==",
      "dev": true,
      "requires": {
        "asynckit": "^0.4.0",
        "combined-stream": "^1.0.6",
        "mime-types": "^2.1.12"
      }
    },
    "fs.realpath": {
      "version": "1.0.0",
      "resolved": "https://registry.npmjs.org/fs.realpath/-/fs.realpath-1.0.0.tgz",
      "integrity": "sha1-FQStJSMVjKpA20onh8sBQRmU6k8=",
      "dev": true
    },
    "fstream": {
      "version": "1.0.11",
      "resolved": "https://registry.npmjs.org/fstream/-/fstream-1.0.11.tgz",
      "integrity": "sha1-XB+x8RdHcRTwYyoOtLcbPLD9MXE=",
      "dev": true,
      "requires": {
        "graceful-fs": "4.1.11",
        "inherits": "2.0.3",
        "mkdirp": "0.5.1",
        "rimraf": "2.6.2"
      }
    },
    "functional-red-black-tree": {
      "version": "1.0.1",
      "resolved": "https://registry.npmjs.org/functional-red-black-tree/-/functional-red-black-tree-1.0.1.tgz",
      "integrity": "sha1-GwqzvVU7Kg1jmdKcDj6gslIHgyc=",
      "dev": true
    },
    "gather-stream": {
      "version": "1.0.0",
      "resolved": "https://registry.npmjs.org/gather-stream/-/gather-stream-1.0.0.tgz",
      "integrity": "sha1-szmUr0V6gRVwDUEPMXczy+egkEs=",
      "dev": true
    },
    "gauge": {
      "version": "2.7.4",
      "resolved": "https://registry.npmjs.org/gauge/-/gauge-2.7.4.tgz",
      "integrity": "sha1-LANAXHU4w51+s3sxcCLjJfsBi/c=",
      "dev": true,
      "requires": {
        "aproba": "1.2.0",
        "console-control-strings": "1.1.0",
        "has-unicode": "2.0.1",
        "object-assign": "4.1.1",
        "signal-exit": "3.0.2",
        "string-width": "1.0.2",
        "strip-ansi": "3.0.1",
        "wide-align": "1.1.3"
      },
      "dependencies": {
        "is-fullwidth-code-point": {
          "version": "1.0.0",
          "resolved": "https://registry.npmjs.org/is-fullwidth-code-point/-/is-fullwidth-code-point-1.0.0.tgz",
          "integrity": "sha1-754xOG8DGn8NZDr4L95QxFfvAMs=",
          "dev": true,
          "requires": {
            "number-is-nan": "1.0.1"
          }
        },
        "string-width": {
          "version": "1.0.2",
          "resolved": "https://registry.npmjs.org/string-width/-/string-width-1.0.2.tgz",
          "integrity": "sha1-EYvfW4zcUaKn5w0hHgfisLmxB9M=",
          "dev": true,
          "requires": {
            "code-point-at": "1.1.0",
            "is-fullwidth-code-point": "1.0.0",
            "strip-ansi": "3.0.1"
          }
        },
        "strip-ansi": {
          "version": "3.0.1",
          "resolved": "https://registry.npmjs.org/strip-ansi/-/strip-ansi-3.0.1.tgz",
          "integrity": "sha1-ajhfuIU9lS1f8F0Oiq+UJ43GPc8=",
          "dev": true,
          "requires": {
            "ansi-regex": "2.1.1"
          }
        }
      }
    },
    "gaze": {
      "version": "1.1.3",
      "resolved": "https://registry.npmjs.org/gaze/-/gaze-1.1.3.tgz",
      "integrity": "sha512-BRdNm8hbWzFzWHERTrejLqwHDfS4GibPoq5wjTPIoJHoBtKGPg3xAFfxmM+9ztbXelxcf2hwQcaz1PtmFeue8g==",
      "dev": true,
      "requires": {
        "globule": "1.2.1"
      }
    },
    "gear": {
      "version": "0.8.18",
      "resolved": "https://registry.npmjs.org/gear/-/gear-0.8.18.tgz",
      "integrity": "sha1-JVft8B/2FFNYrfyoyBonzuik3Do=",
      "dev": true,
      "requires": {
        "async": "0.2.10",
        "mkdirp": "0.3.5"
      },
      "dependencies": {
        "async": {
          "version": "0.2.10",
          "resolved": "https://registry.npmjs.org/async/-/async-0.2.10.tgz",
          "integrity": "sha1-trvgsGdLnXGXCMo43owjfLUmw9E=",
          "dev": true
        },
        "mkdirp": {
          "version": "0.3.5",
          "resolved": "https://registry.npmjs.org/mkdirp/-/mkdirp-0.3.5.tgz",
          "integrity": "sha1-3j5fiWHIjHh+4TaN+EmsRBPsqNc=",
          "dev": true
        }
      }
    },
    "gear-lib": {
      "version": "0.8.15",
      "resolved": "https://registry.npmjs.org/gear-lib/-/gear-lib-0.8.15.tgz",
      "integrity": "sha1-/AdqFOd5Yzab7XUraURqbtz2CW4=",
      "dev": true,
      "requires": {
        "async": "0.2.10",
        "csslint": "0.10.0",
        "gear": "0.8.18",
        "glob": "3.2.11",
        "handlebars": "2.0.0",
        "jshint": "2.5.11",
        "jslint": "0.3.4",
        "knox": "0.8.10",
        "less": "1.3.3",
        "mime": "1.2.11",
        "uglify-js": "1.3.5"
      },
      "dependencies": {
        "async": {
          "version": "0.2.10",
          "resolved": "https://registry.npmjs.org/async/-/async-0.2.10.tgz",
          "integrity": "sha1-trvgsGdLnXGXCMo43owjfLUmw9E=",
          "dev": true
        },
        "glob": {
          "version": "3.2.11",
          "resolved": "https://registry.npmjs.org/glob/-/glob-3.2.11.tgz",
          "integrity": "sha1-Spc/Y1uRkPcV0QmH1cAP0oFevj0=",
          "dev": true,
          "requires": {
            "inherits": "2.0.3",
            "minimatch": "0.3.0"
          }
        },
        "jshint": {
          "version": "2.5.11",
          "resolved": "https://registry.npmjs.org/jshint/-/jshint-2.5.11.tgz",
          "integrity": "sha1-4tlYWLuxqngwAQii6BCZ+wlWIuA=",
          "dev": true,
          "requires": {
            "cli": "0.6.6",
            "console-browserify": "1.1.0",
            "exit": "0.1.2",
            "htmlparser2": "3.8.3",
            "minimatch": "1.0.0",
            "shelljs": "0.3.0",
            "strip-json-comments": "1.0.4",
            "underscore": "1.6.0"
          },
          "dependencies": {
            "minimatch": {
              "version": "1.0.0",
              "resolved": "https://registry.npmjs.org/minimatch/-/minimatch-1.0.0.tgz",
              "integrity": "sha1-4N0hILSeG3JM6NcUxSCCKpQ4V20=",
              "dev": true,
              "requires": {
                "lru-cache": "2.7.3",
                "sigmund": "1.0.1"
              }
            }
          }
        },
        "lru-cache": {
          "version": "2.7.3",
          "resolved": "https://registry.npmjs.org/lru-cache/-/lru-cache-2.7.3.tgz",
          "integrity": "sha1-bUUk6LlV+V1PW1iFHOId1y+06VI=",
          "dev": true
        },
        "minimatch": {
          "version": "0.3.0",
          "resolved": "https://registry.npmjs.org/minimatch/-/minimatch-0.3.0.tgz",
          "integrity": "sha1-J12O2qxPG7MyZHIInnlJyDlGmd0=",
          "dev": true,
          "requires": {
            "lru-cache": "2.7.3",
            "sigmund": "1.0.1"
          }
        },
        "strip-json-comments": {
          "version": "1.0.4",
          "resolved": "https://registry.npmjs.org/strip-json-comments/-/strip-json-comments-1.0.4.tgz",
          "integrity": "sha1-HhX7ysl9Pumb8tc7TGVrCCu6+5E=",
          "dev": true
        },
        "uglify-js": {
          "version": "1.3.5",
          "resolved": "https://registry.npmjs.org/uglify-js/-/uglify-js-1.3.5.tgz",
          "integrity": "sha1-S1v/+Rhu/7qoiOTJ6UvZ/EyUkp0=",
          "dev": true
        }
      }
    },
    "get-caller-file": {
      "version": "1.0.3",
      "resolved": "https://registry.npmjs.org/get-caller-file/-/get-caller-file-1.0.3.tgz",
      "integrity": "sha512-3t6rVToeoZfYSGd8YoLFR2DJkiQrIiUrGcjvFX2mDw3bn6k2OtwHN0TNCLbBO+w8qTvimhDkv+LSscbJY1vE6w==",
      "dev": true
    },
    "get-stdin": {
      "version": "4.0.1",
      "resolved": "https://registry.npmjs.org/get-stdin/-/get-stdin-4.0.1.tgz",
      "integrity": "sha1-uWjGsKBDhDJJAui/Gl3zJXmkUP4=",
      "dev": true
    },
    "getobject": {
      "version": "0.1.0",
      "resolved": "https://registry.npmjs.org/getobject/-/getobject-0.1.0.tgz",
      "integrity": "sha1-BHpEl4n6Fg0Bj1SG7ZEyC27HiFw=",
      "dev": true
    },
    "getpass": {
      "version": "0.1.7",
      "resolved": "https://registry.npmjs.org/getpass/-/getpass-0.1.7.tgz",
      "integrity": "sha1-Xv+OPmhNVprkyysSgmBOi6YhSfo=",
      "dev": true,
      "requires": {
        "assert-plus": "1.0.0"
      }
    },
    "gherkin": {
      "version": "4.0.0",
      "resolved": "https://registry.npmjs.org/gherkin/-/gherkin-4.0.0.tgz",
      "integrity": "sha1-edzgTRIj6kO0hip2vlzo+JwSwyw=",
      "dev": true
    },
    "gherkin-lint": {
      "version": "1.1.3",
      "resolved": "https://registry.npmjs.org/gherkin-lint/-/gherkin-lint-1.1.3.tgz",
      "integrity": "sha1-7V5s3S+VSsJle1tCCBBGk+gqoho=",
      "dev": true,
      "requires": {
        "commander": "2.9.0",
        "gherkin": "4.0.0",
        "glob": "7.0.5",
        "lodash": "4.13.1"
      },
      "dependencies": {
        "glob": {
          "version": "7.0.5",
          "resolved": "https://registry.npmjs.org/glob/-/glob-7.0.5.tgz",
          "integrity": "sha1-tCAqaQmbu00pKnwblbZoK2fr3JU=",
          "dev": true,
          "requires": {
            "fs.realpath": "1.0.0",
            "inflight": "1.0.6",
            "inherits": "2.0.3",
            "minimatch": "3.0.4",
            "once": "1.4.0",
            "path-is-absolute": "1.0.1"
          }
        },
        "lodash": {
          "version": "4.13.1",
          "resolved": "https://registry.npmjs.org/lodash/-/lodash-4.13.1.tgz",
          "integrity": "sha1-g+SxCRP0hJbU0W/sSlYK8u50S2g=",
          "dev": true
        }
      }
    },
    "glob": {
      "version": "7.1.3",
      "resolved": "https://registry.npmjs.org/glob/-/glob-7.1.3.tgz",
      "integrity": "sha512-vcfuiIxogLV4DlGBHIUOwI0IbrJ8HWPc4MU7HzviGeNho/UJDfi6B5p3sHeWIQ0KGIU0Jpxi5ZHxemQfLkkAwQ==",
      "dev": true,
      "requires": {
        "fs.realpath": "1.0.0",
        "inflight": "1.0.6",
        "inherits": "2.0.3",
        "minimatch": "3.0.4",
        "once": "1.4.0",
        "path-is-absolute": "1.0.1"
      }
    },
    "glob-base": {
      "version": "0.3.0",
      "resolved": "https://registry.npmjs.org/glob-base/-/glob-base-0.3.0.tgz",
      "integrity": "sha1-27Fk9iIbHAscz4Kuoyi0l98Oo8Q=",
      "dev": true,
      "requires": {
        "glob-parent": "2.0.0",
        "is-glob": "2.0.1"
      }
    },
    "glob-parent": {
      "version": "2.0.0",
      "resolved": "https://registry.npmjs.org/glob-parent/-/glob-parent-2.0.0.tgz",
      "integrity": "sha1-gTg9ctsFT8zPUzbaqQLxgvbtuyg=",
      "dev": true,
      "requires": {
        "is-glob": "2.0.1"
      }
    },
    "globals": {
      "version": "11.12.0",
      "resolved": "https://registry.npmjs.org/globals/-/globals-11.12.0.tgz",
      "integrity": "sha512-WOBp/EEGUiIsJSp7wcv/y6MO+lV9UoncWqxuFfm8eBwzWNgyfBd6Gz+IeKQ9jCmyhoH99g15M3T+QaVHFjizVA==",
      "dev": true
    },
    "globby": {
      "version": "6.1.0",
      "resolved": "https://registry.npmjs.org/globby/-/globby-6.1.0.tgz",
      "integrity": "sha1-9abXDoOV4hyFj7BInWTfAkJNUGw=",
      "dev": true,
      "requires": {
        "array-union": "^1.0.1",
        "glob": "^7.0.3",
        "object-assign": "^4.0.1",
        "pify": "^2.0.0",
        "pinkie-promise": "^2.0.0"
      }
    },
    "globjoin": {
      "version": "0.1.4",
      "resolved": "https://registry.npmjs.org/globjoin/-/globjoin-0.1.4.tgz",
      "integrity": "sha1-L0SUrIkZ43Z8XLtpHp9GMyQoXUM=",
      "dev": true
    },
    "globule": {
      "version": "1.2.1",
      "resolved": "https://registry.npmjs.org/globule/-/globule-1.2.1.tgz",
      "integrity": "sha512-g7QtgWF4uYSL5/dn71WxubOrS7JVGCnFPEnoeChJmBnyR9Mw8nGoEwOgJL/RC2Te0WhbsEUCejfH8SZNJ+adYQ==",
      "dev": true,
      "requires": {
        "glob": "7.1.3",
        "lodash": "4.17.11",
        "minimatch": "3.0.4"
      }
    },
    "graceful-fs": {
      "version": "4.1.15",
      "resolved": "https://registry.npmjs.org/graceful-fs/-/graceful-fs-4.1.15.tgz",
      "integrity": "sha512-6uHUhOPEBgQ24HM+r6b/QwWfZq+yiFcipKFrOFiBEnWdy5sdzYoi+pJeQaPI5qOLRFqWmAXUPQNsielzdLoecA==",
      "dev": true
    },
    "graceful-readlink": {
      "version": "1.0.1",
      "resolved": "https://registry.npmjs.org/graceful-readlink/-/graceful-readlink-1.0.1.tgz",
      "integrity": "sha1-TK+tdrxi8C+gObL5Tpo906ORpyU=",
      "dev": true
    },
    "grunt": {
      "version": "1.0.1",
      "resolved": "https://registry.npmjs.org/grunt/-/grunt-1.0.1.tgz",
      "integrity": "sha1-6HeHZOlEsY8yuw8QuQeEdcnftWs=",
      "dev": true,
      "requires": {
        "coffee-script": "1.10.0",
        "dateformat": "1.0.12",
        "eventemitter2": "0.4.14",
        "exit": "0.1.2",
        "findup-sync": "0.3.0",
        "glob": "7.0.6",
        "grunt-cli": "1.2.0",
        "grunt-known-options": "1.1.1",
        "grunt-legacy-log": "1.0.2",
        "grunt-legacy-util": "1.0.0",
        "iconv-lite": "0.4.24",
        "js-yaml": "3.5.5",
        "minimatch": "3.0.4",
        "nopt": "3.0.6",
        "path-is-absolute": "1.0.1",
        "rimraf": "2.2.8"
      },
      "dependencies": {
        "esprima": {
          "version": "2.7.3",
          "resolved": "https://registry.npmjs.org/esprima/-/esprima-2.7.3.tgz",
          "integrity": "sha1-luO3DVd59q1JzQMmc9HDEnZ7pYE=",
          "dev": true
        },
        "glob": {
          "version": "7.0.6",
          "resolved": "https://registry.npmjs.org/glob/-/glob-7.0.6.tgz",
          "integrity": "sha1-IRuvr0nlJbjNkyYNFKsTYVKz9Xo=",
          "dev": true,
          "requires": {
            "fs.realpath": "1.0.0",
            "inflight": "1.0.6",
            "inherits": "2.0.3",
            "minimatch": "3.0.4",
            "once": "1.4.0",
            "path-is-absolute": "1.0.1"
          }
        },
        "grunt-cli": {
          "version": "1.2.0",
          "resolved": "https://registry.npmjs.org/grunt-cli/-/grunt-cli-1.2.0.tgz",
          "integrity": "sha1-VisRnrsGndtGSs4oRVAb6Xs1tqg=",
          "dev": true,
          "requires": {
            "findup-sync": "0.3.0",
            "grunt-known-options": "1.1.1",
            "nopt": "3.0.6",
            "resolve": "1.1.7"
          }
        },
        "js-yaml": {
          "version": "3.5.5",
          "resolved": "https://registry.npmjs.org/js-yaml/-/js-yaml-3.5.5.tgz",
          "integrity": "sha1-A3fDgBfKvHMisNH7zSWkkWQfL74=",
          "dev": true,
          "requires": {
            "argparse": "1.0.10",
            "esprima": "2.7.3"
          }
        },
        "resolve": {
          "version": "1.1.7",
          "resolved": "https://registry.npmjs.org/resolve/-/resolve-1.1.7.tgz",
          "integrity": "sha1-IDEU2CrSxe2ejgQRs5ModeiJ6Xs=",
          "dev": true
        },
        "rimraf": {
          "version": "2.2.8",
          "resolved": "https://registry.npmjs.org/rimraf/-/rimraf-2.2.8.tgz",
          "integrity": "sha1-5Dm+Kq7jJzIZUnMPmaiSnk/FBYI=",
          "dev": true
        }
      }
    },
    "grunt-babel": {
      "version": "8.0.0",
      "resolved": "https://registry.npmjs.org/grunt-babel/-/grunt-babel-8.0.0.tgz",
      "integrity": "sha512-WuiZFvGzcyzlEoPIcY1snI234ydDWeWWV5bpnB7PZsOLHcDsxWKnrR1rMWEUsbdVPPjvIirwFNsuo4CbJmsdFQ==",
      "dev": true
    },
    "grunt-contrib-uglify": {
      "version": "1.0.1",
      "resolved": "http://registry.npmjs.org/grunt-contrib-uglify/-/grunt-contrib-uglify-1.0.1.tgz",
      "integrity": "sha1-rWhBG5Y7mWYSEfdvRmve3tT7B6w=",
      "dev": true,
      "requires": {
        "chalk": "1.1.3",
        "lodash": "4.17.11",
        "maxmin": "1.1.0",
        "uglify-js": "2.6.4",
        "uri-path": "1.0.0"
      },
      "dependencies": {
        "chalk": {
          "version": "1.1.3",
          "resolved": "http://registry.npmjs.org/chalk/-/chalk-1.1.3.tgz",
          "integrity": "sha1-qBFcVeSnAv5NFQq9OHKCKn4J/Jg=",
          "dev": true,
          "requires": {
            "ansi-styles": "2.2.1",
            "escape-string-regexp": "1.0.5",
            "has-ansi": "2.0.0",
            "strip-ansi": "3.0.1",
            "supports-color": "2.0.0"
          }
        },
        "strip-ansi": {
          "version": "3.0.1",
          "resolved": "https://registry.npmjs.org/strip-ansi/-/strip-ansi-3.0.1.tgz",
          "integrity": "sha1-ajhfuIU9lS1f8F0Oiq+UJ43GPc8=",
          "dev": true,
          "requires": {
            "ansi-regex": "2.1.1"
          }
        }
      }
    },
    "grunt-contrib-watch": {
      "version": "1.0.0",
      "resolved": "https://registry.npmjs.org/grunt-contrib-watch/-/grunt-contrib-watch-1.0.0.tgz",
      "integrity": "sha1-hKGnodar0m7VaEE0lscxM+mQAY8=",
      "dev": true,
      "requires": {
        "async": "1.5.2",
        "gaze": "1.1.3",
        "lodash": "3.10.1",
        "tiny-lr": "0.2.1"
      },
      "dependencies": {
        "lodash": {
          "version": "3.10.1",
          "resolved": "https://registry.npmjs.org/lodash/-/lodash-3.10.1.tgz",
          "integrity": "sha1-W/Rejkm6QYnhfUgnid/RW9FAt7Y=",
          "dev": true
        }
      }
    },
    "grunt-eslint": {
      "version": "20.1.0",
      "resolved": "https://registry.npmjs.org/grunt-eslint/-/grunt-eslint-20.1.0.tgz",
      "integrity": "sha1-Ll0nNUbPNtgNMTwduR1zuAWUCBY=",
      "dev": true,
      "requires": {
        "chalk": "2.4.1",
        "eslint": "4.6.1"
      }
    },
    "grunt-known-options": {
      "version": "1.1.1",
      "resolved": "https://registry.npmjs.org/grunt-known-options/-/grunt-known-options-1.1.1.tgz",
      "integrity": "sha512-cHwsLqoighpu7TuYj5RonnEuxGVFnztcUqTqp5rXFGYL4OuPFofwC4Ycg7n9fYwvK6F5WbYgeVOwph9Crs2fsQ==",
      "dev": true
    },
    "grunt-legacy-log": {
      "version": "1.0.2",
      "resolved": "https://registry.npmjs.org/grunt-legacy-log/-/grunt-legacy-log-1.0.2.tgz",
      "integrity": "sha512-WdedTJ/6zCXnI/coaouzqvkI19uwqbcPkdsXiDRKJyB5rOUlOxnCnTVbpeUdEckKVir2uHF3rDBYppj2p6N3+g==",
      "dev": true,
      "requires": {
        "colors": "1.1.2",
        "grunt-legacy-log-utils": "1.0.0",
        "hooker": "0.2.3",
        "lodash": "4.17.11"
      }
    },
    "grunt-legacy-log-utils": {
      "version": "1.0.0",
      "resolved": "https://registry.npmjs.org/grunt-legacy-log-utils/-/grunt-legacy-log-utils-1.0.0.tgz",
      "integrity": "sha1-p7ji0Ps1taUPSvmG/BEnSevJbz0=",
      "dev": true,
      "requires": {
        "chalk": "1.1.3",
        "lodash": "4.3.0"
      },
      "dependencies": {
        "chalk": {
          "version": "1.1.3",
          "resolved": "https://registry.npmjs.org/chalk/-/chalk-1.1.3.tgz",
          "integrity": "sha1-qBFcVeSnAv5NFQq9OHKCKn4J/Jg=",
          "dev": true,
          "requires": {
            "ansi-styles": "2.2.1",
            "escape-string-regexp": "1.0.5",
            "has-ansi": "2.0.0",
            "strip-ansi": "3.0.1",
            "supports-color": "2.0.0"
          }
        },
        "lodash": {
          "version": "4.3.0",
          "resolved": "https://registry.npmjs.org/lodash/-/lodash-4.3.0.tgz",
          "integrity": "sha1-79nEpuxT87BUEkKZFcPkgk5NJaQ=",
          "dev": true
        },
        "strip-ansi": {
          "version": "3.0.1",
          "resolved": "https://registry.npmjs.org/strip-ansi/-/strip-ansi-3.0.1.tgz",
          "integrity": "sha1-ajhfuIU9lS1f8F0Oiq+UJ43GPc8=",
          "dev": true,
          "requires": {
            "ansi-regex": "2.1.1"
          }
        }
      }
    },
    "grunt-legacy-util": {
      "version": "1.0.0",
      "resolved": "https://registry.npmjs.org/grunt-legacy-util/-/grunt-legacy-util-1.0.0.tgz",
      "integrity": "sha1-OGqnjcbtUJhsKxiVcmWxtIq7m4Y=",
      "dev": true,
      "requires": {
        "async": "1.5.2",
        "exit": "0.1.2",
        "getobject": "0.1.0",
        "hooker": "0.2.3",
        "lodash": "4.3.0",
        "underscore.string": "3.2.3",
        "which": "1.2.14"
      },
      "dependencies": {
        "lodash": {
          "version": "4.3.0",
          "resolved": "https://registry.npmjs.org/lodash/-/lodash-4.3.0.tgz",
          "integrity": "sha1-79nEpuxT87BUEkKZFcPkgk5NJaQ=",
          "dev": true
        },
        "which": {
          "version": "1.2.14",
          "resolved": "https://registry.npmjs.org/which/-/which-1.2.14.tgz",
          "integrity": "sha1-mofEN48D6CfOyvGs31bHNsAcFOU=",
          "dev": true,
          "requires": {
            "isexe": "2.0.0"
          }
        }
      }
    },
    "grunt-sass": {
      "version": "2.1.0",
      "resolved": "https://registry.npmjs.org/grunt-sass/-/grunt-sass-2.1.0.tgz",
      "integrity": "sha512-XkexnQt/9rhReNd+Y7T0n/2g5FqYOQKfi2iSlpwDqvgs7EgEaGTxNhnWzHnbW5oNRvzL9AHopBG3AgRxL0d+DA==",
      "dev": true,
      "requires": {
        "each-async": "1.1.1",
        "node-sass": "4.9.3",
        "object-assign": "4.1.1"
      }
    },
    "grunt-stylelint": {
      "version": "0.6.0",
      "resolved": "https://registry.npmjs.org/grunt-stylelint/-/grunt-stylelint-0.6.0.tgz",
      "integrity": "sha1-Wt2fZeEWA+ShmEGNvtFmqpuPRpk=",
      "dev": true,
      "requires": {
        "stylelint": "7.13.0"
      },
      "dependencies": {
        "balanced-match": {
          "version": "0.4.2",
          "resolved": "https://registry.npmjs.org/balanced-match/-/balanced-match-0.4.2.tgz",
          "integrity": "sha1-yz8+PHMtwPAe5wtAPzAuYddwmDg=",
          "dev": true
        },
        "get-stdin": {
          "version": "5.0.1",
          "resolved": "https://registry.npmjs.org/get-stdin/-/get-stdin-5.0.1.tgz",
          "integrity": "sha1-Ei4WFZHiH/TFJTAwVpPyDmOTo5g=",
          "dev": true
        },
        "resolve-from": {
          "version": "3.0.0",
          "resolved": "https://registry.npmjs.org/resolve-from/-/resolve-from-3.0.0.tgz",
          "integrity": "sha1-six699nWiBvItuZTM17rywoYh0g=",
          "dev": true
        },
        "stylelint": {
          "version": "7.13.0",
          "resolved": "https://registry.npmjs.org/stylelint/-/stylelint-7.13.0.tgz",
          "integrity": "sha1-ER+Xttpy53XICADWu29fhpmXeF0=",
          "dev": true,
          "requires": {
            "autoprefixer": "6.7.7",
            "balanced-match": "0.4.2",
            "chalk": "2.4.1",
            "colorguard": "1.2.1",
            "cosmiconfig": "2.2.2",
            "debug": "2.6.9",
            "doiuse": "2.6.0",
            "execall": "1.0.0",
            "file-entry-cache": "2.0.0",
            "get-stdin": "5.0.1",
            "globby": "6.1.0",
            "globjoin": "0.1.4",
            "html-tags": "2.0.0",
            "ignore": "3.3.10",
            "imurmurhash": "0.1.4",
            "known-css-properties": "0.2.0",
            "lodash": "4.17.11",
            "log-symbols": "1.0.2",
            "mathml-tag-names": "2.1.0",
            "meow": "3.7.0",
            "micromatch": "2.3.11",
            "normalize-selector": "0.2.0",
            "pify": "2.3.0",
            "postcss": "5.2.18",
            "postcss-less": "0.14.0",
            "postcss-media-query-parser": "0.2.3",
            "postcss-reporter": "3.0.0",
            "postcss-resolve-nested-selector": "0.1.1",
            "postcss-scss": "0.4.1",
            "postcss-selector-parser": "2.2.3",
            "postcss-value-parser": "3.3.0",
            "resolve-from": "3.0.0",
            "specificity": "0.3.2",
            "string-width": "2.1.1",
            "style-search": "0.1.0",
            "stylehacks": "2.3.2",
            "sugarss": "0.2.0",
            "svg-tags": "1.0.0",
            "table": "4.0.3"
          }
        }
      }
    },
    "gzip-size": {
      "version": "1.0.0",
      "resolved": "https://registry.npmjs.org/gzip-size/-/gzip-size-1.0.0.tgz",
      "integrity": "sha1-Zs+LEBBHInuVus5uodoMF37Vwi8=",
      "dev": true,
      "requires": {
        "browserify-zlib": "0.1.4",
        "concat-stream": "1.6.2"
      }
    },
    "handlebars": {
      "version": "2.0.0",
      "resolved": "https://registry.npmjs.org/handlebars/-/handlebars-2.0.0.tgz",
      "integrity": "sha1-bp1/hRSjRn+l6fgswVjs/B1ax28=",
      "dev": true,
      "requires": {
        "optimist": "0.3.7",
        "uglify-js": "2.3.6"
      },
      "dependencies": {
        "async": {
          "version": "0.2.10",
          "resolved": "https://registry.npmjs.org/async/-/async-0.2.10.tgz",
          "integrity": "sha1-trvgsGdLnXGXCMo43owjfLUmw9E=",
          "dev": true,
          "optional": true
        },
        "source-map": {
          "version": "0.1.43",
          "resolved": "https://registry.npmjs.org/source-map/-/source-map-0.1.43.tgz",
          "integrity": "sha1-wkvBRspRfBRx9drL4lcbK3+eM0Y=",
          "dev": true,
          "optional": true,
          "requires": {
            "amdefine": "1.0.1"
          }
        },
        "uglify-js": {
          "version": "2.3.6",
          "resolved": "https://registry.npmjs.org/uglify-js/-/uglify-js-2.3.6.tgz",
          "integrity": "sha1-+gmEdwtCi3qbKoBY9GNV0U/vIRo=",
          "dev": true,
          "optional": true,
          "requires": {
            "async": "0.2.10",
            "optimist": "0.3.7",
            "source-map": "0.1.43"
          }
        }
      }
    },
    "har-schema": {
      "version": "2.0.0",
      "resolved": "https://registry.npmjs.org/har-schema/-/har-schema-2.0.0.tgz",
      "integrity": "sha1-qUwiJOvKwEeCoNkDVSHyRzW37JI=",
      "dev": true
    },
    "har-validator": {
      "version": "5.1.3",
      "resolved": "https://registry.npmjs.org/har-validator/-/har-validator-5.1.3.tgz",
      "integrity": "sha512-sNvOCzEQNr/qrvJgc3UG/kD4QtlHycrzwS+6mfTrrSq97BvaYcPZZI1ZSqGSPR73Cxn4LKTD4PttRwfU7jWq5g==",
      "dev": true,
      "requires": {
        "ajv": "^6.5.5",
        "har-schema": "^2.0.0"
      },
      "dependencies": {
        "ajv": {
          "version": "6.10.0",
          "resolved": "https://registry.npmjs.org/ajv/-/ajv-6.10.0.tgz",
          "integrity": "sha512-nffhOpkymDECQyR0mnsUtoCE8RlX38G0rYP+wgLWFyZuUyuuojSSvi/+euOiQBIn63whYwYVIIH1TvE3tu4OEg==",
          "dev": true,
          "requires": {
            "fast-deep-equal": "^2.0.1",
            "fast-json-stable-stringify": "^2.0.0",
            "json-schema-traverse": "^0.4.1",
            "uri-js": "^4.2.2"
          }
        },
        "fast-deep-equal": {
          "version": "2.0.1",
          "resolved": "https://registry.npmjs.org/fast-deep-equal/-/fast-deep-equal-2.0.1.tgz",
          "integrity": "sha1-ewUhjd+WZ79/Nwv3/bLLFf3Qqkk=",
          "dev": true
        },
        "json-schema-traverse": {
          "version": "0.4.1",
          "resolved": "https://registry.npmjs.org/json-schema-traverse/-/json-schema-traverse-0.4.1.tgz",
          "integrity": "sha512-xbbCH5dCYU5T8LcEhhuh7HJ88HXuW3qsI3Y0zOZFKfZEHcpWiHU/Jxzk629Brsab/mMiHQti9wMP+845RPe3Vg==",
          "dev": true
        }
      }
    },
    "has-ansi": {
      "version": "2.0.0",
      "resolved": "https://registry.npmjs.org/has-ansi/-/has-ansi-2.0.0.tgz",
      "integrity": "sha1-NPUEnOHs3ysGSa8+8k5F7TVBbZE=",
      "dev": true,
      "requires": {
        "ansi-regex": "2.1.1"
      }
    },
    "has-flag": {
      "version": "3.0.0",
      "resolved": "https://registry.npmjs.org/has-flag/-/has-flag-3.0.0.tgz",
      "integrity": "sha1-tdRU3CGZriJWmfNGfloH87lVuv0=",
      "dev": true
    },
    "has-unicode": {
      "version": "2.0.1",
      "resolved": "https://registry.npmjs.org/has-unicode/-/has-unicode-2.0.1.tgz",
      "integrity": "sha1-4Ob+aijPUROIVeCG0Wkedx3iqLk=",
      "dev": true
    },
    "hooker": {
      "version": "0.2.3",
      "resolved": "https://registry.npmjs.org/hooker/-/hooker-0.2.3.tgz",
      "integrity": "sha1-uDT3I8xKJCqmWWNFnfbZhMXT2Vk=",
      "dev": true
    },
    "hosted-git-info": {
      "version": "2.7.1",
      "resolved": "https://registry.npmjs.org/hosted-git-info/-/hosted-git-info-2.7.1.tgz",
      "integrity": "sha512-7T/BxH19zbcCTa8XkMlbK5lTo1WtgkFi3GvdWEyNuc4Vex7/9Dqbnpsf4JMydcfj9HCg4zUWFTL3Za6lapg5/w==",
      "dev": true
    },
    "html-tags": {
      "version": "2.0.0",
      "resolved": "https://registry.npmjs.org/html-tags/-/html-tags-2.0.0.tgz",
      "integrity": "sha1-ELMKOGCF9Dzt41PMj6fLDe7qZos=",
      "dev": true
    },
    "htmlparser2": {
      "version": "3.8.3",
      "resolved": "https://registry.npmjs.org/htmlparser2/-/htmlparser2-3.8.3.tgz",
      "integrity": "sha1-mWwosZFRaovoZQGn15dX5ccMEGg=",
      "dev": true,
      "requires": {
        "domelementtype": "1.3.0",
        "domhandler": "2.3.0",
        "domutils": "1.5.1",
        "entities": "1.0.0",
        "readable-stream": "1.1.14"
      },
      "dependencies": {
        "isarray": {
          "version": "0.0.1",
          "resolved": "https://registry.npmjs.org/isarray/-/isarray-0.0.1.tgz",
          "integrity": "sha1-ihis/Kmo9Bd+Cav8YDiTmwXR7t8=",
          "dev": true
        },
        "readable-stream": {
          "version": "1.1.14",
          "resolved": "https://registry.npmjs.org/readable-stream/-/readable-stream-1.1.14.tgz",
          "integrity": "sha1-fPTFTvZI44EwhMY23SB54WbAgdk=",
          "dev": true,
          "requires": {
            "core-util-is": "1.0.2",
            "inherits": "2.0.3",
            "isarray": "0.0.1",
            "string_decoder": "0.10.31"
          }
        },
        "string_decoder": {
          "version": "0.10.31",
          "resolved": "https://registry.npmjs.org/string_decoder/-/string_decoder-0.10.31.tgz",
          "integrity": "sha1-YuIDvEF2bGwoyfyEMB2rHFMQ+pQ=",
          "dev": true
        }
      }
    },
    "http-errors": {
      "version": "1.3.1",
      "resolved": "https://registry.npmjs.org/http-errors/-/http-errors-1.3.1.tgz",
      "integrity": "sha1-GX4izevUGYWF6GlO9nhhl7ke2UI=",
      "dev": true,
      "requires": {
        "inherits": "2.0.3",
        "statuses": "1.5.0"
      }
    },
    "http-parser-js": {
      "version": "0.5.0",
      "resolved": "https://registry.npmjs.org/http-parser-js/-/http-parser-js-0.5.0.tgz",
      "integrity": "sha512-cZdEF7r4gfRIq7ezX9J0T+kQmJNOub71dWbgAXVHDct80TKP4MCETtZQ31xyv38UwgzkWPYF/Xc0ge55dW9Z9w==",
      "dev": true
    },
    "http-signature": {
      "version": "1.2.0",
      "resolved": "https://registry.npmjs.org/http-signature/-/http-signature-1.2.0.tgz",
      "integrity": "sha1-muzZJRFHcvPZW2WmCruPfBj7rOE=",
      "dev": true,
      "requires": {
        "assert-plus": "1.0.0",
        "jsprim": "1.4.1",
        "sshpk": "1.14.2"
      }
    },
    "iconv-lite": {
      "version": "0.4.24",
      "resolved": "https://registry.npmjs.org/iconv-lite/-/iconv-lite-0.4.24.tgz",
      "integrity": "sha512-v3MXnZAcvnywkTUEZomIActle7RXXeedOR31wwl7VlyoXO4Qi9arvSenNQWne1TcRwhCL1HwLI21bEqdpj8/rA==",
      "dev": true,
      "requires": {
        "safer-buffer": "2.1.2"
      }
    },
    "ignore": {
      "version": "3.3.10",
      "resolved": "https://registry.npmjs.org/ignore/-/ignore-3.3.10.tgz",
      "integrity": "sha512-Pgs951kaMm5GXP7MOvxERINe3gsaVjUWFm+UZPSq9xYriQAksyhg0csnS0KXSNRD5NmNdapXEpjxG49+AKh/ug==",
      "dev": true
    },
    "imurmurhash": {
      "version": "0.1.4",
      "resolved": "https://registry.npmjs.org/imurmurhash/-/imurmurhash-0.1.4.tgz",
      "integrity": "sha1-khi5srkoojixPcT7a21XbyMUU+o=",
      "dev": true
    },
    "in-publish": {
      "version": "2.0.0",
      "resolved": "https://registry.npmjs.org/in-publish/-/in-publish-2.0.0.tgz",
      "integrity": "sha1-4g/146KvwmkDILbcVSaCqcf631E=",
      "dev": true
    },
    "indent-string": {
      "version": "2.1.0",
      "resolved": "https://registry.npmjs.org/indent-string/-/indent-string-2.1.0.tgz",
      "integrity": "sha1-ji1INIdCEhtKghi3oTfppSBJ3IA=",
      "dev": true,
      "requires": {
        "repeating": "2.0.1"
      }
    },
    "indexes-of": {
      "version": "1.0.1",
      "resolved": "https://registry.npmjs.org/indexes-of/-/indexes-of-1.0.1.tgz",
      "integrity": "sha1-8w9xbI4r00bHtn0985FVZqfAVgc=",
      "dev": true
    },
    "inflight": {
      "version": "1.0.6",
      "resolved": "https://registry.npmjs.org/inflight/-/inflight-1.0.6.tgz",
      "integrity": "sha1-Sb1jMdfQLQwJvJEKEHW6gWW1bfk=",
      "dev": true,
      "requires": {
        "once": "1.4.0",
        "wrappy": "1.0.2"
      }
    },
    "inherits": {
      "version": "2.0.3",
      "resolved": "https://registry.npmjs.org/inherits/-/inherits-2.0.3.tgz",
      "integrity": "sha1-Yzwsg+PaQqUC9SRmAiSA9CCCYd4=",
      "dev": true
    },
    "inquirer": {
      "version": "3.3.0",
      "resolved": "https://registry.npmjs.org/inquirer/-/inquirer-3.3.0.tgz",
      "integrity": "sha512-h+xtnyk4EwKvFWHrUYsWErEVR+igKtLdchu+o0Z1RL7VU/jVMFbYir2bp6bAj8efFNxWqHX0dIss6fJQ+/+qeQ==",
      "dev": true,
      "requires": {
        "ansi-escapes": "3.1.0",
        "chalk": "2.4.1",
        "cli-cursor": "2.1.0",
        "cli-width": "2.2.0",
        "external-editor": "2.2.0",
        "figures": "2.0.0",
        "lodash": "4.17.11",
        "mute-stream": "0.0.7",
        "run-async": "2.3.0",
        "rx-lite": "4.0.8",
        "rx-lite-aggregates": "4.0.8",
        "string-width": "2.1.1",
        "strip-ansi": "4.0.0",
        "through": "2.3.8"
      }
    },
    "invariant": {
      "version": "2.2.4",
      "resolved": "https://registry.npmjs.org/invariant/-/invariant-2.2.4.tgz",
      "integrity": "sha512-phJfQVBuaJM5raOpJjSfkiD6BpbCE4Ns//LaXl6wGYtUBY83nWS6Rf9tXm2e8VaK60JEjYldbPif/A2B1C2gNA==",
      "dev": true,
      "requires": {
        "loose-envify": "^1.0.0"
      }
    },
    "invert-kv": {
      "version": "1.0.0",
      "resolved": "https://registry.npmjs.org/invert-kv/-/invert-kv-1.0.0.tgz",
      "integrity": "sha1-EEqOSqym09jNFXqO+L+rLXo//bY=",
      "dev": true
    },
    "irregular-plurals": {
      "version": "1.4.0",
      "resolved": "https://registry.npmjs.org/irregular-plurals/-/irregular-plurals-1.4.0.tgz",
      "integrity": "sha1-LKmwM2UREYVUEvFr5dd8YqRYp2Y=",
      "dev": true
    },
    "is-arrayish": {
      "version": "0.2.1",
      "resolved": "https://registry.npmjs.org/is-arrayish/-/is-arrayish-0.2.1.tgz",
      "integrity": "sha1-d8mYQFJ6qOyxqLppe4BkWnqSap0=",
      "dev": true
    },
    "is-buffer": {
      "version": "1.1.6",
      "resolved": "https://registry.npmjs.org/is-buffer/-/is-buffer-1.1.6.tgz",
      "integrity": "sha512-NcdALwpXkTm5Zvvbk7owOUSvVvBKDgKP5/ewfXEznmQFfs4ZRmanOeKBTjRVjka3QFoN6XJ+9F3USqfHqTaU5w==",
      "dev": true
    },
    "is-directory": {
      "version": "0.3.1",
      "resolved": "https://registry.npmjs.org/is-directory/-/is-directory-0.3.1.tgz",
      "integrity": "sha1-YTObbyR1/Hcv2cnYP1yFddwVSuE=",
      "dev": true
    },
    "is-dotfile": {
      "version": "1.0.3",
      "resolved": "https://registry.npmjs.org/is-dotfile/-/is-dotfile-1.0.3.tgz",
      "integrity": "sha1-pqLzL/0t+wT1yiXs0Pa4PPeYoeE=",
      "dev": true
    },
    "is-equal-shallow": {
      "version": "0.1.3",
      "resolved": "https://registry.npmjs.org/is-equal-shallow/-/is-equal-shallow-0.1.3.tgz",
      "integrity": "sha1-IjgJj8Ih3gvPpdnqxMRdY4qhxTQ=",
      "dev": true,
      "requires": {
        "is-primitive": "2.0.0"
      }
    },
    "is-extendable": {
      "version": "0.1.1",
      "resolved": "https://registry.npmjs.org/is-extendable/-/is-extendable-0.1.1.tgz",
      "integrity": "sha1-YrEQ4omkcUGOPsNqYX1HLjAd/Ik=",
      "dev": true
    },
    "is-extglob": {
      "version": "1.0.0",
      "resolved": "https://registry.npmjs.org/is-extglob/-/is-extglob-1.0.0.tgz",
      "integrity": "sha1-rEaBd8SUNAWgkvyPKXYMb/xiBsA=",
      "dev": true
    },
    "is-finite": {
      "version": "1.0.2",
      "resolved": "https://registry.npmjs.org/is-finite/-/is-finite-1.0.2.tgz",
      "integrity": "sha1-zGZ3aVYCvlUO8R6LSqYwU0K20Ko=",
      "dev": true,
      "requires": {
        "number-is-nan": "1.0.1"
      }
    },
    "is-fullwidth-code-point": {
      "version": "2.0.0",
      "resolved": "https://registry.npmjs.org/is-fullwidth-code-point/-/is-fullwidth-code-point-2.0.0.tgz",
      "integrity": "sha1-o7MKXE8ZkYMWeqq5O+764937ZU8=",
      "dev": true
    },
    "is-glob": {
      "version": "2.0.1",
      "resolved": "https://registry.npmjs.org/is-glob/-/is-glob-2.0.1.tgz",
      "integrity": "sha1-0Jb5JqPe1WAPP9/ZEZjLCIjC2GM=",
      "dev": true,
      "requires": {
        "is-extglob": "1.0.0"
      }
    },
    "is-number": {
      "version": "2.1.0",
      "resolved": "https://registry.npmjs.org/is-number/-/is-number-2.1.0.tgz",
      "integrity": "sha1-Afy7s5NGOlSPL0ZszhbezknbkI8=",
      "dev": true,
      "requires": {
        "kind-of": "3.2.2"
      }
    },
    "is-posix-bracket": {
      "version": "0.1.1",
      "resolved": "https://registry.npmjs.org/is-posix-bracket/-/is-posix-bracket-0.1.1.tgz",
      "integrity": "sha1-MzTceXdDaOkvAW5vvAqI9c1ua8Q=",
      "dev": true
    },
    "is-primitive": {
      "version": "2.0.0",
      "resolved": "https://registry.npmjs.org/is-primitive/-/is-primitive-2.0.0.tgz",
      "integrity": "sha1-IHurkWOEmcB7Kt8kCkGochADRXU=",
      "dev": true
    },
    "is-promise": {
      "version": "2.1.0",
      "resolved": "https://registry.npmjs.org/is-promise/-/is-promise-2.1.0.tgz",
      "integrity": "sha1-eaKp7OfwlugPNtKy87wWwf9L8/o=",
      "dev": true
    },
    "is-regexp": {
      "version": "1.0.0",
      "resolved": "https://registry.npmjs.org/is-regexp/-/is-regexp-1.0.0.tgz",
      "integrity": "sha1-/S2INUXEa6xaYz57mgnof6LLUGk=",
      "dev": true
    },
    "is-resolvable": {
      "version": "1.1.0",
      "resolved": "https://registry.npmjs.org/is-resolvable/-/is-resolvable-1.1.0.tgz",
      "integrity": "sha512-qgDYXFSR5WvEfuS5dMj6oTMEbrrSaM0CrFk2Yiq/gXnBvD9pMa2jGXxyhGLfvhZpuMZe18CJpFxAt3CRs42NMg==",
      "dev": true
    },
    "is-supported-regexp-flag": {
      "version": "1.0.1",
      "resolved": "https://registry.npmjs.org/is-supported-regexp-flag/-/is-supported-regexp-flag-1.0.1.tgz",
      "integrity": "sha512-3vcJecUUrpgCqc/ca0aWeNu64UGgxcvO60K/Fkr1N6RSvfGCTU60UKN68JDmKokgba0rFFJs12EnzOQa14ubKQ==",
      "dev": true
    },
    "is-typedarray": {
      "version": "1.0.0",
      "resolved": "https://registry.npmjs.org/is-typedarray/-/is-typedarray-1.0.0.tgz",
      "integrity": "sha1-5HnICFjfDBsR3dppQPlgEfzaSpo=",
      "dev": true
    },
    "is-utf8": {
      "version": "0.2.1",
      "resolved": "https://registry.npmjs.org/is-utf8/-/is-utf8-0.2.1.tgz",
      "integrity": "sha1-Sw2hRCEE0bM2NA6AeX6GXPOffXI=",
      "dev": true
    },
    "isarray": {
      "version": "1.0.0",
      "resolved": "https://registry.npmjs.org/isarray/-/isarray-1.0.0.tgz",
      "integrity": "sha1-u5NdSFgsuhaMBoNJV6VKPgcSTxE=",
      "dev": true
    },
    "isexe": {
      "version": "2.0.0",
      "resolved": "https://registry.npmjs.org/isexe/-/isexe-2.0.0.tgz",
      "integrity": "sha1-6PvzdNxVb/iUehDcsFctYz8s+hA=",
      "dev": true
    },
    "isobject": {
      "version": "2.1.0",
      "resolved": "https://registry.npmjs.org/isobject/-/isobject-2.1.0.tgz",
      "integrity": "sha1-8GVWEJaj8dou9GJy+BXIQNh+DIk=",
      "dev": true,
      "requires": {
        "isarray": "1.0.0"
      }
    },
    "isstream": {
      "version": "0.1.2",
      "resolved": "https://registry.npmjs.org/isstream/-/isstream-0.1.2.tgz",
      "integrity": "sha1-R+Y/evVa+m+S4VAOaQ64uFKcCZo=",
      "dev": true
    },
    "istanbul": {
      "version": "0.1.37",
      "resolved": "https://registry.npmjs.org/istanbul/-/istanbul-0.1.37.tgz",
      "integrity": "sha1-7ZwC4q+A2JRtQG1wFNkxk17y1+A=",
      "dev": true,
      "requires": {
        "abbrev": "1.0.9",
        "async": "0.2.10",
        "escodegen": "0.0.28",
        "esprima": "1.0.4",
        "fileset": "0.1.8",
        "handlebars": "1.0.12",
        "mkdirp": "0.3.5",
        "nopt": "2.1.2",
        "resolve": "0.4.3",
        "which": "1.0.9",
        "wordwrap": "0.0.3"
      },
      "dependencies": {
        "abbrev": {
          "version": "1.0.9",
          "resolved": "https://registry.npmjs.org/abbrev/-/abbrev-1.0.9.tgz",
          "integrity": "sha1-kbR5JYinc4wl813W9jdSovh3YTU=",
          "dev": true
        },
        "async": {
          "version": "0.2.10",
          "resolved": "https://registry.npmjs.org/async/-/async-0.2.10.tgz",
          "integrity": "sha1-trvgsGdLnXGXCMo43owjfLUmw9E=",
          "dev": true
        },
        "esprima": {
          "version": "1.0.4",
          "resolved": "https://registry.npmjs.org/esprima/-/esprima-1.0.4.tgz",
          "integrity": "sha1-n1V+CPw7TSbs6d00+Pv0drYlha0=",
          "dev": true
        },
        "handlebars": {
          "version": "1.0.12",
          "resolved": "https://registry.npmjs.org/handlebars/-/handlebars-1.0.12.tgz",
          "integrity": "sha1-GMbTRAw16RsZs/9YK5FRq0mF1Pw=",
          "dev": true,
          "requires": {
            "optimist": "0.3.7",
            "uglify-js": "2.3.6"
          }
        },
        "mkdirp": {
          "version": "0.3.5",
          "resolved": "https://registry.npmjs.org/mkdirp/-/mkdirp-0.3.5.tgz",
          "integrity": "sha1-3j5fiWHIjHh+4TaN+EmsRBPsqNc=",
          "dev": true
        },
        "nopt": {
          "version": "2.1.2",
          "resolved": "https://registry.npmjs.org/nopt/-/nopt-2.1.2.tgz",
          "integrity": "sha1-bMzZd7gBMqB3MdbozljCyDA8+a8=",
          "dev": true,
          "requires": {
            "abbrev": "1.0.9"
          }
        },
        "resolve": {
          "version": "0.4.3",
          "resolved": "https://registry.npmjs.org/resolve/-/resolve-0.4.3.tgz",
          "integrity": "sha1-3K2tIC58rMJGfjo4gAIR9C+cE98=",
          "dev": true
        },
        "source-map": {
          "version": "0.1.43",
          "resolved": "https://registry.npmjs.org/source-map/-/source-map-0.1.43.tgz",
          "integrity": "sha1-wkvBRspRfBRx9drL4lcbK3+eM0Y=",
          "dev": true,
          "requires": {
            "amdefine": "1.0.1"
          }
        },
        "uglify-js": {
          "version": "2.3.6",
          "resolved": "https://registry.npmjs.org/uglify-js/-/uglify-js-2.3.6.tgz",
          "integrity": "sha1-+gmEdwtCi3qbKoBY9GNV0U/vIRo=",
          "dev": true,
          "requires": {
            "async": "0.2.10",
            "optimist": "0.3.7",
            "source-map": "0.1.43"
          }
        },
        "which": {
          "version": "1.0.9",
          "resolved": "https://registry.npmjs.org/which/-/which-1.0.9.tgz",
          "integrity": "sha1-RgwdoPgQED0DIam2M6+eV15kSG8=",
          "dev": true
        },
        "wordwrap": {
          "version": "0.0.3",
          "resolved": "https://registry.npmjs.org/wordwrap/-/wordwrap-0.0.3.tgz",
          "integrity": "sha1-o9XabNXAvAAI03I0u68b7WMFkQc=",
          "dev": true
        }
      }
    },
    "js-base64": {
      "version": "2.5.1",
      "resolved": "https://registry.npmjs.org/js-base64/-/js-base64-2.5.1.tgz",
      "integrity": "sha512-M7kLczedRMYX4L8Mdh4MzyAMM9O5osx+4FcOQuTvr3A9F2D9S5JXheN0ewNbrvK2UatkTRhL5ejGmGSjNMiZuw==",
      "dev": true
    },
    "js-levenshtein": {
      "version": "1.1.6",
      "resolved": "https://registry.npmjs.org/js-levenshtein/-/js-levenshtein-1.1.6.tgz",
      "integrity": "sha512-X2BB11YZtrRqY4EnQcLX5Rh373zbK4alC1FW7D7MBhL2gtcC17cTnr6DmfHZeS0s2rTHjUTMMHfG7gO8SSdw+g==",
      "dev": true
    },
    "js-tokens": {
      "version": "3.0.2",
      "resolved": "https://registry.npmjs.org/js-tokens/-/js-tokens-3.0.2.tgz",
      "integrity": "sha1-mGbfOVECEw449/mWvOtlRDIJwls=",
      "dev": true
    },
    "js-yaml": {
      "version": "3.13.0",
      "resolved": "https://registry.npmjs.org/js-yaml/-/js-yaml-3.13.0.tgz",
      "integrity": "sha512-pZZoSxcCYco+DIKBTimr67J6Hy+EYGZDY/HCWC+iAEA9h1ByhMXAIVUXMcMFpOCxQ/xjXmPI2MkDL5HRm5eFrQ==",
      "dev": true,
      "requires": {
        "argparse": "1.0.10",
        "esprima": "4.0.1"
      }
    },
    "jsbn": {
      "version": "0.1.1",
      "resolved": "https://registry.npmjs.org/jsbn/-/jsbn-0.1.1.tgz",
      "integrity": "sha1-peZUwuWi3rXyAdls77yoDA7y9RM=",
      "dev": true
    },
    "jsesc": {
      "version": "2.5.2",
      "resolved": "https://registry.npmjs.org/jsesc/-/jsesc-2.5.2.tgz",
      "integrity": "sha512-OYu7XEzjkCQ3C5Ps3QIZsQfNpqoJyZZA99wd9aWd05NCtC5pWOkShK2mkL6HXQR6/Cy2lbNdPlZBpuQHXE63gA==",
      "dev": true
    },
    "jshint": {
      "version": "0.9.1",
      "resolved": "https://registry.npmjs.org/jshint/-/jshint-0.9.1.tgz",
      "integrity": "sha1-/zLsfwn4QAH3SY7q/WPJ5Puy3A4=",
      "dev": true,
      "requires": {
        "cli": "0.4.3",
        "minimatch": "0.0.5"
      },
      "dependencies": {
        "cli": {
          "version": "0.4.3",
          "resolved": "https://registry.npmjs.org/cli/-/cli-0.4.3.tgz",
          "integrity": "sha1-5oGcjV+qlX9k+Y9mqFBiaMHR8X0=",
          "dev": true,
          "requires": {
            "glob": "7.1.3"
          }
        },
        "lru-cache": {
          "version": "1.0.6",
          "resolved": "https://registry.npmjs.org/lru-cache/-/lru-cache-1.0.6.tgz",
          "integrity": "sha1-qlD5cEdCKsclQ72hd6nJ0BjZhFI=",
          "dev": true
        },
        "minimatch": {
          "version": "0.0.5",
          "resolved": "https://registry.npmjs.org/minimatch/-/minimatch-0.0.5.tgz",
          "integrity": "sha1-lrtJC707poNrv6wRGt91MBsVhN4=",
          "dev": true,
          "requires": {
            "lru-cache": "1.0.6"
          }
        }
      }
    },
    "jslint": {
      "version": "0.3.4",
      "resolved": "https://registry.npmjs.org/jslint/-/jslint-0.3.4.tgz",
      "integrity": "sha1-+3aKyN4GQfzFcMh8ofvSjik8jXU=",
      "dev": true,
      "requires": {
        "glob": "3.2.11",
        "nopt": "1.0.10"
      },
      "dependencies": {
        "glob": {
          "version": "3.2.11",
          "resolved": "https://registry.npmjs.org/glob/-/glob-3.2.11.tgz",
          "integrity": "sha1-Spc/Y1uRkPcV0QmH1cAP0oFevj0=",
          "dev": true,
          "optional": true,
          "requires": {
            "inherits": "2.0.3",
            "minimatch": "0.3.0"
          }
        },
        "lru-cache": {
          "version": "2.7.3",
          "resolved": "https://registry.npmjs.org/lru-cache/-/lru-cache-2.7.3.tgz",
          "integrity": "sha1-bUUk6LlV+V1PW1iFHOId1y+06VI=",
          "dev": true,
          "optional": true
        },
        "minimatch": {
          "version": "0.3.0",
          "resolved": "https://registry.npmjs.org/minimatch/-/minimatch-0.3.0.tgz",
          "integrity": "sha1-J12O2qxPG7MyZHIInnlJyDlGmd0=",
          "dev": true,
          "optional": true,
          "requires": {
            "lru-cache": "2.7.3",
            "sigmund": "1.0.1"
          }
        },
        "nopt": {
          "version": "1.0.10",
          "resolved": "https://registry.npmjs.org/nopt/-/nopt-1.0.10.tgz",
          "integrity": "sha1-bd0hvSoxQXuScn3Vhfim83YI6+4=",
          "dev": true,
          "requires": {
            "abbrev": "1.1.1"
          }
        }
      }
    },
    "json-schema": {
      "version": "0.2.3",
      "resolved": "https://registry.npmjs.org/json-schema/-/json-schema-0.2.3.tgz",
      "integrity": "sha1-tIDIkuWaLwWVTOcnvT8qTogvnhM=",
      "dev": true
    },
    "json-schema-traverse": {
      "version": "0.3.1",
      "resolved": "https://registry.npmjs.org/json-schema-traverse/-/json-schema-traverse-0.3.1.tgz",
      "integrity": "sha1-NJptRMU6Ud6JtAgFxdXlm0F9M0A=",
      "dev": true
    },
    "json-stable-stringify-without-jsonify": {
      "version": "1.0.1",
<<<<<<< HEAD
      "resolved": "https://registry.npmjs.org/json-stable-stringify/-/json-stable-stringify-1.0.1.tgz",
      "integrity": "sha1-mnWdOcXy/1A/1TAGRu1EX4jE+a8=",
      "dev": true,
      "requires": {
        "jsonify": "0.0.0"
      }
=======
      "resolved": "https://registry.npmjs.org/json-stable-stringify-without-jsonify/-/json-stable-stringify-without-jsonify-1.0.1.tgz",
      "integrity": "sha1-nbe1lJatPzz+8wp1FC0tkwrXJlE=",
      "dev": true
>>>>>>> 414eca89
    },
    "json-stringify-safe": {
      "version": "5.0.1",
      "resolved": "https://registry.npmjs.org/json-stringify-safe/-/json-stringify-safe-5.0.1.tgz",
      "integrity": "sha1-Epai1Y/UXxmg9s4B1lcB4sc1tus=",
      "dev": true
    },
    "json5": {
      "version": "2.1.0",
      "resolved": "https://registry.npmjs.org/json5/-/json5-2.1.0.tgz",
      "integrity": "sha512-8Mh9h6xViijj36g7Dxi+Y4S6hNGV96vcJZr/SrlHh1LR/pEn/8j/+qIBbs44YKl69Lrfctp4QD+AdWLTMqEZAQ==",
      "dev": true,
      "requires": {
        "minimist": "^1.2.0"
      },
      "dependencies": {
        "minimist": {
          "version": "1.2.0",
          "resolved": "https://registry.npmjs.org/minimist/-/minimist-1.2.0.tgz",
          "integrity": "sha1-o1AIsg9BOD7sH7kU9M1d95omQoQ=",
          "dev": true
        }
      }
    },
    "jsonfilter": {
      "version": "1.1.2",
      "resolved": "https://registry.npmjs.org/jsonfilter/-/jsonfilter-1.1.2.tgz",
      "integrity": "sha1-Ie987cdRk4E8dZMulqmL4gW6WhE=",
      "dev": true,
      "requires": {
        "JSONStream": "0.8.4",
        "minimist": "1.2.0",
        "stream-combiner": "0.2.2",
        "through2": "0.6.5"
      },
      "dependencies": {
        "minimist": {
          "version": "1.2.0",
          "resolved": "https://registry.npmjs.org/minimist/-/minimist-1.2.0.tgz",
          "integrity": "sha1-o1AIsg9BOD7sH7kU9M1d95omQoQ=",
          "dev": true
        }
      }
    },
    "jsonparse": {
      "version": "0.0.5",
      "resolved": "https://registry.npmjs.org/jsonparse/-/jsonparse-0.0.5.tgz",
      "integrity": "sha1-MwVCrT8KZUZlt3jz6y2an6UHrGQ=",
      "dev": true
    },
    "jsprim": {
      "version": "1.4.1",
      "resolved": "https://registry.npmjs.org/jsprim/-/jsprim-1.4.1.tgz",
      "integrity": "sha1-MT5mvB5cwG5Di8G3SZwuXFastqI=",
      "dev": true,
      "requires": {
        "assert-plus": "1.0.0",
        "extsprintf": "1.3.0",
        "json-schema": "0.2.3",
        "verror": "1.10.0"
      }
    },
    "kind-of": {
      "version": "3.2.2",
      "resolved": "https://registry.npmjs.org/kind-of/-/kind-of-3.2.2.tgz",
      "integrity": "sha1-MeohpzS6ubuw8yRm2JOupR5KPGQ=",
      "dev": true,
      "requires": {
        "is-buffer": "1.1.6"
      }
    },
    "known-css-properties": {
      "version": "0.2.0",
      "resolved": "https://registry.npmjs.org/known-css-properties/-/known-css-properties-0.2.0.tgz",
      "integrity": "sha1-iZyUvjaOVbQtfbjVvn1zpKSkFFQ=",
      "dev": true
    },
    "knox": {
      "version": "0.8.10",
      "resolved": "https://registry.npmjs.org/knox/-/knox-0.8.10.tgz",
      "integrity": "sha1-ai7c2sHSrjedHhmU1Vm5XCg7JYg=",
      "dev": true,
      "requires": {
        "debug": "0.7.4",
        "mime": "1.6.0",
        "stream-counter": "0.1.0",
        "xml2js": "0.2.8"
      },
      "dependencies": {
        "debug": {
          "version": "0.7.4",
          "resolved": "https://registry.npmjs.org/debug/-/debug-0.7.4.tgz",
          "integrity": "sha1-BuHqgILCyxTjmAbiLi9vdX+Srzk=",
          "dev": true
        }
      }
    },
    "lazy-cache": {
      "version": "1.0.4",
      "resolved": "https://registry.npmjs.org/lazy-cache/-/lazy-cache-1.0.4.tgz",
      "integrity": "sha1-odePw6UEdMuAhF07O24dpJpEbo4=",
      "dev": true
    },
    "lcid": {
      "version": "1.0.0",
      "resolved": "https://registry.npmjs.org/lcid/-/lcid-1.0.0.tgz",
      "integrity": "sha1-MIrMr6C8SDo4Z7S28rlQYlHRuDU=",
      "dev": true,
      "requires": {
        "invert-kv": "1.0.0"
      }
    },
    "ldjson-stream": {
      "version": "1.2.1",
      "resolved": "https://registry.npmjs.org/ldjson-stream/-/ldjson-stream-1.2.1.tgz",
      "integrity": "sha1-kb7O2lrE7SsX5kn7d356v6AYnCs=",
      "dev": true,
      "requires": {
        "split2": "0.2.1",
        "through2": "0.6.5"
      }
    },
    "less": {
      "version": "1.3.3",
      "resolved": "https://registry.npmjs.org/less/-/less-1.3.3.tgz",
      "integrity": "sha1-fujzAKQQgPNUTIDHpwzfamEoDPk=",
      "dev": true,
      "requires": {
        "ycssmin": ">=1.0.1"
      }
    },
    "levn": {
      "version": "0.3.0",
      "resolved": "https://registry.npmjs.org/levn/-/levn-0.3.0.tgz",
      "integrity": "sha1-OwmSTt+fCDwEkP3UwLxEIeBHZO4=",
      "dev": true,
      "requires": {
        "prelude-ls": "1.1.2",
        "type-check": "0.3.2"
      }
    },
    "livereload-js": {
      "version": "2.4.0",
      "resolved": "https://registry.npmjs.org/livereload-js/-/livereload-js-2.4.0.tgz",
      "integrity": "sha512-XPQH8Z2GDP/Hwz2PCDrh2mth4yFejwA1OZ/81Ti3LgKyhDcEjsSsqFWZojHG0va/duGd+WyosY7eXLDoOyqcPw==",
      "dev": true
    },
    "load-json-file": {
      "version": "1.1.0",
      "resolved": "https://registry.npmjs.org/load-json-file/-/load-json-file-1.1.0.tgz",
      "integrity": "sha1-lWkFcI1YtLq0wiYbBPWfMcmTdMA=",
      "dev": true,
      "requires": {
        "graceful-fs": "4.1.11",
        "parse-json": "2.2.0",
        "pify": "2.3.0",
        "pinkie-promise": "2.0.1",
        "strip-bom": "2.0.0"
      }
    },
    "lodash": {
      "version": "4.17.11",
      "resolved": "https://registry.npmjs.org/lodash/-/lodash-4.17.11.tgz",
      "integrity": "sha512-cQKh8igo5QUhZ7lg38DYWAxMvjSAKG0A8wGSVimP07SIUEK2UO+arSRKbRZWtelMtN5V0Hkwh5ryOto/SshYIg==",
      "dev": true
    },
    "lodash.assign": {
      "version": "4.2.0",
      "resolved": "https://registry.npmjs.org/lodash.assign/-/lodash.assign-4.2.0.tgz",
      "integrity": "sha1-DZnzzNem0mHRm9rrkkUAXShYCOc=",
      "dev": true
    },
    "lodash.clonedeep": {
      "version": "4.5.0",
      "resolved": "https://registry.npmjs.org/lodash.clonedeep/-/lodash.clonedeep-4.5.0.tgz",
      "integrity": "sha1-4j8/nE+Pvd6HJSnBBxhXoIblzO8=",
      "dev": true
    },
    "lodash.isplainobject": {
      "version": "4.0.6",
      "resolved": "https://registry.npmjs.org/lodash.isplainobject/-/lodash.isplainobject-4.0.6.tgz",
      "integrity": "sha1-fFJqUtibRcRcxpC4gWO+BJf1UMs=",
      "dev": true
    },
    "lodash.mergewith": {
      "version": "4.6.1",
      "resolved": "https://registry.npmjs.org/lodash.mergewith/-/lodash.mergewith-4.6.1.tgz",
      "integrity": "sha512-eWw5r+PYICtEBgrBE5hhlT6aAa75f411bgDz/ZL2KZqYV03USvucsxcHUIlGTDTECs1eunpI7HOV7U+WLDvNdQ==",
      "dev": true
    },
    "lodash.some": {
      "version": "4.6.0",
      "resolved": "https://registry.npmjs.org/lodash.some/-/lodash.some-4.6.0.tgz",
      "integrity": "sha1-G7nzFO9ri63tE7VJFpsqlF62jk0=",
      "dev": true
    },
    "log-symbols": {
      "version": "1.0.2",
      "resolved": "https://registry.npmjs.org/log-symbols/-/log-symbols-1.0.2.tgz",
      "integrity": "sha1-N2/3tY6jCGoPCfrMdGF+ylAeGhg=",
      "dev": true,
      "requires": {
        "chalk": "1.1.3"
      },
      "dependencies": {
        "chalk": {
          "version": "1.1.3",
          "resolved": "https://registry.npmjs.org/chalk/-/chalk-1.1.3.tgz",
          "integrity": "sha1-qBFcVeSnAv5NFQq9OHKCKn4J/Jg=",
          "dev": true,
          "requires": {
            "ansi-styles": "2.2.1",
            "escape-string-regexp": "1.0.5",
            "has-ansi": "2.0.0",
            "strip-ansi": "3.0.1",
            "supports-color": "2.0.0"
          }
        },
        "strip-ansi": {
          "version": "3.0.1",
          "resolved": "https://registry.npmjs.org/strip-ansi/-/strip-ansi-3.0.1.tgz",
          "integrity": "sha1-ajhfuIU9lS1f8F0Oiq+UJ43GPc8=",
          "dev": true,
          "requires": {
            "ansi-regex": "2.1.1"
          }
        }
      }
    },
    "longest": {
      "version": "1.0.1",
      "resolved": "https://registry.npmjs.org/longest/-/longest-1.0.1.tgz",
      "integrity": "sha1-MKCy2jj3N3DoKUoNIuZiXtd9AJc=",
      "dev": true
    },
    "loose-envify": {
      "version": "1.4.0",
      "resolved": "https://registry.npmjs.org/loose-envify/-/loose-envify-1.4.0.tgz",
      "integrity": "sha512-lyuxPGr/Wfhrlem2CL/UcnUc1zcqKAImBDzukY7Y5F/yQiNdko6+fRLevlw1HgMySw7f611UIY408EtxRSoK3Q==",
      "dev": true,
      "requires": {
        "js-tokens": "^3.0.0 || ^4.0.0"
      }
    },
    "loud-rejection": {
      "version": "1.6.0",
      "resolved": "https://registry.npmjs.org/loud-rejection/-/loud-rejection-1.6.0.tgz",
      "integrity": "sha1-W0b4AUft7leIcPCG0Eghz5mOVR8=",
      "dev": true,
      "requires": {
        "currently-unhandled": "0.4.1",
        "signal-exit": "3.0.2"
      }
    },
    "lru-cache": {
      "version": "4.1.5",
      "resolved": "https://registry.npmjs.org/lru-cache/-/lru-cache-4.1.5.tgz",
      "integrity": "sha512-sWZlbEP2OsHNkXrMl5GYk/jKk70MBng6UU4YI/qGDYbgf6YbP4EvmqISbXCoJiRKs+1bSpFHVgQxvJ17F2li5g==",
      "dev": true,
      "requires": {
        "pseudomap": "1.0.2",
        "yallist": "2.1.2"
      }
    },
    "map-obj": {
      "version": "1.0.1",
      "resolved": "https://registry.npmjs.org/map-obj/-/map-obj-1.0.1.tgz",
      "integrity": "sha1-2TPOuSBdgr3PSIb2dCvcK03qFG0=",
      "dev": true
    },
    "math-random": {
      "version": "1.0.4",
      "resolved": "https://registry.npmjs.org/math-random/-/math-random-1.0.4.tgz",
      "integrity": "sha512-rUxjysqif/BZQH2yhd5Aaq7vXMSx9NdEsQcyA07uEzIvxgI7zIr33gGsh+RU0/XjmQpCW7RsVof1vlkvQVCK5A==",
      "dev": true
    },
    "mathml-tag-names": {
      "version": "2.1.0",
      "resolved": "https://registry.npmjs.org/mathml-tag-names/-/mathml-tag-names-2.1.0.tgz",
      "integrity": "sha512-3Zs9P/0zzwTob2pdgT0CHZuMbnSUSp8MB1bddfm+HDmnFWHGT4jvEZRf+2RuPoa+cjdn/z25SEt5gFTqdhvJAg==",
      "dev": true
    },
    "maxmin": {
      "version": "1.1.0",
      "resolved": "https://registry.npmjs.org/maxmin/-/maxmin-1.1.0.tgz",
      "integrity": "sha1-cTZehKmd2Piz99X94vANHn9zvmE=",
      "dev": true,
      "requires": {
        "chalk": "1.1.3",
        "figures": "1.7.0",
        "gzip-size": "1.0.0",
        "pretty-bytes": "1.0.4"
      },
      "dependencies": {
        "chalk": {
          "version": "1.1.3",
          "resolved": "http://registry.npmjs.org/chalk/-/chalk-1.1.3.tgz",
          "integrity": "sha1-qBFcVeSnAv5NFQq9OHKCKn4J/Jg=",
          "dev": true,
          "requires": {
            "ansi-styles": "2.2.1",
            "escape-string-regexp": "1.0.5",
            "has-ansi": "2.0.0",
            "strip-ansi": "3.0.1",
            "supports-color": "2.0.0"
          }
        },
        "figures": {
          "version": "1.7.0",
          "resolved": "https://registry.npmjs.org/figures/-/figures-1.7.0.tgz",
          "integrity": "sha1-y+Hjr/zxzUS4DK3+0o3Hk6lwHS4=",
          "dev": true,
          "requires": {
            "escape-string-regexp": "1.0.5",
            "object-assign": "4.1.1"
          }
        },
        "strip-ansi": {
          "version": "3.0.1",
          "resolved": "https://registry.npmjs.org/strip-ansi/-/strip-ansi-3.0.1.tgz",
          "integrity": "sha1-ajhfuIU9lS1f8F0Oiq+UJ43GPc8=",
          "dev": true,
          "requires": {
            "ansi-regex": "2.1.1"
          }
        }
      }
    },
    "media-typer": {
      "version": "0.3.0",
      "resolved": "https://registry.npmjs.org/media-typer/-/media-typer-0.3.0.tgz",
      "integrity": "sha1-hxDXrwqmJvj/+hzgAWhUUmMlV0g=",
      "dev": true
    },
    "meow": {
      "version": "3.7.0",
      "resolved": "https://registry.npmjs.org/meow/-/meow-3.7.0.tgz",
      "integrity": "sha1-cstmi0JSKCkKu/qFaJJYcwioAfs=",
      "dev": true,
      "requires": {
        "camelcase-keys": "2.1.0",
        "decamelize": "1.2.0",
        "loud-rejection": "1.6.0",
        "map-obj": "1.0.1",
        "minimist": "1.2.0",
        "normalize-package-data": "2.4.0",
        "object-assign": "4.1.1",
        "read-pkg-up": "1.0.1",
        "redent": "1.0.0",
        "trim-newlines": "1.0.0"
      },
      "dependencies": {
        "minimist": {
          "version": "1.2.0",
          "resolved": "https://registry.npmjs.org/minimist/-/minimist-1.2.0.tgz",
          "integrity": "sha1-o1AIsg9BOD7sH7kU9M1d95omQoQ=",
          "dev": true
        }
      }
    },
    "micromatch": {
      "version": "2.3.11",
      "resolved": "https://registry.npmjs.org/micromatch/-/micromatch-2.3.11.tgz",
      "integrity": "sha1-hmd8l9FyCzY0MdBNDRUpO9OMFWU=",
      "dev": true,
      "requires": {
        "arr-diff": "2.0.0",
        "array-unique": "0.2.1",
        "braces": "1.8.5",
        "expand-brackets": "0.1.5",
        "extglob": "0.3.2",
        "filename-regex": "2.0.1",
        "is-extglob": "1.0.0",
        "is-glob": "2.0.1",
        "kind-of": "3.2.2",
        "normalize-path": "2.1.1",
        "object.omit": "2.0.1",
        "parse-glob": "3.0.4",
        "regex-cache": "0.4.4"
      }
    },
    "mime": {
      "version": "1.2.11",
      "resolved": "https://registry.npmjs.org/mime/-/mime-1.2.11.tgz",
      "integrity": "sha1-WCA+7Ybjpe8XrtK32evUfwpg3RA=",
      "dev": true
    },
    "mime-db": {
      "version": "1.38.0",
      "resolved": "https://registry.npmjs.org/mime-db/-/mime-db-1.38.0.tgz",
      "integrity": "sha512-bqVioMFFzc2awcdJZIzR3HjZFX20QhilVS7hytkKrv7xFAn8bM1gzc/FOX2awLISvWe0PV8ptFKcon+wZ5qYkg==",
      "dev": true
    },
    "mime-types": {
      "version": "2.1.22",
      "resolved": "https://registry.npmjs.org/mime-types/-/mime-types-2.1.22.tgz",
      "integrity": "sha512-aGl6TZGnhm/li6F7yx82bJiBZwgiEa4Hf6CNr8YO+r5UHr53tSTYZb102zyU50DOWWKeOv0uQLRL0/9EiKWCog==",
      "dev": true,
      "requires": {
        "mime-db": "~1.38.0"
      }
    },
    "mimic-fn": {
      "version": "1.2.0",
      "resolved": "https://registry.npmjs.org/mimic-fn/-/mimic-fn-1.2.0.tgz",
      "integrity": "sha512-jf84uxzwiuiIVKiOLpfYk7N46TSy8ubTonmneY9vrpHNAnp0QBt2BxWV9dO3/j+BoVAb+a5G6YDPW3M5HOdMWQ==",
      "dev": true
    },
    "minimatch": {
      "version": "3.0.4",
      "resolved": "https://registry.npmjs.org/minimatch/-/minimatch-3.0.4.tgz",
      "integrity": "sha1-UWbihkV/AzBgZL5Ul+jbsMPTIIM=",
      "dev": true,
      "requires": {
        "brace-expansion": "1.1.11"
      }
    },
    "minimist": {
      "version": "0.0.8",
      "resolved": "https://registry.npmjs.org/minimist/-/minimist-0.0.8.tgz",
      "integrity": "sha1-hX/Kv8M5fSYluCKCYuhqp6ARsF0=",
      "dev": true
    },
    "mkdirp": {
      "version": "0.5.1",
      "resolved": "https://registry.npmjs.org/mkdirp/-/mkdirp-0.5.1.tgz",
      "integrity": "sha1-MAV0OOrGz3+MR2fzhkjWaX11yQM=",
      "dev": true,
      "requires": {
        "minimist": "0.0.8"
      }
    },
    "ms": {
      "version": "2.0.0",
      "resolved": "https://registry.npmjs.org/ms/-/ms-2.0.0.tgz",
      "integrity": "sha1-VgiurfwAvmwpAd9fmGF4jeDVl8g=",
      "dev": true
    },
    "multimatch": {
      "version": "2.1.0",
      "resolved": "https://registry.npmjs.org/multimatch/-/multimatch-2.1.0.tgz",
      "integrity": "sha1-nHkGoi+0wCkZ4vX3UWG0zb1LKis=",
      "dev": true,
      "requires": {
        "array-differ": "1.0.0",
        "array-union": "1.0.2",
        "arrify": "1.0.1",
        "minimatch": "3.0.4"
      }
    },
    "mute-stream": {
      "version": "0.0.7",
      "resolved": "https://registry.npmjs.org/mute-stream/-/mute-stream-0.0.7.tgz",
      "integrity": "sha1-MHXOk7whuPq0PhvE2n6BFe0ee6s=",
      "dev": true
    },
    "nan": {
      "version": "2.13.2",
      "resolved": "https://registry.npmjs.org/nan/-/nan-2.13.2.tgz",
      "integrity": "sha512-TghvYc72wlMGMVMluVo9WRJc0mB8KxxF/gZ4YYFy7V2ZQX9l7rgbPg7vjS9mt6U5HXODVFVI2bOduCzwOMv/lw==",
      "dev": true
    },
    "natural-compare": {
      "version": "1.4.0",
      "resolved": "https://registry.npmjs.org/natural-compare/-/natural-compare-1.4.0.tgz",
      "integrity": "sha1-Sr6/7tdUHywnrPspvbvRXI1bpPc=",
      "dev": true
    },
    "node-gyp": {
      "version": "3.8.0",
      "resolved": "https://registry.npmjs.org/node-gyp/-/node-gyp-3.8.0.tgz",
      "integrity": "sha512-3g8lYefrRRzvGeSowdJKAKyks8oUpLEd/DyPV4eMhVlhJ0aNaZqIrNUIPuEWWTAoPqyFkfGrM67MC69baqn6vA==",
      "dev": true,
      "requires": {
        "fstream": "1.0.11",
        "glob": "7.1.3",
        "graceful-fs": "4.1.11",
        "mkdirp": "0.5.1",
        "nopt": "3.0.6",
        "npmlog": "4.1.2",
        "osenv": "0.1.5",
        "request": "2.88.0",
        "rimraf": "2.6.2",
        "semver": "5.3.0",
        "tar": "2.2.1",
        "which": "1.3.1"
      }
    },
    "node-int64": {
      "version": "0.4.0",
      "resolved": "https://registry.npmjs.org/node-int64/-/node-int64-0.4.0.tgz",
      "integrity": "sha1-h6kGXNs1XTGC2PlM4RGIuCXGijs=",
      "dev": true
    },
    "node-releases": {
      "version": "1.1.22",
      "resolved": "https://registry.npmjs.org/node-releases/-/node-releases-1.1.22.tgz",
      "integrity": "sha512-O6XpteBuntW1j86mw6LlovBIwTe+sO2+7vi9avQffNeIW4upgnaCVm6xrBWH+KATz7mNNRNNeEpuWB7dT6Cr3w==",
      "dev": true,
      "requires": {
        "semver": "^5.3.0"
      }
    },
    "node-sass": {
      "version": "4.11.0",
      "resolved": "https://registry.npmjs.org/node-sass/-/node-sass-4.11.0.tgz",
      "integrity": "sha512-bHUdHTphgQJZaF1LASx0kAviPH7sGlcyNhWade4eVIpFp6tsn7SV8xNMTbsQFpEV9VXpnwTTnNYlfsZXgGgmkA==",
      "dev": true,
      "requires": {
        "async-foreach": "^0.1.3",
        "chalk": "^1.1.1",
        "cross-spawn": "^3.0.0",
        "gaze": "^1.0.0",
        "get-stdin": "^4.0.1",
        "glob": "^7.0.3",
        "in-publish": "^2.0.0",
        "lodash.assign": "^4.2.0",
        "lodash.clonedeep": "^4.3.2",
        "lodash.mergewith": "^4.6.0",
        "meow": "^3.7.0",
        "mkdirp": "^0.5.1",
        "nan": "^2.10.0",
        "node-gyp": "^3.8.0",
        "npmlog": "^4.0.0",
        "request": "^2.88.0",
        "sass-graph": "^2.2.4",
        "stdout-stream": "^1.4.0",
        "true-case-path": "^1.0.2"
      },
      "dependencies": {
        "chalk": {
          "version": "1.1.3",
          "resolved": "https://registry.npmjs.org/chalk/-/chalk-1.1.3.tgz",
          "integrity": "sha1-qBFcVeSnAv5NFQq9OHKCKn4J/Jg=",
          "dev": true,
          "requires": {
            "ansi-styles": "2.2.1",
            "escape-string-regexp": "1.0.5",
            "has-ansi": "2.0.0",
            "strip-ansi": "3.0.1",
            "supports-color": "2.0.0"
          }
        },
        "cross-spawn": {
          "version": "3.0.1",
          "resolved": "https://registry.npmjs.org/cross-spawn/-/cross-spawn-3.0.1.tgz",
          "integrity": "sha1-ElYDfsufDF9549bvE14wdwGEuYI=",
          "dev": true,
          "requires": {
            "lru-cache": "4.1.3",
            "which": "1.3.1"
          }
        },
        "strip-ansi": {
          "version": "3.0.1",
          "resolved": "https://registry.npmjs.org/strip-ansi/-/strip-ansi-3.0.1.tgz",
          "integrity": "sha1-ajhfuIU9lS1f8F0Oiq+UJ43GPc8=",
          "dev": true,
          "requires": {
            "ansi-regex": "2.1.1"
          }
        }
      }
    },
    "nopt": {
      "version": "3.0.6",
      "resolved": "https://registry.npmjs.org/nopt/-/nopt-3.0.6.tgz",
      "integrity": "sha1-xkZdvwirzU2zWTF/eaxopkayj/k=",
      "dev": true,
      "requires": {
        "abbrev": "1.1.1"
      }
    },
    "normalize-package-data": {
      "version": "2.5.0",
      "resolved": "https://registry.npmjs.org/normalize-package-data/-/normalize-package-data-2.5.0.tgz",
      "integrity": "sha512-/5CMN3T0R4XTj4DcGaexo+roZSdSFW/0AOOTROrjxzCG1wrWXEsGbRKevjlIL+ZDE4sZlJr5ED4YW0yqmkK+eA==",
      "dev": true,
      "requires": {
        "hosted-git-info": "^2.1.4",
        "resolve": "^1.10.0",
        "semver": "2 || 3 || 4 || 5",
        "validate-npm-package-license": "^3.0.1"
      }
    },
    "normalize-path": {
      "version": "2.1.1",
      "resolved": "https://registry.npmjs.org/normalize-path/-/normalize-path-2.1.1.tgz",
      "integrity": "sha1-GrKLVW4Zg2Oowab35vogE3/mrtk=",
      "dev": true,
      "requires": {
        "remove-trailing-separator": "1.1.0"
      }
    },
    "normalize-range": {
      "version": "0.1.2",
      "resolved": "https://registry.npmjs.org/normalize-range/-/normalize-range-0.1.2.tgz",
      "integrity": "sha1-LRDAa9/TEuqXd2laTShDlFa3WUI=",
      "dev": true
    },
    "normalize-selector": {
      "version": "0.2.0",
      "resolved": "https://registry.npmjs.org/normalize-selector/-/normalize-selector-0.2.0.tgz",
      "integrity": "sha1-0LFF62kRicY6eNIB3E/bEpPvDAM=",
      "dev": true
    },
    "npmlog": {
      "version": "4.1.2",
      "resolved": "https://registry.npmjs.org/npmlog/-/npmlog-4.1.2.tgz",
      "integrity": "sha512-2uUqazuKlTaSI/dC8AzicUck7+IrEaOnN/e0jd3Xtt1KcGpwx30v50mL7oPyr/h9bL3E4aZccVwpwP+5W9Vjkg==",
      "dev": true,
      "requires": {
        "are-we-there-yet": "1.1.5",
        "console-control-strings": "1.1.0",
        "gauge": "2.7.4",
        "set-blocking": "2.0.0"
      }
    },
    "num2fraction": {
      "version": "1.2.2",
      "resolved": "https://registry.npmjs.org/num2fraction/-/num2fraction-1.2.2.tgz",
      "integrity": "sha1-b2gragJ6Tp3fpFZM0lidHU5mnt4=",
      "dev": true
    },
    "number-is-nan": {
      "version": "1.0.1",
      "resolved": "https://registry.npmjs.org/number-is-nan/-/number-is-nan-1.0.1.tgz",
      "integrity": "sha1-CXtgK1NCKlIsGvuHkDGDNpQaAR0=",
      "dev": true
    },
    "oauth-sign": {
      "version": "0.9.0",
      "resolved": "https://registry.npmjs.org/oauth-sign/-/oauth-sign-0.9.0.tgz",
      "integrity": "sha512-fexhUFFPTGV8ybAtSIGbV6gOkSv8UtRbDBnAyLQw4QPKkgNlsH2ByPGtMUqdWkos6YCRmAqViwgZrJc/mRDzZQ==",
      "dev": true
    },
    "object-assign": {
      "version": "4.1.1",
      "resolved": "https://registry.npmjs.org/object-assign/-/object-assign-4.1.1.tgz",
      "integrity": "sha1-IQmtx5ZYh8/AXLvUQsrIv7s2CGM=",
      "dev": true
    },
    "object.omit": {
      "version": "2.0.1",
      "resolved": "https://registry.npmjs.org/object.omit/-/object.omit-2.0.1.tgz",
      "integrity": "sha1-Gpx0SCnznbuFjHbKNXmuKlTr0fo=",
      "dev": true,
      "requires": {
        "for-own": "0.1.5",
        "is-extendable": "0.1.1"
      }
    },
    "on-finished": {
      "version": "2.3.0",
      "resolved": "https://registry.npmjs.org/on-finished/-/on-finished-2.3.0.tgz",
      "integrity": "sha1-IPEzZIGwg811M3mSoWlxqi2QaUc=",
      "dev": true,
      "requires": {
        "ee-first": "1.1.1"
      }
    },
    "once": {
      "version": "1.4.0",
      "resolved": "https://registry.npmjs.org/once/-/once-1.4.0.tgz",
      "integrity": "sha1-WDsap3WWHUsROsF9nFC6753Xa9E=",
      "dev": true,
      "requires": {
        "wrappy": "1.0.2"
      }
    },
    "onecolor": {
      "version": "3.1.0",
      "resolved": "https://registry.npmjs.org/onecolor/-/onecolor-3.1.0.tgz",
      "integrity": "sha512-YZSypViXzu3ul5LMu/m6XjJ9ol8qAy9S2VjHl5E6UlhUH1KGKWabyEJifn0Jjpw23bYDzC2ucKMPGiH5kfwSGQ==",
      "dev": true
    },
    "onetime": {
      "version": "2.0.1",
      "resolved": "https://registry.npmjs.org/onetime/-/onetime-2.0.1.tgz",
      "integrity": "sha1-BnQoIw/WdEOyeUsiu6UotoZ5YtQ=",
      "dev": true,
      "requires": {
        "mimic-fn": "1.2.0"
      }
    },
    "optimist": {
      "version": "0.3.7",
      "resolved": "https://registry.npmjs.org/optimist/-/optimist-0.3.7.tgz",
      "integrity": "sha1-yQlBrVnkJzMokjB00s8ufLxuwNk=",
      "dev": true,
      "requires": {
        "wordwrap": "0.0.3"
      },
      "dependencies": {
        "wordwrap": {
          "version": "0.0.3",
          "resolved": "https://registry.npmjs.org/wordwrap/-/wordwrap-0.0.3.tgz",
          "integrity": "sha1-o9XabNXAvAAI03I0u68b7WMFkQc=",
          "dev": true
        }
      }
    },
    "optionator": {
      "version": "0.8.2",
      "resolved": "https://registry.npmjs.org/optionator/-/optionator-0.8.2.tgz",
      "integrity": "sha1-NkxeQJ0/TWMB1sC0wFu6UBgK62Q=",
      "dev": true,
      "requires": {
        "deep-is": "0.1.3",
        "fast-levenshtein": "2.0.6",
        "levn": "0.3.0",
        "prelude-ls": "1.1.2",
        "type-check": "0.3.2",
        "wordwrap": "1.0.0"
      }
    },
    "os-homedir": {
      "version": "1.0.2",
      "resolved": "https://registry.npmjs.org/os-homedir/-/os-homedir-1.0.2.tgz",
      "integrity": "sha1-/7xJiDNuDoM94MFox+8VISGqf7M=",
      "dev": true
    },
    "os-locale": {
      "version": "1.4.0",
      "resolved": "https://registry.npmjs.org/os-locale/-/os-locale-1.4.0.tgz",
      "integrity": "sha1-IPnxeuKe00XoveWDsT0gCYA8FNk=",
      "dev": true,
      "requires": {
        "lcid": "1.0.0"
      }
    },
    "os-tmpdir": {
      "version": "1.0.2",
      "resolved": "https://registry.npmjs.org/os-tmpdir/-/os-tmpdir-1.0.2.tgz",
      "integrity": "sha1-u+Z0BseaqFxc/sdm/lc0VV36EnQ=",
      "dev": true
    },
    "osenv": {
      "version": "0.1.5",
      "resolved": "https://registry.npmjs.org/osenv/-/osenv-0.1.5.tgz",
      "integrity": "sha512-0CWcCECdMVc2Rw3U5w9ZjqX6ga6ubk1xDVKxtBQPK7wis/0F2r9T6k4ydGYhecl7YUBxBVxhL5oisPsNxAPe2g==",
      "dev": true,
      "requires": {
        "os-homedir": "1.0.2",
        "os-tmpdir": "1.0.2"
      }
    },
    "pako": {
      "version": "0.2.9",
      "resolved": "https://registry.npmjs.org/pako/-/pako-0.2.9.tgz",
      "integrity": "sha1-8/dSL073gjSNqBYbrZ7P1Rv4OnU=",
      "dev": true
    },
    "parse-glob": {
      "version": "3.0.4",
      "resolved": "https://registry.npmjs.org/parse-glob/-/parse-glob-3.0.4.tgz",
      "integrity": "sha1-ssN2z7EfNVE7rdFz7wu246OIORw=",
      "dev": true,
      "requires": {
        "glob-base": "0.3.0",
        "is-dotfile": "1.0.3",
        "is-extglob": "1.0.0",
        "is-glob": "2.0.1"
      }
    },
    "parse-json": {
      "version": "2.2.0",
      "resolved": "https://registry.npmjs.org/parse-json/-/parse-json-2.2.0.tgz",
      "integrity": "sha1-9ID0BDTvgHQfhGkJn43qGPVaTck=",
      "dev": true,
      "requires": {
        "error-ex": "1.3.2"
      }
    },
    "parserlib": {
      "version": "0.2.5",
      "resolved": "https://registry.npmjs.org/parserlib/-/parserlib-0.2.5.tgz",
      "integrity": "sha1-hZB92GBaoGq7PdKV1QuyuPpN0Rc=",
      "dev": true
    },
    "parseurl": {
      "version": "1.3.2",
      "resolved": "https://registry.npmjs.org/parseurl/-/parseurl-1.3.2.tgz",
      "integrity": "sha1-/CidTtiZMRlGDBViUyYs3I3mW/M=",
      "dev": true
    },
    "path-exists": {
      "version": "2.1.0",
      "resolved": "https://registry.npmjs.org/path-exists/-/path-exists-2.1.0.tgz",
      "integrity": "sha1-D+tsZPD8UY2adU3V77YscCJ2H0s=",
      "dev": true,
      "requires": {
        "pinkie-promise": "2.0.1"
      }
    },
    "path-is-absolute": {
      "version": "1.0.1",
      "resolved": "https://registry.npmjs.org/path-is-absolute/-/path-is-absolute-1.0.1.tgz",
      "integrity": "sha1-F0uSaHNVNP+8es5r9TpanhtcX18=",
      "dev": true
    },
    "path-is-inside": {
      "version": "1.0.2",
      "resolved": "https://registry.npmjs.org/path-is-inside/-/path-is-inside-1.0.2.tgz",
      "integrity": "sha1-NlQX3t5EQw0cEa9hAn+s8HS9/FM=",
      "dev": true
    },
    "path-parse": {
      "version": "1.0.6",
      "resolved": "https://registry.npmjs.org/path-parse/-/path-parse-1.0.6.tgz",
      "integrity": "sha512-GSmOT2EbHrINBf9SR7CDELwlJ8AENk3Qn7OikK4nFYAu3Ote2+JYNVvkpAEQm3/TLNEJFD/xZJjzyxg3KBWOzw==",
      "dev": true
    },
    "path-type": {
      "version": "1.1.0",
      "resolved": "https://registry.npmjs.org/path-type/-/path-type-1.1.0.tgz",
      "integrity": "sha1-WcRPfuSR2nBNpBXaWkBwuk+P5EE=",
      "dev": true,
      "requires": {
        "graceful-fs": "4.1.11",
        "pify": "2.3.0",
        "pinkie-promise": "2.0.1"
      }
    },
    "performance-now": {
      "version": "2.1.0",
      "resolved": "https://registry.npmjs.org/performance-now/-/performance-now-2.1.0.tgz",
      "integrity": "sha1-Ywn04OX6kT7BxpMHrjZLSzd8nns=",
      "dev": true
    },
    "pify": {
      "version": "2.3.0",
      "resolved": "https://registry.npmjs.org/pify/-/pify-2.3.0.tgz",
      "integrity": "sha1-7RQaasBDqEnqWISY59yosVMw6Qw=",
      "dev": true
    },
    "pinkie": {
      "version": "2.0.4",
      "resolved": "https://registry.npmjs.org/pinkie/-/pinkie-2.0.4.tgz",
      "integrity": "sha1-clVrgM+g1IqXToDnckjoDtT3+HA=",
      "dev": true
    },
    "pinkie-promise": {
      "version": "2.0.1",
      "resolved": "https://registry.npmjs.org/pinkie-promise/-/pinkie-promise-2.0.1.tgz",
      "integrity": "sha1-ITXW36ejWMBprJsXh3YogihFD/o=",
      "dev": true,
      "requires": {
        "pinkie": "2.0.4"
      }
    },
    "pipetteur": {
      "version": "2.0.3",
      "resolved": "https://registry.npmjs.org/pipetteur/-/pipetteur-2.0.3.tgz",
      "integrity": "sha1-GVV2CVno0aEcsqUOyD7sRwYz5J8=",
      "dev": true,
      "requires": {
        "onecolor": "3.1.0",
        "synesthesia": "1.0.1"
      }
    },
    "plur": {
      "version": "2.1.2",
      "resolved": "https://registry.npmjs.org/plur/-/plur-2.1.2.tgz",
      "integrity": "sha1-dIJFLBoPUI4+NE6uwxLJHCncZVo=",
      "dev": true,
      "requires": {
        "irregular-plurals": "1.4.0"
      }
    },
    "pluralize": {
      "version": "7.0.0",
      "resolved": "https://registry.npmjs.org/pluralize/-/pluralize-7.0.0.tgz",
      "integrity": "sha512-ARhBOdzS3e41FbkW/XWrTEtukqqLoK5+Z/4UeDaLuSW+39JPeFgs4gCGqsrJHVZX0fUrx//4OF0K1CUGwlIFow==",
      "dev": true
    },
    "postcss": {
      "version": "5.2.18",
      "resolved": "https://registry.npmjs.org/postcss/-/postcss-5.2.18.tgz",
      "integrity": "sha512-zrUjRRe1bpXKsX1qAJNJjqZViErVuyEkMTRrwu4ud4sbTtIBRmtaYDrHmcGgmrbsW3MHfmtIf+vJumgQn+PrXg==",
      "dev": true,
      "requires": {
        "chalk": "1.1.3",
        "js-base64": "2.4.9",
        "source-map": "0.5.7",
        "supports-color": "3.2.3"
      },
      "dependencies": {
        "chalk": {
          "version": "1.1.3",
          "resolved": "https://registry.npmjs.org/chalk/-/chalk-1.1.3.tgz",
          "integrity": "sha1-qBFcVeSnAv5NFQq9OHKCKn4J/Jg=",
          "dev": true,
          "requires": {
            "ansi-styles": "2.2.1",
            "escape-string-regexp": "1.0.5",
            "has-ansi": "2.0.0",
            "strip-ansi": "3.0.1",
            "supports-color": "2.0.0"
          },
          "dependencies": {
            "supports-color": {
              "version": "2.0.0",
              "resolved": "https://registry.npmjs.org/supports-color/-/supports-color-2.0.0.tgz",
              "integrity": "sha1-U10EXOa2Nj+kARcIRimZXp3zJMc=",
              "dev": true
            }
          }
        },
        "has-flag": {
          "version": "1.0.0",
          "resolved": "https://registry.npmjs.org/has-flag/-/has-flag-1.0.0.tgz",
          "integrity": "sha1-nZ55MWXOAXoA8AQYxD+UKnsdEfo=",
          "dev": true
        },
        "strip-ansi": {
          "version": "3.0.1",
          "resolved": "https://registry.npmjs.org/strip-ansi/-/strip-ansi-3.0.1.tgz",
          "integrity": "sha1-ajhfuIU9lS1f8F0Oiq+UJ43GPc8=",
          "dev": true,
          "requires": {
            "ansi-regex": "2.1.1"
          }
        },
        "supports-color": {
          "version": "3.2.3",
          "resolved": "https://registry.npmjs.org/supports-color/-/supports-color-3.2.3.tgz",
          "integrity": "sha1-ZawFBLOVQXHYpklGsq48u4pfVPY=",
          "dev": true,
          "requires": {
            "has-flag": "1.0.0"
          }
        }
      }
    },
    "postcss-less": {
      "version": "0.14.0",
      "resolved": "https://registry.npmjs.org/postcss-less/-/postcss-less-0.14.0.tgz",
      "integrity": "sha1-xjGwicbM5CK5oQ86lY0r7dOBkyQ=",
      "dev": true,
      "requires": {
        "postcss": "5.2.18"
      }
    },
    "postcss-media-query-parser": {
      "version": "0.2.3",
      "resolved": "https://registry.npmjs.org/postcss-media-query-parser/-/postcss-media-query-parser-0.2.3.tgz",
      "integrity": "sha1-J7Ocb02U+Bsac7j3Y1HGCeXO8kQ=",
      "dev": true
    },
    "postcss-reporter": {
      "version": "3.0.0",
      "resolved": "https://registry.npmjs.org/postcss-reporter/-/postcss-reporter-3.0.0.tgz",
      "integrity": "sha1-CeoPN6RExWk4eGBuCbAY6+/3z48=",
      "dev": true,
      "requires": {
        "chalk": "1.1.3",
        "lodash": "4.17.11",
        "log-symbols": "1.0.2",
        "postcss": "5.2.18"
      },
      "dependencies": {
        "chalk": {
          "version": "1.1.3",
          "resolved": "https://registry.npmjs.org/chalk/-/chalk-1.1.3.tgz",
          "integrity": "sha1-qBFcVeSnAv5NFQq9OHKCKn4J/Jg=",
          "dev": true,
          "requires": {
            "ansi-styles": "2.2.1",
            "escape-string-regexp": "1.0.5",
            "has-ansi": "2.0.0",
            "strip-ansi": "3.0.1",
            "supports-color": "2.0.0"
          }
        },
        "strip-ansi": {
          "version": "3.0.1",
          "resolved": "https://registry.npmjs.org/strip-ansi/-/strip-ansi-3.0.1.tgz",
          "integrity": "sha1-ajhfuIU9lS1f8F0Oiq+UJ43GPc8=",
          "dev": true,
          "requires": {
            "ansi-regex": "2.1.1"
          }
        }
      }
    },
    "postcss-resolve-nested-selector": {
      "version": "0.1.1",
      "resolved": "https://registry.npmjs.org/postcss-resolve-nested-selector/-/postcss-resolve-nested-selector-0.1.1.tgz",
      "integrity": "sha1-Kcy8fDfe36wwTp//C/FZaz9qDk4=",
      "dev": true
    },
    "postcss-scss": {
      "version": "0.4.1",
      "resolved": "https://registry.npmjs.org/postcss-scss/-/postcss-scss-0.4.1.tgz",
      "integrity": "sha1-rXcbgfD3L19IRdCKpg+TVXZT1Uw=",
      "dev": true,
      "requires": {
        "postcss": "5.2.18"
      }
    },
    "postcss-selector-parser": {
      "version": "2.2.3",
      "resolved": "https://registry.npmjs.org/postcss-selector-parser/-/postcss-selector-parser-2.2.3.tgz",
      "integrity": "sha1-+UN3iGBsPJrO4W/+jYsWKX8nu5A=",
      "dev": true,
      "requires": {
        "flatten": "1.0.2",
        "indexes-of": "1.0.1",
        "uniq": "1.0.1"
      }
    },
    "postcss-value-parser": {
      "version": "3.3.1",
      "resolved": "https://registry.npmjs.org/postcss-value-parser/-/postcss-value-parser-3.3.1.tgz",
      "integrity": "sha512-pISE66AbVkp4fDQ7VHBwRNXzAAKJjw4Vw7nWI/+Q3vuly7SNfgYXvm6i5IgFylHGK5sP/xHAbB7N49OS4gWNyQ==",
      "dev": true
    },
    "prelude-ls": {
      "version": "1.1.2",
      "resolved": "https://registry.npmjs.org/prelude-ls/-/prelude-ls-1.1.2.tgz",
      "integrity": "sha1-IZMqVJ9eUv/ZqCf1cOBL5iqX2lQ=",
      "dev": true
    },
    "preserve": {
      "version": "0.2.0",
      "resolved": "https://registry.npmjs.org/preserve/-/preserve-0.2.0.tgz",
      "integrity": "sha1-gV7R9uvGWSb4ZbMQwHE7yzMVzks=",
      "dev": true
    },
    "pretty-bytes": {
      "version": "1.0.4",
      "resolved": "https://registry.npmjs.org/pretty-bytes/-/pretty-bytes-1.0.4.tgz",
      "integrity": "sha1-CiLoIQYJrTVUL4yNXSFZr/B1HIQ=",
      "dev": true,
      "requires": {
        "get-stdin": "4.0.1",
        "meow": "3.7.0"
      }
    },
    "private": {
      "version": "0.1.8",
      "resolved": "https://registry.npmjs.org/private/-/private-0.1.8.tgz",
      "integrity": "sha512-VvivMrbvd2nKkiG38qjULzlc+4Vx4wm/whI9pQD35YrARNnhxeiRktSOhSukRLFNlzg6Br/cJPet5J/u19r/mg==",
      "dev": true
    },
    "process-nextick-args": {
      "version": "2.0.0",
      "resolved": "https://registry.npmjs.org/process-nextick-args/-/process-nextick-args-2.0.0.tgz",
      "integrity": "sha512-MtEC1TqN0EU5nephaJ4rAtThHtC86dNN9qCuEhtshvpVBkAW5ZO7BASN9REnF9eoXGcRub+pFuKEpOHE+HbEMw==",
      "dev": true
    },
    "progress": {
      "version": "2.0.3",
      "resolved": "https://registry.npmjs.org/progress/-/progress-2.0.3.tgz",
      "integrity": "sha512-7PiHtLll5LdnKIMw100I+8xJXR5gW2QwWYkT6iJva0bXitZKa/XMrSbdmg3r2Xnaidz9Qumd0VPaMrZlF9V9sA==",
      "dev": true
    },
    "pseudomap": {
      "version": "1.0.2",
      "resolved": "https://registry.npmjs.org/pseudomap/-/pseudomap-1.0.2.tgz",
      "integrity": "sha1-8FKijacOYYkX7wqKw0wa5aaChrM=",
      "dev": true
    },
    "psl": {
      "version": "1.1.31",
      "resolved": "https://registry.npmjs.org/psl/-/psl-1.1.31.tgz",
      "integrity": "sha512-/6pt4+C+T+wZUieKR620OpzN/LlnNKuWjy1iFLQ/UG35JqHlR/89MP1d96dUfkf6Dne3TuLQzOYEYshJ+Hx8mw==",
      "dev": true
    },
    "punycode": {
      "version": "2.1.1",
      "resolved": "https://registry.npmjs.org/punycode/-/punycode-2.1.1.tgz",
      "integrity": "sha512-XRsRjdf+j5ml+y/6GKHPZbrF/8p2Yga0JPtdqTIY2Xe5ohJPD9saDJJLPvp9+NSBprVvevdXZybnj2cv8OEd0A==",
      "dev": true
    },
    "qs": {
      "version": "5.1.0",
      "resolved": "https://registry.npmjs.org/qs/-/qs-5.1.0.tgz",
      "integrity": "sha1-TZMuXH6kEcynajEtOaYGIA/VDNk=",
      "dev": true
    },
    "randomatic": {
      "version": "3.1.1",
      "resolved": "https://registry.npmjs.org/randomatic/-/randomatic-3.1.1.tgz",
      "integrity": "sha512-TuDE5KxZ0J461RVjrJZCJc+J+zCkTb1MbH9AQUq68sMhOMcy9jLcb3BrZKgp9q9Ncltdg4QVqWrH02W2EFFVYw==",
      "dev": true,
      "requires": {
        "is-number": "4.0.0",
        "kind-of": "6.0.2",
        "math-random": "1.0.1"
      },
      "dependencies": {
        "is-number": {
          "version": "4.0.0",
          "resolved": "https://registry.npmjs.org/is-number/-/is-number-4.0.0.tgz",
          "integrity": "sha512-rSklcAIlf1OmFdyAqbnWTLVelsQ58uvZ66S/ZyawjWqIviTWCjg2PzVGw8WUA+nNuPTqb4wgA+NszrJ+08LlgQ==",
          "dev": true
        },
        "kind-of": {
          "version": "6.0.2",
          "resolved": "https://registry.npmjs.org/kind-of/-/kind-of-6.0.2.tgz",
          "integrity": "sha512-s5kLOcnH0XqDO+FvuaLX8DDjZ18CGFk7VygH40QoKPUQhW4e2rvM0rwUq0t8IQDOwYSeLK01U90OjzBTme2QqA==",
          "dev": true
        }
      }
    },
    "raw-body": {
      "version": "2.1.7",
      "resolved": "https://registry.npmjs.org/raw-body/-/raw-body-2.1.7.tgz",
      "integrity": "sha1-rf6s4uT7MJgFgBTQjActzFl1h3Q=",
      "dev": true,
      "requires": {
        "bytes": "2.4.0",
        "iconv-lite": "0.4.13",
        "unpipe": "1.0.0"
      },
      "dependencies": {
        "bytes": {
          "version": "2.4.0",
          "resolved": "https://registry.npmjs.org/bytes/-/bytes-2.4.0.tgz",
          "integrity": "sha1-fZcZb51br39pNeJZhVSe3SpsIzk=",
          "dev": true
        },
        "iconv-lite": {
          "version": "0.4.13",
          "resolved": "https://registry.npmjs.org/iconv-lite/-/iconv-lite-0.4.13.tgz",
          "integrity": "sha1-H4irpKsLFQjoMSrMOTRfNumS4vI=",
          "dev": true
        }
      }
    },
    "read-file-stdin": {
      "version": "0.2.1",
      "resolved": "https://registry.npmjs.org/read-file-stdin/-/read-file-stdin-0.2.1.tgz",
      "integrity": "sha1-JezP86FTtoCa+ssj7hU4fbng7mE=",
      "dev": true,
      "requires": {
        "gather-stream": "1.0.0"
      }
    },
    "read-pkg": {
      "version": "1.1.0",
      "resolved": "https://registry.npmjs.org/read-pkg/-/read-pkg-1.1.0.tgz",
      "integrity": "sha1-9f+qXs0pyzHAR0vKfXVra7KePyg=",
      "dev": true,
      "requires": {
        "load-json-file": "1.1.0",
        "normalize-package-data": "2.4.0",
        "path-type": "1.1.0"
      }
    },
    "read-pkg-up": {
      "version": "1.0.1",
      "resolved": "https://registry.npmjs.org/read-pkg-up/-/read-pkg-up-1.0.1.tgz",
      "integrity": "sha1-nWPBMnbAZZGNV/ACpX9AobZD+wI=",
      "dev": true,
      "requires": {
        "find-up": "1.1.2",
        "read-pkg": "1.1.0"
      }
    },
    "readable-stream": {
      "version": "2.3.6",
      "resolved": "https://registry.npmjs.org/readable-stream/-/readable-stream-2.3.6.tgz",
      "integrity": "sha512-tQtKA9WIAhBF3+VLAseyMqZeBjW0AHJoxOtYqSUZNJxauErmLbVm2FW1y+J/YA9dUrAC39ITejlZWhVIwawkKw==",
      "dev": true,
      "requires": {
        "core-util-is": "1.0.2",
        "inherits": "2.0.3",
        "isarray": "1.0.0",
        "process-nextick-args": "2.0.0",
        "safe-buffer": "5.1.2",
        "string_decoder": "1.1.1",
        "util-deprecate": "1.0.2"
      }
    },
    "redent": {
      "version": "1.0.0",
      "resolved": "https://registry.npmjs.org/redent/-/redent-1.0.0.tgz",
      "integrity": "sha1-z5Fqsf1fHxbfsggi3W7H9zDCr94=",
      "dev": true,
      "requires": {
        "indent-string": "2.1.0",
        "strip-indent": "1.0.1"
      }
    },
    "regenerate": {
      "version": "1.4.0",
      "resolved": "https://registry.npmjs.org/regenerate/-/regenerate-1.4.0.tgz",
      "integrity": "sha512-1G6jJVDWrt0rK99kBjvEtziZNCICAuvIPkSiUFIQxVP06RCVpq3dmDo2oi6ABpYaDYaTRr67BEhL8r1wgEZZKg==",
      "dev": true
    },
    "regenerate-unicode-properties": {
      "version": "8.1.0",
      "resolved": "https://registry.npmjs.org/regenerate-unicode-properties/-/regenerate-unicode-properties-8.1.0.tgz",
      "integrity": "sha512-LGZzkgtLY79GeXLm8Dp0BVLdQlWICzBnJz/ipWUgo59qBaZ+BHtq51P2q1uVZlppMuUAT37SDk39qUbjTWB7bA==",
      "dev": true,
      "requires": {
        "regenerate": "^1.4.0"
      }
    },
    "regenerator-transform": {
      "version": "0.14.0",
      "resolved": "https://registry.npmjs.org/regenerator-transform/-/regenerator-transform-0.14.0.tgz",
      "integrity": "sha512-rtOelq4Cawlbmq9xuMR5gdFmv7ku/sFoB7sRiywx7aq53bc52b4j6zvH7Te1Vt/X2YveDKnCGUbioieU7FEL3w==",
      "dev": true,
      "requires": {
        "private": "^0.1.6"
      }
    },
    "regex-cache": {
      "version": "0.4.4",
      "resolved": "https://registry.npmjs.org/regex-cache/-/regex-cache-0.4.4.tgz",
      "integrity": "sha512-nVIZwtCjkC9YgvWkpM55B5rBhBYRZhAaJbgcFYXXsHnbZ9UZI9nnVWYZpBlCqv9ho2eZryPnWrZGsOdPwVWXWQ==",
      "dev": true,
      "requires": {
        "is-equal-shallow": "0.1.3"
      }
    },
    "regexp-tree": {
      "version": "0.1.10",
      "resolved": "https://registry.npmjs.org/regexp-tree/-/regexp-tree-0.1.10.tgz",
      "integrity": "sha512-K1qVSbcedffwuIslMwpe6vGlj+ZXRnGkvjAtFHfDZZZuEdA/h0dxljAPu9vhUo6Rrx2U2AwJ+nSQ6hK+lrP5MQ==",
      "dev": true
    },
    "regexpu-core": {
      "version": "4.5.4",
      "resolved": "https://registry.npmjs.org/regexpu-core/-/regexpu-core-4.5.4.tgz",
      "integrity": "sha512-BtizvGtFQKGPUcTy56o3nk1bGRp4SZOTYrDtGNlqCQufptV5IkkLN6Emw+yunAJjzf+C9FQFtvq7IoA3+oMYHQ==",
      "dev": true,
      "requires": {
        "regenerate": "^1.4.0",
        "regenerate-unicode-properties": "^8.0.2",
        "regjsgen": "^0.5.0",
        "regjsparser": "^0.6.0",
        "unicode-match-property-ecmascript": "^1.0.4",
        "unicode-match-property-value-ecmascript": "^1.1.0"
      }
    },
    "regjsgen": {
      "version": "0.5.0",
      "resolved": "https://registry.npmjs.org/regjsgen/-/regjsgen-0.5.0.tgz",
      "integrity": "sha512-RnIrLhrXCX5ow/E5/Mh2O4e/oa1/jW0eaBKTSy3LaCj+M3Bqvm97GWDp2yUtzIs4LEn65zR2yiYGFqb2ApnzDA==",
      "dev": true
    },
    "regjsparser": {
      "version": "0.6.0",
      "resolved": "https://registry.npmjs.org/regjsparser/-/regjsparser-0.6.0.tgz",
      "integrity": "sha512-RQ7YyokLiQBomUJuUG8iGVvkgOLxwyZM8k6d3q5SAXpg4r5TZJZigKFvC6PpD+qQ98bCDC5YelPeA3EucDoNeQ==",
      "dev": true,
      "requires": {
        "jsesc": "~0.5.0"
      },
      "dependencies": {
        "jsesc": {
          "version": "0.5.0",
          "resolved": "https://registry.npmjs.org/jsesc/-/jsesc-0.5.0.tgz",
          "integrity": "sha1-597mbjXW/Bb3EP6R1c9p9w8IkR0=",
          "dev": true
        }
      }
    },
    "remove-trailing-separator": {
      "version": "1.1.0",
      "resolved": "https://registry.npmjs.org/remove-trailing-separator/-/remove-trailing-separator-1.1.0.tgz",
      "integrity": "sha1-wkvOKig62tW8P1jg1IJJuSN52O8=",
      "dev": true
    },
    "repeat-element": {
      "version": "1.1.3",
      "resolved": "https://registry.npmjs.org/repeat-element/-/repeat-element-1.1.3.tgz",
      "integrity": "sha512-ahGq0ZnV5m5XtZLMb+vP76kcAM5nkLqk0lpqAuojSKGgQtn4eRi4ZZGm2olo2zKFH+sMsWaqOCW1dqAnOru72g==",
      "dev": true
    },
    "repeat-string": {
      "version": "1.6.1",
      "resolved": "https://registry.npmjs.org/repeat-string/-/repeat-string-1.6.1.tgz",
      "integrity": "sha1-jcrkcOHIirwtYA//Sndihtp15jc=",
      "dev": true
    },
    "repeating": {
      "version": "2.0.1",
      "resolved": "https://registry.npmjs.org/repeating/-/repeating-2.0.1.tgz",
      "integrity": "sha1-UhTFOpJtNVJwdSf7q0FdvAjQbdo=",
      "dev": true,
      "requires": {
        "is-finite": "1.0.2"
      }
    },
    "request": {
      "version": "2.88.0",
      "resolved": "https://registry.npmjs.org/request/-/request-2.88.0.tgz",
      "integrity": "sha512-NAqBSrijGLZdM0WZNsInLJpkJokL72XYjUpnB0iwsRgxh7dB6COrHnTBNwN0E+lHDAJzu7kLAkDeY08z2/A0hg==",
      "dev": true,
      "requires": {
        "aws-sign2": "~0.7.0",
        "aws4": "^1.8.0",
        "caseless": "~0.12.0",
        "combined-stream": "~1.0.6",
        "extend": "~3.0.2",
        "forever-agent": "~0.6.1",
        "form-data": "~2.3.2",
        "har-validator": "~5.1.0",
        "http-signature": "~1.2.0",
        "is-typedarray": "~1.0.0",
        "isstream": "~0.1.2",
        "json-stringify-safe": "~5.0.1",
        "mime-types": "~2.1.19",
        "oauth-sign": "~0.9.0",
        "performance-now": "^2.1.0",
        "qs": "~6.5.2",
        "safe-buffer": "^5.1.2",
        "tough-cookie": "~2.4.3",
        "tunnel-agent": "^0.6.0",
        "uuid": "^3.3.2"
      },
      "dependencies": {
        "qs": {
          "version": "6.5.2",
          "resolved": "https://registry.npmjs.org/qs/-/qs-6.5.2.tgz",
          "integrity": "sha512-N5ZAX4/LxJmF+7wN74pUD6qAh9/wnvdQcjq9TZjevvXzSUo7bfmw91saqMjzGS2xq91/odN2dW/WOl7qQHNDGA==",
          "dev": true
        }
      }
    },
    "require-directory": {
      "version": "2.1.1",
      "resolved": "https://registry.npmjs.org/require-directory/-/require-directory-2.1.1.tgz",
      "integrity": "sha1-jGStX9MNqxyXbiNE/+f3kqam30I=",
      "dev": true
    },
    "require-from-string": {
      "version": "1.2.1",
      "resolved": "https://registry.npmjs.org/require-from-string/-/require-from-string-1.2.1.tgz",
      "integrity": "sha1-UpyczvJzgK3+yaL5ZbZJu+5jZBg=",
      "dev": true
    },
    "require-main-filename": {
      "version": "1.0.1",
      "resolved": "https://registry.npmjs.org/require-main-filename/-/require-main-filename-1.0.1.tgz",
      "integrity": "sha1-l/cXtp1IeE9fUmpsWqj/3aBVpNE=",
      "dev": true
    },
    "require-uncached": {
      "version": "1.0.3",
      "resolved": "https://registry.npmjs.org/require-uncached/-/require-uncached-1.0.3.tgz",
      "integrity": "sha1-Tg1W1slmL9MeQwEcS5WqSZVUIdM=",
      "dev": true,
      "requires": {
        "caller-path": "0.1.0",
        "resolve-from": "1.0.1"
      }
    },
    "resolve": {
      "version": "1.10.0",
      "resolved": "https://registry.npmjs.org/resolve/-/resolve-1.10.0.tgz",
      "integrity": "sha512-3sUr9aq5OfSg2S9pNtPA9hL1FVEAjvfOC4leW0SNf/mpnaakz2a9femSd6LqAww2RaFctwyf1lCqnTHuF1rxDg==",
      "dev": true,
      "requires": {
        "path-parse": "^1.0.6"
      }
    },
    "resolve-from": {
      "version": "1.0.1",
      "resolved": "https://registry.npmjs.org/resolve-from/-/resolve-from-1.0.1.tgz",
      "integrity": "sha1-Jsv+k10a7uq7Kbw/5a6wHpPUQiY=",
      "dev": true
    },
    "restore-cursor": {
      "version": "2.0.0",
      "resolved": "https://registry.npmjs.org/restore-cursor/-/restore-cursor-2.0.0.tgz",
      "integrity": "sha1-n37ih/gv0ybU/RYpI9YhKe7g368=",
      "dev": true,
      "requires": {
        "onetime": "2.0.1",
        "signal-exit": "3.0.2"
      }
    },
    "right-align": {
      "version": "0.1.3",
      "resolved": "https://registry.npmjs.org/right-align/-/right-align-0.1.3.tgz",
      "integrity": "sha1-YTObci/mo1FWiSENJOFMlhSGE+8=",
      "dev": true,
      "requires": {
        "align-text": "0.1.4"
      }
    },
    "rimraf": {
      "version": "2.6.3",
      "resolved": "https://registry.npmjs.org/rimraf/-/rimraf-2.6.3.tgz",
      "integrity": "sha512-mwqeW5XsA2qAejG46gYdENaxXjx9onRNCfn7L0duuP4hCuTIi/QO7PDK07KJfp1d+izWPrzEJDcSqBa0OZQriA==",
      "dev": true,
      "requires": {
        "glob": "^7.1.3"
      }
    },
    "run-async": {
      "version": "2.3.0",
      "resolved": "https://registry.npmjs.org/run-async/-/run-async-2.3.0.tgz",
      "integrity": "sha1-A3GrSuC91yDUFm19/aZP96RFpsA=",
      "dev": true,
      "requires": {
        "is-promise": "2.1.0"
      }
    },
    "rx-lite": {
      "version": "4.0.8",
      "resolved": "https://registry.npmjs.org/rx-lite/-/rx-lite-4.0.8.tgz",
      "integrity": "sha1-Cx4Rr4vESDbwSmQH6S2kJGe3lEQ=",
      "dev": true
    },
    "rx-lite-aggregates": {
      "version": "4.0.8",
      "resolved": "https://registry.npmjs.org/rx-lite-aggregates/-/rx-lite-aggregates-4.0.8.tgz",
      "integrity": "sha1-dTuHqJoRyVRnxKwWJsTvxOBcZ74=",
      "dev": true,
      "requires": {
        "rx-lite": "4.0.8"
      }
    },
    "safe-buffer": {
      "version": "5.1.2",
      "resolved": "https://registry.npmjs.org/safe-buffer/-/safe-buffer-5.1.2.tgz",
      "integrity": "sha512-Gd2UZBJDkXlY7GbJxfsE8/nvKkUEU1G38c1siN6QP6a9PT9MmHB8GnpscSmMJSoF8LOIrt8ud/wPtojys4G6+g==",
      "dev": true
    },
    "safer-buffer": {
      "version": "2.1.2",
      "resolved": "https://registry.npmjs.org/safer-buffer/-/safer-buffer-2.1.2.tgz",
      "integrity": "sha512-YZo3K82SD7Riyi0E1EQPojLz7kpepnSQI9IyPbHHg1XXXevb5dJI7tpyN2ADxGcQbHG7vcyRHk0cbwqcQriUtg==",
      "dev": true
    },
    "sass-graph": {
      "version": "2.2.4",
      "resolved": "https://registry.npmjs.org/sass-graph/-/sass-graph-2.2.4.tgz",
      "integrity": "sha1-E/vWPNHK8JCLn9k0dq1DpR0eC0k=",
      "dev": true,
      "requires": {
        "glob": "7.1.3",
        "lodash": "4.17.11",
        "scss-tokenizer": "0.2.3",
        "yargs": "7.1.0"
      },
      "dependencies": {
        "camelcase": {
          "version": "3.0.0",
          "resolved": "https://registry.npmjs.org/camelcase/-/camelcase-3.0.0.tgz",
          "integrity": "sha1-MvxLn82vhF/N9+c7uXysImHwqwo=",
          "dev": true
        },
        "cliui": {
          "version": "3.2.0",
          "resolved": "https://registry.npmjs.org/cliui/-/cliui-3.2.0.tgz",
          "integrity": "sha1-EgYBU3qRbSmUD5NNo7SNWFo5IT0=",
          "dev": true,
          "requires": {
            "string-width": "1.0.2",
            "strip-ansi": "3.0.1",
            "wrap-ansi": "2.1.0"
          }
        },
        "is-fullwidth-code-point": {
          "version": "1.0.0",
          "resolved": "https://registry.npmjs.org/is-fullwidth-code-point/-/is-fullwidth-code-point-1.0.0.tgz",
          "integrity": "sha1-754xOG8DGn8NZDr4L95QxFfvAMs=",
          "dev": true,
          "requires": {
            "number-is-nan": "1.0.1"
          }
        },
        "string-width": {
          "version": "1.0.2",
          "resolved": "https://registry.npmjs.org/string-width/-/string-width-1.0.2.tgz",
          "integrity": "sha1-EYvfW4zcUaKn5w0hHgfisLmxB9M=",
          "dev": true,
          "requires": {
            "code-point-at": "1.1.0",
            "is-fullwidth-code-point": "1.0.0",
            "strip-ansi": "3.0.1"
          }
        },
        "strip-ansi": {
          "version": "3.0.1",
          "resolved": "https://registry.npmjs.org/strip-ansi/-/strip-ansi-3.0.1.tgz",
          "integrity": "sha1-ajhfuIU9lS1f8F0Oiq+UJ43GPc8=",
          "dev": true,
          "requires": {
            "ansi-regex": "2.1.1"
          }
        },
        "yargs": {
          "version": "7.1.0",
          "resolved": "https://registry.npmjs.org/yargs/-/yargs-7.1.0.tgz",
          "integrity": "sha1-a6MY6xaWFyf10oT46gA+jWFU0Mg=",
          "dev": true,
          "requires": {
            "camelcase": "3.0.0",
            "cliui": "3.2.0",
            "decamelize": "1.2.0",
            "get-caller-file": "1.0.3",
            "os-locale": "1.4.0",
            "read-pkg-up": "1.0.1",
            "require-directory": "2.1.1",
            "require-main-filename": "1.0.1",
            "set-blocking": "2.0.0",
            "string-width": "1.0.2",
            "which-module": "1.0.0",
            "y18n": "3.2.1",
            "yargs-parser": "5.0.0"
          }
        }
      }
    },
    "sax": {
      "version": "0.5.8",
      "resolved": "https://registry.npmjs.org/sax/-/sax-0.5.8.tgz",
      "integrity": "sha1-1HLbIo6zMcJQaw6MFVJK25OdEsE=",
      "dev": true
    },
    "scss-tokenizer": {
      "version": "0.2.3",
      "resolved": "https://registry.npmjs.org/scss-tokenizer/-/scss-tokenizer-0.2.3.tgz",
      "integrity": "sha1-jrBtualyMzOCTT9VMGQRSYR85dE=",
      "dev": true,
      "requires": {
        "js-base64": "2.4.9",
        "source-map": "0.4.4"
      },
      "dependencies": {
        "source-map": {
          "version": "0.4.4",
          "resolved": "https://registry.npmjs.org/source-map/-/source-map-0.4.4.tgz",
          "integrity": "sha1-66T12pwNyZneaAMti092FzZSA2s=",
          "dev": true,
          "requires": {
            "amdefine": "1.0.1"
          }
        }
      }
    },
    "semver": {
      "version": "5.3.0",
      "resolved": "https://registry.npmjs.org/semver/-/semver-5.3.0.tgz",
      "integrity": "sha1-myzl094C0XxgEq0yaqa00M9U+U8=",
      "dev": true
    },
    "set-blocking": {
      "version": "2.0.0",
      "resolved": "https://registry.npmjs.org/set-blocking/-/set-blocking-2.0.0.tgz",
      "integrity": "sha1-BF+XgtARrppoA93TgrJDkrPYkPc=",
      "dev": true
    },
    "set-immediate-shim": {
      "version": "1.0.1",
      "resolved": "https://registry.npmjs.org/set-immediate-shim/-/set-immediate-shim-1.0.1.tgz",
      "integrity": "sha1-SysbJ+uAip+NzEgaWOXlb1mfP2E=",
      "dev": true
    },
    "shebang-command": {
      "version": "1.2.0",
      "resolved": "https://registry.npmjs.org/shebang-command/-/shebang-command-1.2.0.tgz",
      "integrity": "sha1-RKrGW2lbAzmJaMOfNj/uXer98eo=",
      "dev": true,
      "requires": {
        "shebang-regex": "1.0.0"
      }
    },
    "shebang-regex": {
      "version": "1.0.0",
      "resolved": "https://registry.npmjs.org/shebang-regex/-/shebang-regex-1.0.0.tgz",
      "integrity": "sha1-2kL0l0DAtC2yypcoVxyxkMmO/qM=",
      "dev": true
    },
    "shelljs": {
      "version": "0.3.0",
      "resolved": "https://registry.npmjs.org/shelljs/-/shelljs-0.3.0.tgz",
      "integrity": "sha1-NZbmMHp4FUT1kfN9phg2DzHbV7E=",
      "dev": true
    },
    "shifter": {
      "version": "0.5.0",
      "resolved": "https://registry.npmjs.org/shifter/-/shifter-0.5.0.tgz",
      "integrity": "sha1-nyS3AptrpnACdSDu+Lq4m5L/n2g=",
      "dev": true,
      "requires": {
        "ansi-color": "0.2.1",
        "cpr": "0.0.6",
        "cssproc": "0.0.7",
        "gear": "0.8.18",
        "gear-lib": "0.8.15",
        "istanbul": "0.1.37",
        "jshint": "0.9.1",
        "mkdirp": "0.5.1",
        "nopt": "3.0.6",
        "progress": "0.1.0",
        "rimraf": "2.6.2",
        "timethat": "0.0.3",
        "walkdir": "0.0.12",
        "watch": "0.8.0",
        "which": "1.3.1",
        "yuglify": "0.1.4",
        "yui-lint": "0.2.0",
        "yuicompressor": "2.4.7",
        "yuitest-coverage": "0.0.6"
      },
      "dependencies": {
        "progress": {
          "version": "0.1.0",
          "resolved": "https://registry.npmjs.org/progress/-/progress-0.1.0.tgz",
          "integrity": "sha1-2+wMmfvC97liPhMxY75jYdXp5Ec=",
          "dev": true
        }
      }
    },
    "sigmund": {
      "version": "1.0.1",
      "resolved": "https://registry.npmjs.org/sigmund/-/sigmund-1.0.1.tgz",
      "integrity": "sha1-P/IfGYytIXX587eBhT/ZTQ0ZtZA=",
      "dev": true
    },
    "signal-exit": {
      "version": "3.0.2",
      "resolved": "https://registry.npmjs.org/signal-exit/-/signal-exit-3.0.2.tgz",
      "integrity": "sha1-tf3AjxKH6hF4Yo5BXiUTK3NkbG0=",
      "dev": true
    },
    "slice-ansi": {
      "version": "1.0.0",
      "resolved": "https://registry.npmjs.org/slice-ansi/-/slice-ansi-1.0.0.tgz",
      "integrity": "sha512-POqxBK6Lb3q6s047D/XsDVNPnF9Dl8JSaqe9h9lURl0OdNqy/ujDrOiIHtsqXMGbWWTIomRzAMaTyawAU//Reg==",
      "dev": true,
      "requires": {
        "is-fullwidth-code-point": "2.0.0"
      }
    },
    "source-map": {
      "version": "0.5.7",
      "resolved": "https://registry.npmjs.org/source-map/-/source-map-0.5.7.tgz",
      "integrity": "sha1-igOdLRAh0i0eoUyA2OpGi6LvP8w=",
      "dev": true
    },
    "spdx-correct": {
      "version": "3.1.0",
      "resolved": "https://registry.npmjs.org/spdx-correct/-/spdx-correct-3.1.0.tgz",
      "integrity": "sha512-lr2EZCctC2BNR7j7WzJ2FpDznxky1sjfxvvYEyzxNyb6lZXHODmEoJeFu4JupYlkfha1KZpJyoqiJ7pgA1qq8Q==",
      "dev": true,
      "requires": {
        "spdx-expression-parse": "3.0.0",
        "spdx-license-ids": "3.0.1"
      }
    },
    "spdx-exceptions": {
      "version": "2.2.0",
      "resolved": "https://registry.npmjs.org/spdx-exceptions/-/spdx-exceptions-2.2.0.tgz",
      "integrity": "sha512-2XQACfElKi9SlVb1CYadKDXvoajPgBVPn/gOQLrTvHdElaVhr7ZEbqJaRnJLVNeaI4cMEAgVCeBMKF6MWRDCRA==",
      "dev": true
    },
    "spdx-expression-parse": {
      "version": "3.0.0",
      "resolved": "https://registry.npmjs.org/spdx-expression-parse/-/spdx-expression-parse-3.0.0.tgz",
      "integrity": "sha512-Yg6D3XpRD4kkOmTpdgbUiEJFKghJH03fiC1OPll5h/0sO6neh2jqRDVHOQ4o/LMea0tgCkbMgea5ip/e+MkWyg==",
      "dev": true,
      "requires": {
        "spdx-exceptions": "2.1.0",
        "spdx-license-ids": "3.0.1"
      }
    },
    "spdx-license-ids": {
      "version": "3.0.3",
      "resolved": "https://registry.npmjs.org/spdx-license-ids/-/spdx-license-ids-3.0.3.tgz",
      "integrity": "sha512-uBIcIl3Ih6Phe3XHK1NqboJLdGfwr1UN3k6wSD1dZpmPsIkb8AGNbZYJ1fOBk834+Gxy8rpfDxrS6XLEMZMY2g==",
      "dev": true
    },
    "specificity": {
      "version": "0.3.2",
      "resolved": "https://registry.npmjs.org/specificity/-/specificity-0.3.2.tgz",
      "integrity": "sha512-Nc/QN/A425Qog7j9aHmwOrlwX2e7pNI47ciwxwy4jOlvbbMHkNNJchit+FX+UjF3IAdiaaV5BKeWuDUnws6G1A==",
      "dev": true
    },
    "split2": {
      "version": "0.2.1",
      "resolved": "https://registry.npmjs.org/split2/-/split2-0.2.1.tgz",
      "integrity": "sha1-At2smtwD7Au3jBKC7Aecpuha6QA=",
      "dev": true,
      "requires": {
        "through2": "0.6.5"
      }
    },
    "sprintf-js": {
      "version": "1.0.3",
      "resolved": "https://registry.npmjs.org/sprintf-js/-/sprintf-js-1.0.3.tgz",
      "integrity": "sha1-BOaSb2YolTVPPdAVIDYzuFcpfiw=",
      "dev": true
    },
    "sshpk": {
      "version": "1.16.1",
      "resolved": "https://registry.npmjs.org/sshpk/-/sshpk-1.16.1.tgz",
      "integrity": "sha512-HXXqVUq7+pcKeLqqZj6mHFUMvXtOJt1uoUx09pFW6011inTMxqI8BA8PM95myrIyyKwdnzjdFjLiE6KBPVtJIg==",
      "dev": true,
      "requires": {
        "asn1": "0.2.4",
        "assert-plus": "1.0.0",
        "bcrypt-pbkdf": "1.0.2",
        "dashdash": "1.14.1",
        "ecc-jsbn": "0.1.2",
        "getpass": "0.1.7",
        "jsbn": "0.1.1",
        "safer-buffer": "2.1.2",
        "tweetnacl": "0.14.5"
      }
    },
    "statuses": {
      "version": "1.5.0",
      "resolved": "https://registry.npmjs.org/statuses/-/statuses-1.5.0.tgz",
      "integrity": "sha1-Fhx9rBd2Wf2YEfQ3cfqZOBR4Yow=",
      "dev": true
    },
    "stdout-stream": {
      "version": "1.4.1",
      "resolved": "https://registry.npmjs.org/stdout-stream/-/stdout-stream-1.4.1.tgz",
      "integrity": "sha512-j4emi03KXqJWcIeF8eIXkjMFN1Cmb8gUlDYGeBALLPo5qdyTfA9bOtl8m33lRoC+vFMkP3gl0WsDr6+gzxbbTA==",
      "dev": true,
      "requires": {
        "readable-stream": "2.3.6"
      }
    },
    "stream-combiner": {
      "version": "0.2.2",
      "resolved": "https://registry.npmjs.org/stream-combiner/-/stream-combiner-0.2.2.tgz",
      "integrity": "sha1-rsjLrBd7Vrb0+kec7YwZEs7lKFg=",
      "dev": true,
      "requires": {
        "duplexer": "0.1.1",
        "through": "2.3.8"
      }
    },
    "stream-counter": {
      "version": "0.1.0",
      "resolved": "https://registry.npmjs.org/stream-counter/-/stream-counter-0.1.0.tgz",
      "integrity": "sha1-oDXkKTYftX82Fgbhf82Ki5Z3Mns=",
      "dev": true,
      "requires": {
        "readable-stream": "1.0.34"
      },
      "dependencies": {
        "isarray": {
          "version": "0.0.1",
          "resolved": "https://registry.npmjs.org/isarray/-/isarray-0.0.1.tgz",
          "integrity": "sha1-ihis/Kmo9Bd+Cav8YDiTmwXR7t8=",
          "dev": true
        },
        "readable-stream": {
          "version": "1.0.34",
          "resolved": "https://registry.npmjs.org/readable-stream/-/readable-stream-1.0.34.tgz",
          "integrity": "sha1-Elgg40vIQtLyqq+v5MKRbuMsFXw=",
          "dev": true,
          "requires": {
            "core-util-is": "1.0.2",
            "inherits": "2.0.3",
            "isarray": "0.0.1",
            "string_decoder": "0.10.31"
          }
        },
        "string_decoder": {
          "version": "0.10.31",
          "resolved": "https://registry.npmjs.org/string_decoder/-/string_decoder-0.10.31.tgz",
          "integrity": "sha1-YuIDvEF2bGwoyfyEMB2rHFMQ+pQ=",
          "dev": true
        }
      }
    },
    "string-width": {
      "version": "2.1.1",
      "resolved": "https://registry.npmjs.org/string-width/-/string-width-2.1.1.tgz",
      "integrity": "sha1-q5Pyeo3BPSjKyBXEYhQ6bZASrp4=",
      "dev": true,
      "requires": {
        "is-fullwidth-code-point": "2.0.0",
        "strip-ansi": "4.0.0"
      }
    },
    "string_decoder": {
      "version": "1.1.1",
      "resolved": "https://registry.npmjs.org/string_decoder/-/string_decoder-1.1.1.tgz",
      "integrity": "sha512-n/ShnvDi6FHbbVfviro+WojiFzv+s8MPMHBczVePfUpDJLwoLT0ht1l4YwBCbi8pJAveEEdnkHyPyTP/mzRfwg==",
      "dev": true,
      "requires": {
        "safe-buffer": "5.1.2"
      }
    },
    "strip-ansi": {
      "version": "4.0.0",
      "resolved": "https://registry.npmjs.org/strip-ansi/-/strip-ansi-4.0.0.tgz",
      "integrity": "sha1-qEeQIusaw2iocTibY1JixQXuNo8=",
      "dev": true,
      "requires": {
        "ansi-regex": "3.0.0"
      },
      "dependencies": {
        "ansi-regex": {
          "version": "3.0.0",
          "resolved": "https://registry.npmjs.org/ansi-regex/-/ansi-regex-3.0.0.tgz",
          "integrity": "sha1-7QMXwyIGT3lGbAKWa922Bas32Zg=",
          "dev": true
        }
      }
    },
    "strip-bom": {
      "version": "2.0.0",
      "resolved": "https://registry.npmjs.org/strip-bom/-/strip-bom-2.0.0.tgz",
      "integrity": "sha1-YhmoVhZSBJHzV4i9vxRHqZx+aw4=",
      "dev": true,
      "requires": {
        "is-utf8": "0.2.1"
      }
    },
    "strip-indent": {
      "version": "1.0.1",
      "resolved": "https://registry.npmjs.org/strip-indent/-/strip-indent-1.0.1.tgz",
      "integrity": "sha1-DHlipq3vp7vUrDZkYKY4VSrhoKI=",
      "dev": true,
      "requires": {
        "get-stdin": "4.0.1"
      }
    },
    "strip-json-comments": {
      "version": "2.0.1",
      "resolved": "https://registry.npmjs.org/strip-json-comments/-/strip-json-comments-2.0.1.tgz",
      "integrity": "sha1-PFMZQukIwml8DsNEhYwobHygpgo=",
      "dev": true
    },
    "style-search": {
      "version": "0.1.0",
      "resolved": "https://registry.npmjs.org/style-search/-/style-search-0.1.0.tgz",
      "integrity": "sha1-eVjHk+R+MuB9K1yv5cC/jhLneQI=",
      "dev": true
    },
    "stylehacks": {
      "version": "2.3.2",
      "resolved": "https://registry.npmjs.org/stylehacks/-/stylehacks-2.3.2.tgz",
      "integrity": "sha1-ZMg+BDimjJ7fRJ6MVSp9mrYAmws=",
      "dev": true,
      "requires": {
        "browserslist": "1.7.7",
        "chalk": "1.1.3",
        "log-symbols": "1.0.2",
        "minimist": "1.2.0",
        "plur": "2.1.2",
        "postcss": "5.2.18",
        "postcss-reporter": "1.4.1",
        "postcss-selector-parser": "2.2.3",
        "read-file-stdin": "0.2.1",
        "text-table": "0.2.0",
        "write-file-stdout": "0.0.2"
      },
      "dependencies": {
        "chalk": {
          "version": "1.1.3",
          "resolved": "https://registry.npmjs.org/chalk/-/chalk-1.1.3.tgz",
          "integrity": "sha1-qBFcVeSnAv5NFQq9OHKCKn4J/Jg=",
          "dev": true,
          "requires": {
            "ansi-styles": "2.2.1",
            "escape-string-regexp": "1.0.5",
            "has-ansi": "2.0.0",
            "strip-ansi": "3.0.1",
            "supports-color": "2.0.0"
          }
        },
        "minimist": {
          "version": "1.2.0",
          "resolved": "https://registry.npmjs.org/minimist/-/minimist-1.2.0.tgz",
          "integrity": "sha1-o1AIsg9BOD7sH7kU9M1d95omQoQ=",
          "dev": true
        },
        "postcss-reporter": {
          "version": "1.4.1",
          "resolved": "https://registry.npmjs.org/postcss-reporter/-/postcss-reporter-1.4.1.tgz",
          "integrity": "sha1-wTbwpbFhkV83ndN2XGEHX357mvI=",
          "dev": true,
          "requires": {
            "chalk": "1.1.3",
            "lodash": "4.17.11",
            "log-symbols": "1.0.2",
            "postcss": "5.2.18"
          }
        },
        "strip-ansi": {
          "version": "3.0.1",
          "resolved": "https://registry.npmjs.org/strip-ansi/-/strip-ansi-3.0.1.tgz",
          "integrity": "sha1-ajhfuIU9lS1f8F0Oiq+UJ43GPc8=",
          "dev": true,
          "requires": {
            "ansi-regex": "2.1.1"
          }
        }
      }
    },
    "stylelint": {
      "version": "8.0.0",
      "resolved": "https://registry.npmjs.org/stylelint/-/stylelint-8.0.0.tgz",
      "integrity": "sha1-h2ESEXdssxXJP89sWLwmHTySYS4=",
      "dev": true,
      "requires": {
        "autoprefixer": "7.2.6",
        "balanced-match": "1.0.0",
        "chalk": "2.4.1",
        "cosmiconfig": "2.2.2",
        "debug": "2.6.9",
        "execall": "1.0.0",
        "file-entry-cache": "2.0.0",
        "get-stdin": "5.0.1",
        "globby": "6.1.0",
        "globjoin": "0.1.4",
        "html-tags": "2.0.0",
        "ignore": "3.3.10",
        "imurmurhash": "0.1.4",
        "known-css-properties": "0.2.0",
        "lodash": "4.17.11",
        "log-symbols": "1.0.2",
        "mathml-tag-names": "2.1.0",
        "meow": "3.7.0",
        "micromatch": "2.3.11",
        "normalize-selector": "0.2.0",
        "pify": "3.0.0",
        "postcss": "6.0.23",
        "postcss-less": "1.1.5",
        "postcss-media-query-parser": "0.2.3",
        "postcss-reporter": "4.0.0",
        "postcss-resolve-nested-selector": "0.1.1",
        "postcss-scss": "1.0.6",
        "postcss-selector-parser": "2.2.3",
        "postcss-value-parser": "3.3.0",
        "resolve-from": "3.0.0",
        "specificity": "0.3.2",
        "string-width": "2.1.1",
        "style-search": "0.1.0",
        "sugarss": "1.0.1",
        "svg-tags": "1.0.0",
        "table": "4.0.3"
      },
      "dependencies": {
        "autoprefixer": {
          "version": "7.2.6",
          "resolved": "https://registry.npmjs.org/autoprefixer/-/autoprefixer-7.2.6.tgz",
          "integrity": "sha512-Iq8TRIB+/9eQ8rbGhcP7ct5cYb/3qjNYAR2SnzLCEcwF6rvVOax8+9+fccgXk4bEhQGjOZd5TLhsksmAdsbGqQ==",
          "dev": true,
          "requires": {
            "browserslist": "2.11.3",
            "caniuse-lite": "1.0.30000885",
            "normalize-range": "0.1.2",
            "num2fraction": "1.2.2",
            "postcss": "6.0.23",
            "postcss-value-parser": "3.3.0"
          }
        },
        "browserslist": {
          "version": "2.11.3",
          "resolved": "https://registry.npmjs.org/browserslist/-/browserslist-2.11.3.tgz",
          "integrity": "sha512-yWu5cXT7Av6mVwzWc8lMsJMHWn4xyjSuGYi4IozbVTLUOEYPSagUB8kiMDUHA1fS3zjr8nkxkn9jdvug4BBRmA==",
          "dev": true,
          "requires": {
            "caniuse-lite": "1.0.30000885",
            "electron-to-chromium": "1.3.70"
          }
        },
        "get-stdin": {
          "version": "5.0.1",
          "resolved": "https://registry.npmjs.org/get-stdin/-/get-stdin-5.0.1.tgz",
          "integrity": "sha1-Ei4WFZHiH/TFJTAwVpPyDmOTo5g=",
          "dev": true
        },
        "pify": {
          "version": "3.0.0",
          "resolved": "https://registry.npmjs.org/pify/-/pify-3.0.0.tgz",
          "integrity": "sha1-5aSs0sEB/fPZpNB/DbxNtJ3SgXY=",
          "dev": true
        },
        "postcss": {
          "version": "6.0.23",
          "resolved": "https://registry.npmjs.org/postcss/-/postcss-6.0.23.tgz",
          "integrity": "sha512-soOk1h6J3VMTZtVeVpv15/Hpdl2cBLX3CAw4TAbkpTJiNPk9YP/zWcD1ND+xEtvyuuvKzbxliTOIyvkSeSJ6ag==",
          "dev": true,
          "requires": {
            "chalk": "2.4.1",
            "source-map": "0.6.1",
            "supports-color": "5.5.0"
          }
        },
        "postcss-less": {
          "version": "1.1.5",
          "resolved": "https://registry.npmjs.org/postcss-less/-/postcss-less-1.1.5.tgz",
          "integrity": "sha512-QQIiIqgEjNnquc0d4b6HDOSFZxbFQoy4MPpli2lSLpKhMyBkKwwca2HFqu4xzxlKID/F2fxSOowwtKpgczhF7A==",
          "dev": true,
          "requires": {
            "postcss": "5.2.18"
          },
          "dependencies": {
            "chalk": {
              "version": "1.1.3",
              "resolved": "https://registry.npmjs.org/chalk/-/chalk-1.1.3.tgz",
              "integrity": "sha1-qBFcVeSnAv5NFQq9OHKCKn4J/Jg=",
              "dev": true,
              "requires": {
                "ansi-styles": "2.2.1",
                "escape-string-regexp": "1.0.5",
                "has-ansi": "2.0.0",
                "strip-ansi": "3.0.1",
                "supports-color": "2.0.0"
              },
              "dependencies": {
                "supports-color": {
                  "version": "2.0.0",
                  "resolved": "https://registry.npmjs.org/supports-color/-/supports-color-2.0.0.tgz",
                  "integrity": "sha1-U10EXOa2Nj+kARcIRimZXp3zJMc=",
                  "dev": true
                }
              }
            },
            "has-flag": {
              "version": "1.0.0",
              "resolved": "https://registry.npmjs.org/has-flag/-/has-flag-1.0.0.tgz",
              "integrity": "sha1-nZ55MWXOAXoA8AQYxD+UKnsdEfo=",
              "dev": true
            },
            "postcss": {
              "version": "5.2.18",
              "resolved": "https://registry.npmjs.org/postcss/-/postcss-5.2.18.tgz",
              "integrity": "sha512-zrUjRRe1bpXKsX1qAJNJjqZViErVuyEkMTRrwu4ud4sbTtIBRmtaYDrHmcGgmrbsW3MHfmtIf+vJumgQn+PrXg==",
              "dev": true,
              "requires": {
                "chalk": "1.1.3",
                "js-base64": "2.4.9",
                "source-map": "0.5.7",
                "supports-color": "3.2.3"
              }
            },
            "source-map": {
              "version": "0.5.7",
              "resolved": "https://registry.npmjs.org/source-map/-/source-map-0.5.7.tgz",
              "integrity": "sha1-igOdLRAh0i0eoUyA2OpGi6LvP8w=",
              "dev": true
            },
            "supports-color": {
              "version": "3.2.3",
              "resolved": "https://registry.npmjs.org/supports-color/-/supports-color-3.2.3.tgz",
              "integrity": "sha1-ZawFBLOVQXHYpklGsq48u4pfVPY=",
              "dev": true,
              "requires": {
                "has-flag": "1.0.0"
              }
            }
          }
        },
        "postcss-reporter": {
          "version": "4.0.0",
          "resolved": "https://registry.npmjs.org/postcss-reporter/-/postcss-reporter-4.0.0.tgz",
          "integrity": "sha512-IEVx20y277AIs3bZ6sUdzdq0YOE2RRbwnjUvTMfYYZmws0mE7YgqxZd0J8j60Byaf/QbjxyLfFJEQHH2bb+ecA==",
          "dev": true,
          "requires": {
            "chalk": "1.1.3",
            "lodash": "4.17.11",
            "log-symbols": "1.0.2"
          },
          "dependencies": {
            "chalk": {
              "version": "1.1.3",
              "resolved": "https://registry.npmjs.org/chalk/-/chalk-1.1.3.tgz",
              "integrity": "sha1-qBFcVeSnAv5NFQq9OHKCKn4J/Jg=",
              "dev": true,
              "requires": {
                "ansi-styles": "2.2.1",
                "escape-string-regexp": "1.0.5",
                "has-ansi": "2.0.0",
                "strip-ansi": "3.0.1",
                "supports-color": "2.0.0"
              }
            },
            "supports-color": {
              "version": "2.0.0",
              "resolved": "https://registry.npmjs.org/supports-color/-/supports-color-2.0.0.tgz",
              "integrity": "sha1-U10EXOa2Nj+kARcIRimZXp3zJMc=",
              "dev": true
            }
          }
        },
        "postcss-scss": {
          "version": "1.0.6",
          "resolved": "https://registry.npmjs.org/postcss-scss/-/postcss-scss-1.0.6.tgz",
          "integrity": "sha512-4EFYGHcEw+H3E06PT/pQQri06u/1VIIPjeJQaM8skB80vZuXMhp4cSNV5azmdNkontnOID/XYWEvEEELLFB1ww==",
          "dev": true,
          "requires": {
            "postcss": "6.0.23"
          }
        },
        "resolve-from": {
          "version": "3.0.0",
          "resolved": "https://registry.npmjs.org/resolve-from/-/resolve-from-3.0.0.tgz",
          "integrity": "sha1-six699nWiBvItuZTM17rywoYh0g=",
          "dev": true
        },
        "source-map": {
          "version": "0.6.1",
          "resolved": "https://registry.npmjs.org/source-map/-/source-map-0.6.1.tgz",
          "integrity": "sha512-UjgapumWlbMhkBgzT7Ykc5YXUT46F0iKu8SGXq0bcwP5dz/h0Plj6enJqjz1Zbq2l5WaqYnrVbwWOWMyF3F47g==",
          "dev": true
        },
        "strip-ansi": {
          "version": "3.0.1",
          "resolved": "https://registry.npmjs.org/strip-ansi/-/strip-ansi-3.0.1.tgz",
          "integrity": "sha1-ajhfuIU9lS1f8F0Oiq+UJ43GPc8=",
          "dev": true,
          "requires": {
            "ansi-regex": "2.1.1"
          }
        },
        "sugarss": {
          "version": "1.0.1",
          "resolved": "https://registry.npmjs.org/sugarss/-/sugarss-1.0.1.tgz",
          "integrity": "sha512-3qgLZytikQQEVn1/FrhY7B68gPUUGY3R1Q1vTiD5xT+Ti1DP/8iZuwFet9ONs5+bmL8pZoDQ6JrQHVgrNlK6mA==",
          "dev": true,
          "requires": {
            "postcss": "6.0.23"
          }
        },
        "supports-color": {
          "version": "5.5.0",
          "resolved": "https://registry.npmjs.org/supports-color/-/supports-color-5.5.0.tgz",
          "integrity": "sha512-QjVjwdXIt408MIiAqCX4oUKsgU2EqAGzs2Ppkm4aQYbjm+ZEWEcW4SfFNTr4uMNZma0ey4f5lgLrkB0aX0QMow==",
          "dev": true,
          "requires": {
            "has-flag": "3.0.0"
          }
        }
      }
    },
    "stylelint-checkstyle-formatter": {
      "version": "0.1.0",
      "resolved": "https://registry.npmjs.org/stylelint-checkstyle-formatter/-/stylelint-checkstyle-formatter-0.1.0.tgz",
      "integrity": "sha1-jEAoU+kqCq6DcVZwyvY+efIRmac=",
      "dev": true,
      "requires": {
        "lodash": "3.10.1"
      },
      "dependencies": {
        "lodash": {
          "version": "3.10.1",
          "resolved": "https://registry.npmjs.org/lodash/-/lodash-3.10.1.tgz",
          "integrity": "sha1-W/Rejkm6QYnhfUgnid/RW9FAt7Y=",
          "dev": true
        }
      }
    },
    "stylelint-csstree-validator": {
      "version": "1.1.1",
      "resolved": "https://registry.npmjs.org/stylelint-csstree-validator/-/stylelint-csstree-validator-1.1.1.tgz",
      "integrity": "sha1-7ToeLEgt9QZEcx/PVX4t/6nY3H8=",
      "dev": true,
      "requires": {
        "css-tree": "1.0.0-alpha16",
        "stylelint": "7.13.0"
      },
      "dependencies": {
        "balanced-match": {
          "version": "0.4.2",
          "resolved": "https://registry.npmjs.org/balanced-match/-/balanced-match-0.4.2.tgz",
          "integrity": "sha1-yz8+PHMtwPAe5wtAPzAuYddwmDg=",
          "dev": true
        },
        "get-stdin": {
          "version": "5.0.1",
          "resolved": "https://registry.npmjs.org/get-stdin/-/get-stdin-5.0.1.tgz",
          "integrity": "sha1-Ei4WFZHiH/TFJTAwVpPyDmOTo5g=",
          "dev": true
        },
        "resolve-from": {
          "version": "3.0.0",
          "resolved": "https://registry.npmjs.org/resolve-from/-/resolve-from-3.0.0.tgz",
          "integrity": "sha1-six699nWiBvItuZTM17rywoYh0g=",
          "dev": true
        },
        "stylelint": {
          "version": "7.13.0",
          "resolved": "https://registry.npmjs.org/stylelint/-/stylelint-7.13.0.tgz",
          "integrity": "sha1-ER+Xttpy53XICADWu29fhpmXeF0=",
          "dev": true,
          "requires": {
            "autoprefixer": "6.7.7",
            "balanced-match": "0.4.2",
            "chalk": "2.4.1",
            "colorguard": "1.2.1",
            "cosmiconfig": "2.2.2",
            "debug": "2.6.9",
            "doiuse": "2.6.0",
            "execall": "1.0.0",
            "file-entry-cache": "2.0.0",
            "get-stdin": "5.0.1",
            "globby": "6.1.0",
            "globjoin": "0.1.4",
            "html-tags": "2.0.0",
            "ignore": "3.3.10",
            "imurmurhash": "0.1.4",
            "known-css-properties": "0.2.0",
            "lodash": "4.17.11",
            "log-symbols": "1.0.2",
            "mathml-tag-names": "2.1.0",
            "meow": "3.7.0",
            "micromatch": "2.3.11",
            "normalize-selector": "0.2.0",
            "pify": "2.3.0",
            "postcss": "5.2.18",
            "postcss-less": "0.14.0",
            "postcss-media-query-parser": "0.2.3",
            "postcss-reporter": "3.0.0",
            "postcss-resolve-nested-selector": "0.1.1",
            "postcss-scss": "0.4.1",
            "postcss-selector-parser": "2.2.3",
            "postcss-value-parser": "3.3.0",
            "resolve-from": "3.0.0",
            "specificity": "0.3.2",
            "string-width": "2.1.1",
            "style-search": "0.1.0",
            "stylehacks": "2.3.2",
            "sugarss": "0.2.0",
            "svg-tags": "1.0.0",
            "table": "4.0.3"
          }
        }
      }
    },
    "sugarss": {
      "version": "0.2.0",
      "resolved": "https://registry.npmjs.org/sugarss/-/sugarss-0.2.0.tgz",
      "integrity": "sha1-rDQjdWMyfG/4l7ZHQr9q7BkK054=",
      "dev": true,
      "requires": {
        "postcss": "5.2.18"
      }
    },
    "supports-color": {
      "version": "2.0.0",
      "resolved": "https://registry.npmjs.org/supports-color/-/supports-color-2.0.0.tgz",
      "integrity": "sha1-U10EXOa2Nj+kARcIRimZXp3zJMc=",
      "dev": true
    },
    "svg-tags": {
      "version": "1.0.0",
      "resolved": "https://registry.npmjs.org/svg-tags/-/svg-tags-1.0.0.tgz",
      "integrity": "sha1-WPcc7jvVGbWdSyqEO2x95krAR2Q=",
      "dev": true
    },
    "synesthesia": {
      "version": "1.0.1",
      "resolved": "https://registry.npmjs.org/synesthesia/-/synesthesia-1.0.1.tgz",
      "integrity": "sha1-XvlepUjA1cbm+btLDQcx3/hkp3c=",
      "dev": true,
      "requires": {
        "css-color-names": "0.0.3"
      }
    },
    "table": {
      "version": "4.0.3",
      "resolved": "https://registry.npmjs.org/table/-/table-4.0.3.tgz",
      "integrity": "sha512-S7rnFITmBH1EnyKcvxBh1LjYeQMmnZtCXSEbHcH6S0NoKit24ZuFO/T1vDcLdYsLQkM188PVVhQmzKIuThNkKg==",
      "dev": true,
      "requires": {
        "ajv": "6.5.3",
        "ajv-keywords": "3.2.0",
        "chalk": "2.4.1",
        "lodash": "4.17.11",
        "slice-ansi": "1.0.0",
        "string-width": "2.1.1"
      },
      "dependencies": {
        "ajv": {
          "version": "6.10.0",
          "resolved": "https://registry.npmjs.org/ajv/-/ajv-6.10.0.tgz",
          "integrity": "sha512-nffhOpkymDECQyR0mnsUtoCE8RlX38G0rYP+wgLWFyZuUyuuojSSvi/+euOiQBIn63whYwYVIIH1TvE3tu4OEg==",
          "dev": true,
          "requires": {
            "fast-deep-equal": "2.0.1",
            "fast-json-stable-stringify": "2.0.0",
            "json-schema-traverse": "0.4.1",
            "uri-js": "4.2.2"
          }
        },
        "fast-deep-equal": {
          "version": "2.0.1",
          "resolved": "https://registry.npmjs.org/fast-deep-equal/-/fast-deep-equal-2.0.1.tgz",
          "integrity": "sha1-ewUhjd+WZ79/Nwv3/bLLFf3Qqkk=",
          "dev": true
        },
        "json-schema-traverse": {
          "version": "0.4.1",
          "resolved": "https://registry.npmjs.org/json-schema-traverse/-/json-schema-traverse-0.4.1.tgz",
          "integrity": "sha512-xbbCH5dCYU5T8LcEhhuh7HJ88HXuW3qsI3Y0zOZFKfZEHcpWiHU/Jxzk629Brsab/mMiHQti9wMP+845RPe3Vg==",
          "dev": true
        }
      }
    },
    "tar": {
      "version": "2.2.1",
      "resolved": "https://registry.npmjs.org/tar/-/tar-2.2.1.tgz",
      "integrity": "sha1-jk0qJWwOIYXGsYrWlK7JaLg8sdE=",
      "dev": true,
      "requires": {
        "block-stream": "0.0.9",
        "fstream": "1.0.11",
        "inherits": "2.0.3"
      }
    },
    "text-table": {
      "version": "0.2.0",
      "resolved": "https://registry.npmjs.org/text-table/-/text-table-0.2.0.tgz",
      "integrity": "sha1-f17oI66AUgfACvLfSoTsP8+lcLQ=",
      "dev": true
    },
    "through": {
      "version": "2.3.8",
      "resolved": "https://registry.npmjs.org/through/-/through-2.3.8.tgz",
      "integrity": "sha1-DdTJ/6q8NXlgsbckEV1+Doai4fU=",
      "dev": true
    },
    "through2": {
      "version": "0.6.5",
      "resolved": "https://registry.npmjs.org/through2/-/through2-0.6.5.tgz",
      "integrity": "sha1-QaucZ7KdVyCQcUEOHXp6lozTrUg=",
      "dev": true,
      "requires": {
        "readable-stream": "1.0.34",
        "xtend": "4.0.1"
      },
      "dependencies": {
        "isarray": {
          "version": "0.0.1",
          "resolved": "https://registry.npmjs.org/isarray/-/isarray-0.0.1.tgz",
          "integrity": "sha1-ihis/Kmo9Bd+Cav8YDiTmwXR7t8=",
          "dev": true
        },
        "readable-stream": {
          "version": "1.0.34",
          "resolved": "https://registry.npmjs.org/readable-stream/-/readable-stream-1.0.34.tgz",
          "integrity": "sha1-Elgg40vIQtLyqq+v5MKRbuMsFXw=",
          "dev": true,
          "requires": {
            "core-util-is": "1.0.2",
            "inherits": "2.0.3",
            "isarray": "0.0.1",
            "string_decoder": "0.10.31"
          }
        },
        "string_decoder": {
          "version": "0.10.31",
          "resolved": "https://registry.npmjs.org/string_decoder/-/string_decoder-0.10.31.tgz",
          "integrity": "sha1-YuIDvEF2bGwoyfyEMB2rHFMQ+pQ=",
          "dev": true
        }
      }
    },
    "timethat": {
      "version": "0.0.3",
      "resolved": "https://registry.npmjs.org/timethat/-/timethat-0.0.3.tgz",
      "integrity": "sha1-OoRUYguF5vnLS2f43TTciA1JrtA=",
      "dev": true
    },
    "tiny-lr": {
      "version": "0.2.1",
      "resolved": "https://registry.npmjs.org/tiny-lr/-/tiny-lr-0.2.1.tgz",
      "integrity": "sha1-s/26gC5dVqM8L28QeUsy5Hescp0=",
      "dev": true,
      "requires": {
        "body-parser": "1.14.2",
        "debug": "2.2.0",
        "faye-websocket": "0.10.0",
        "livereload-js": "2.3.0",
        "parseurl": "1.3.2",
        "qs": "5.1.0"
      },
      "dependencies": {
        "debug": {
          "version": "2.2.0",
          "resolved": "https://registry.npmjs.org/debug/-/debug-2.2.0.tgz",
          "integrity": "sha1-+HBX6ZWxofauaklgZkE3vFbwOdo=",
          "dev": true,
          "requires": {
            "ms": "0.7.1"
          }
        },
        "ms": {
          "version": "0.7.1",
          "resolved": "https://registry.npmjs.org/ms/-/ms-0.7.1.tgz",
          "integrity": "sha1-nNE8A62/8ltl7/3nzoZO6VIBcJg=",
          "dev": true
        }
      }
    },
    "tmp": {
      "version": "0.0.33",
      "resolved": "https://registry.npmjs.org/tmp/-/tmp-0.0.33.tgz",
      "integrity": "sha512-jRCJlojKnZ3addtTOjdIqoRuPEKBvNXcGYqzO6zWZX8KfKEpnGY5jfggJQ3EjKuu8D4bJRr0y+cYJFmYbImXGw==",
      "dev": true,
      "requires": {
        "os-tmpdir": "1.0.2"
      }
    },
    "to-fast-properties": {
      "version": "2.0.0",
      "resolved": "https://registry.npmjs.org/to-fast-properties/-/to-fast-properties-2.0.0.tgz",
      "integrity": "sha1-3F5pjL0HkmW8c+A3doGk5Og/YW4=",
      "dev": true
    },
    "tough-cookie": {
      "version": "2.4.3",
      "resolved": "https://registry.npmjs.org/tough-cookie/-/tough-cookie-2.4.3.tgz",
      "integrity": "sha512-Q5srk/4vDM54WJsJio3XNn6K2sCG+CQ8G5Wz6bZhRZoAe/+TxjWB/GlFAnYEbkYVlON9FMk/fE3h2RLpPXo4lQ==",
      "dev": true,
      "requires": {
        "psl": "1.1.29",
        "punycode": "1.4.1"
      },
      "dependencies": {
        "punycode": {
          "version": "1.4.1",
          "resolved": "https://registry.npmjs.org/punycode/-/punycode-1.4.1.tgz",
          "integrity": "sha1-wNWmOycYgArY4esPpSachN1BhF4=",
          "dev": true
        }
      }
    },
    "trim-newlines": {
      "version": "1.0.0",
      "resolved": "https://registry.npmjs.org/trim-newlines/-/trim-newlines-1.0.0.tgz",
      "integrity": "sha1-WIeWa7WCpFA6QetST301ARgVphM=",
      "dev": true
    },
    "trim-right": {
      "version": "1.0.1",
      "resolved": "https://registry.npmjs.org/trim-right/-/trim-right-1.0.1.tgz",
      "integrity": "sha1-yy4SAwZ+DI3h9hQJS5/kVwTqYAM=",
      "dev": true
    },
    "true-case-path": {
      "version": "1.0.3",
      "resolved": "https://registry.npmjs.org/true-case-path/-/true-case-path-1.0.3.tgz",
      "integrity": "sha512-m6s2OdQe5wgpFMC+pAJ+q9djG82O2jcHPOI6RNg1yy9rCYR+WD6Nbpl32fDpfC56nirdRy+opFa/Vk7HYhqaew==",
      "dev": true,
      "requires": {
        "glob": "7.1.3"
      }
    },
    "tunnel-agent": {
      "version": "0.6.0",
      "resolved": "https://registry.npmjs.org/tunnel-agent/-/tunnel-agent-0.6.0.tgz",
      "integrity": "sha1-J6XeoGs2sEoKmWZ3SykIaPD8QP0=",
      "dev": true,
      "requires": {
        "safe-buffer": "5.1.2"
      }
    },
    "tweetnacl": {
      "version": "0.14.5",
      "resolved": "https://registry.npmjs.org/tweetnacl/-/tweetnacl-0.14.5.tgz",
      "integrity": "sha1-WuaBd/GS1EViadEIr6k/+HQ/T2Q=",
      "dev": true
    },
    "type-check": {
      "version": "0.3.2",
      "resolved": "https://registry.npmjs.org/type-check/-/type-check-0.3.2.tgz",
      "integrity": "sha1-WITKtRLPHTVeP7eE8wgEsrUg23I=",
      "dev": true,
      "requires": {
        "prelude-ls": "1.1.2"
      }
    },
    "type-is": {
      "version": "1.6.16",
      "resolved": "https://registry.npmjs.org/type-is/-/type-is-1.6.16.tgz",
      "integrity": "sha512-HRkVv/5qY2G6I8iab9cI7v1bOIdhm94dVjQCPFElW9W+3GeDOSHmy2EBYe4VTApuzolPcmgFTN3ftVJRKR2J9Q==",
      "dev": true,
      "requires": {
        "media-typer": "0.3.0",
        "mime-types": "2.1.20"
      }
    },
    "typedarray": {
      "version": "0.0.6",
      "resolved": "https://registry.npmjs.org/typedarray/-/typedarray-0.0.6.tgz",
      "integrity": "sha1-hnrHTjhkGHsdPUfZlqeOxciDB3c=",
      "dev": true
    },
    "uglify-js": {
      "version": "2.6.4",
      "resolved": "http://registry.npmjs.org/uglify-js/-/uglify-js-2.6.4.tgz",
      "integrity": "sha1-ZeovswWck5RpLxX+2HwrNsFrmt8=",
      "dev": true,
      "requires": {
        "async": "0.2.10",
        "source-map": "0.5.7",
        "uglify-to-browserify": "1.0.2",
        "yargs": "3.10.0"
      },
      "dependencies": {
        "async": {
          "version": "0.2.10",
          "resolved": "https://registry.npmjs.org/async/-/async-0.2.10.tgz",
          "integrity": "sha1-trvgsGdLnXGXCMo43owjfLUmw9E=",
          "dev": true
        }
      }
    },
    "uglify-to-browserify": {
      "version": "1.0.2",
      "resolved": "https://registry.npmjs.org/uglify-to-browserify/-/uglify-to-browserify-1.0.2.tgz",
      "integrity": "sha1-bgkk1r2mta/jSeOabWMoUKD4grc=",
      "dev": true
    },
    "underscore": {
      "version": "1.6.0",
      "resolved": "https://registry.npmjs.org/underscore/-/underscore-1.6.0.tgz",
      "integrity": "sha1-izixDKze9jM3uLJOT/htRa6lKag=",
      "dev": true
    },
    "underscore.string": {
      "version": "3.2.3",
      "resolved": "https://registry.npmjs.org/underscore.string/-/underscore.string-3.2.3.tgz",
      "integrity": "sha1-gGmSYzZl1eX8tNsfs6hi62jp5to=",
      "dev": true
    },
    "unicode-canonical-property-names-ecmascript": {
      "version": "1.0.4",
      "resolved": "https://registry.npmjs.org/unicode-canonical-property-names-ecmascript/-/unicode-canonical-property-names-ecmascript-1.0.4.tgz",
      "integrity": "sha512-jDrNnXWHd4oHiTZnx/ZG7gtUTVp+gCcTTKr8L0HjlwphROEW3+Him+IpvC+xcJEFegapiMZyZe02CyuOnRmbnQ==",
      "dev": true
    },
    "unicode-match-property-ecmascript": {
      "version": "1.0.4",
      "resolved": "https://registry.npmjs.org/unicode-match-property-ecmascript/-/unicode-match-property-ecmascript-1.0.4.tgz",
      "integrity": "sha512-L4Qoh15vTfntsn4P1zqnHulG0LdXgjSO035fEpdtp6YxXhMT51Q6vgM5lYdG/5X3MjS+k/Y9Xw4SFCY9IkR0rg==",
      "dev": true,
      "requires": {
        "unicode-canonical-property-names-ecmascript": "^1.0.4",
        "unicode-property-aliases-ecmascript": "^1.0.4"
      }
    },
    "unicode-match-property-value-ecmascript": {
      "version": "1.1.0",
      "resolved": "https://registry.npmjs.org/unicode-match-property-value-ecmascript/-/unicode-match-property-value-ecmascript-1.1.0.tgz",
      "integrity": "sha512-hDTHvaBk3RmFzvSl0UVrUmC3PuW9wKVnpoUDYH0JDkSIovzw+J5viQmeYHxVSBptubnr7PbH2e0fnpDRQnQl5g==",
      "dev": true
    },
    "unicode-property-aliases-ecmascript": {
      "version": "1.0.5",
      "resolved": "https://registry.npmjs.org/unicode-property-aliases-ecmascript/-/unicode-property-aliases-ecmascript-1.0.5.tgz",
      "integrity": "sha512-L5RAqCfXqAwR3RriF8pM0lU0w4Ryf/GgzONwi6KnL1taJQa7x1TCxdJnILX59WIGOwR57IVxn7Nej0fz1Ny6fw==",
      "dev": true
    },
    "uniq": {
      "version": "1.0.1",
      "resolved": "https://registry.npmjs.org/uniq/-/uniq-1.0.1.tgz",
      "integrity": "sha1-sxxa6CVIRKOoKBVBzisEuGWnNP8=",
      "dev": true
    },
    "unpipe": {
      "version": "1.0.0",
      "resolved": "https://registry.npmjs.org/unpipe/-/unpipe-1.0.0.tgz",
      "integrity": "sha1-sr9O6FFKrmFltIF4KdIbLvSZBOw=",
      "dev": true
    },
    "uri-js": {
      "version": "4.2.2",
      "resolved": "https://registry.npmjs.org/uri-js/-/uri-js-4.2.2.tgz",
      "integrity": "sha512-KY9Frmirql91X2Qgjry0Wd4Y+YTdrdZheS8TFwvkbLWf/G5KNJDCh6pKL5OZctEW4+0Baa5idK2ZQuELRwPznQ==",
      "dev": true,
      "requires": {
        "punycode": "2.1.1"
      }
    },
    "uri-path": {
      "version": "1.0.0",
      "resolved": "https://registry.npmjs.org/uri-path/-/uri-path-1.0.0.tgz",
      "integrity": "sha1-l0fwGDWJM8Md4PzP2C0TjmcmLjI=",
      "dev": true
    },
    "util-deprecate": {
      "version": "1.0.2",
      "resolved": "https://registry.npmjs.org/util-deprecate/-/util-deprecate-1.0.2.tgz",
      "integrity": "sha1-RQ1Nyfpw3nMnYvvS1KKJgUGaDM8=",
      "dev": true
    },
    "uuid": {
      "version": "3.3.2",
      "resolved": "https://registry.npmjs.org/uuid/-/uuid-3.3.2.tgz",
      "integrity": "sha512-yXJmeNaw3DnnKAOKJE51sL/ZaYfWJRl1pK9dr19YFCu0ObS231AB1/LbqTKRAQ5kw8A90rA6fr4riOUpTZvQZA==",
      "dev": true
    },
    "validate-npm-package-license": {
      "version": "3.0.4",
      "resolved": "https://registry.npmjs.org/validate-npm-package-license/-/validate-npm-package-license-3.0.4.tgz",
      "integrity": "sha512-DpKm2Ui/xN7/HQKCtpZxoRWBhZ9Z0kqtygG8XCgNQ8ZlDnxuQmWhj566j8fN4Cu3/JmbhsDo7fcAJq4s9h27Ew==",
      "dev": true,
      "requires": {
        "spdx-correct": "3.0.0",
        "spdx-expression-parse": "3.0.0"
      }
    },
    "verror": {
      "version": "1.10.0",
      "resolved": "https://registry.npmjs.org/verror/-/verror-1.10.0.tgz",
      "integrity": "sha1-OhBcoXBTr1XW4nDB+CiGguGNpAA=",
      "dev": true,
      "requires": {
        "assert-plus": "1.0.0",
        "core-util-is": "1.0.2",
        "extsprintf": "1.3.0"
      }
    },
    "walkdir": {
      "version": "0.0.12",
      "resolved": "https://registry.npmjs.org/walkdir/-/walkdir-0.0.12.tgz",
      "integrity": "sha512-HFhaD4mMWPzFSqhpyDG48KDdrjfn409YQuVW7ckZYhW4sE87mYtWifdB/+73RA7+p4s4K18n5Jfx1kHthE1gBw==",
      "dev": true
    },
    "watch": {
      "version": "0.8.0",
      "resolved": "https://registry.npmjs.org/watch/-/watch-0.8.0.tgz",
      "integrity": "sha1-G7DupT3v5uYh6cjGPANYAH7L28w=",
      "dev": true
    },
    "websocket-driver": {
      "version": "0.7.0",
      "resolved": "https://registry.npmjs.org/websocket-driver/-/websocket-driver-0.7.0.tgz",
      "integrity": "sha1-DK+dLXVdk67gSdS90NP+LMoqJOs=",
      "dev": true,
      "requires": {
        "http-parser-js": "0.4.13",
        "websocket-extensions": "0.1.3"
      }
    },
    "websocket-extensions": {
      "version": "0.1.3",
      "resolved": "https://registry.npmjs.org/websocket-extensions/-/websocket-extensions-0.1.3.tgz",
      "integrity": "sha512-nqHUnMXmBzT0w570r2JpJxfiSD1IzoI+HGVdd3aZ0yNi3ngvQ4jv1dtHt5VGxfI2yj5yqImPhOK4vmIh2xMbGg==",
      "dev": true
    },
    "which": {
      "version": "1.3.1",
      "resolved": "https://registry.npmjs.org/which/-/which-1.3.1.tgz",
      "integrity": "sha512-HxJdYWq1MTIQbJ3nw0cqssHoTNU267KlrDuGZ1WYlxDStUtKUhOaJmh112/TZmHxxUfuJqPXSOm7tDyas0OSIQ==",
      "dev": true,
      "requires": {
        "isexe": "2.0.0"
      }
    },
    "which-module": {
      "version": "1.0.0",
      "resolved": "https://registry.npmjs.org/which-module/-/which-module-1.0.0.tgz",
      "integrity": "sha1-u6Y8qGGUiZT/MHc2CJ47lgJsKk8=",
      "dev": true
    },
    "wide-align": {
      "version": "1.1.3",
      "resolved": "https://registry.npmjs.org/wide-align/-/wide-align-1.1.3.tgz",
      "integrity": "sha512-QGkOQc8XL6Bt5PwnsExKBPuMKBxnGxWWW3fU55Xt4feHozMUhdUMaBCk290qpm/wG5u/RSKzwdAC4i51YigihA==",
      "dev": true,
      "requires": {
        "string-width": "2.1.1"
      }
    },
    "window-size": {
      "version": "0.1.0",
      "resolved": "https://registry.npmjs.org/window-size/-/window-size-0.1.0.tgz",
      "integrity": "sha1-VDjNLqk7IC76Ohn+iIeu58lPnJ0=",
      "dev": true
    },
    "wordwrap": {
      "version": "1.0.0",
      "resolved": "https://registry.npmjs.org/wordwrap/-/wordwrap-1.0.0.tgz",
      "integrity": "sha1-J1hIEIkUVqQXHI0CJkQa3pDLyus=",
      "dev": true
    },
    "wrap-ansi": {
      "version": "2.1.0",
      "resolved": "https://registry.npmjs.org/wrap-ansi/-/wrap-ansi-2.1.0.tgz",
      "integrity": "sha1-2Pw9KE3QV5T+hJc8rs3Rz4JP3YU=",
      "dev": true,
      "requires": {
        "string-width": "1.0.2",
        "strip-ansi": "3.0.1"
      },
      "dependencies": {
        "is-fullwidth-code-point": {
          "version": "1.0.0",
          "resolved": "https://registry.npmjs.org/is-fullwidth-code-point/-/is-fullwidth-code-point-1.0.0.tgz",
          "integrity": "sha1-754xOG8DGn8NZDr4L95QxFfvAMs=",
          "dev": true,
          "requires": {
            "number-is-nan": "1.0.1"
          }
        },
        "string-width": {
          "version": "1.0.2",
          "resolved": "https://registry.npmjs.org/string-width/-/string-width-1.0.2.tgz",
          "integrity": "sha1-EYvfW4zcUaKn5w0hHgfisLmxB9M=",
          "dev": true,
          "requires": {
            "code-point-at": "1.1.0",
            "is-fullwidth-code-point": "1.0.0",
            "strip-ansi": "3.0.1"
          }
        },
        "strip-ansi": {
          "version": "3.0.1",
          "resolved": "https://registry.npmjs.org/strip-ansi/-/strip-ansi-3.0.1.tgz",
          "integrity": "sha1-ajhfuIU9lS1f8F0Oiq+UJ43GPc8=",
          "dev": true,
          "requires": {
            "ansi-regex": "2.1.1"
          }
        }
      }
    },
    "wrappy": {
      "version": "1.0.2",
      "resolved": "https://registry.npmjs.org/wrappy/-/wrappy-1.0.2.tgz",
      "integrity": "sha1-tSQ9jz7BqjXxNkYFvA0QNuMKtp8=",
      "dev": true
    },
    "write": {
      "version": "0.2.1",
      "resolved": "https://registry.npmjs.org/write/-/write-0.2.1.tgz",
      "integrity": "sha1-X8A4KOJkzqP+kUVUdvejxWbLB1c=",
      "dev": true,
      "requires": {
        "mkdirp": "0.5.1"
      }
    },
    "write-file-stdout": {
      "version": "0.0.2",
      "resolved": "https://registry.npmjs.org/write-file-stdout/-/write-file-stdout-0.0.2.tgz",
      "integrity": "sha1-wlLXx8WxtAKJdjDjRTx7/mkNnKE=",
      "dev": true
    },
    "xml2js": {
      "version": "0.2.8",
      "resolved": "https://registry.npmjs.org/xml2js/-/xml2js-0.2.8.tgz",
      "integrity": "sha1-m4FpCTFjH/CdGVdUn69U9PmAs8I=",
      "dev": true,
      "requires": {
        "sax": "0.5.8"
      }
    },
    "xmldom": {
      "version": "0.1.22",
      "resolved": "https://registry.npmjs.org/xmldom/-/xmldom-0.1.22.tgz",
      "integrity": "sha1-EN5OXpZJgfA8jMcvrcCNFLbDqiY=",
      "dev": true
    },
    "xpath": {
      "version": "0.0.23",
      "resolved": "https://registry.npmjs.org/xpath/-/xpath-0.0.23.tgz",
      "integrity": "sha1-9ej9xr3H5yiFsyNPQMuiZpWAqvo=",
      "dev": true
    },
    "xtend": {
      "version": "4.0.1",
      "resolved": "https://registry.npmjs.org/xtend/-/xtend-4.0.1.tgz",
      "integrity": "sha1-pcbVMr5lbiPbgg77lDofBJmNY68=",
      "dev": true
    },
    "y18n": {
      "version": "3.2.1",
      "resolved": "https://registry.npmjs.org/y18n/-/y18n-3.2.1.tgz",
      "integrity": "sha1-bRX7qITAhnnA136I53WegR4H+kE=",
      "dev": true
    },
    "yallist": {
      "version": "2.1.2",
      "resolved": "https://registry.npmjs.org/yallist/-/yallist-2.1.2.tgz",
      "integrity": "sha1-HBH5IY8HYImkfdUS+TxmmaaoHVI=",
      "dev": true
    },
    "yargs": {
      "version": "3.10.0",
      "resolved": "https://registry.npmjs.org/yargs/-/yargs-3.10.0.tgz",
      "integrity": "sha1-9+572FfdfB0tOMDnTvvWgdFDH9E=",
      "dev": true,
      "requires": {
        "camelcase": "1.2.1",
        "cliui": "2.1.0",
        "decamelize": "1.2.0",
        "window-size": "0.1.0"
      },
      "dependencies": {
        "camelcase": {
          "version": "1.2.1",
          "resolved": "https://registry.npmjs.org/camelcase/-/camelcase-1.2.1.tgz",
          "integrity": "sha1-m7UwTS4LVmmLLHWLCKPqqdqlijk=",
          "dev": true
        }
      }
    },
    "yargs-parser": {
      "version": "5.0.0",
      "resolved": "https://registry.npmjs.org/yargs-parser/-/yargs-parser-5.0.0.tgz",
      "integrity": "sha1-J17PDX/+Bcd+ZOfIbkzZS/DhIoo=",
      "dev": true,
      "requires": {
        "camelcase": "3.0.0"
      },
      "dependencies": {
        "camelcase": {
          "version": "3.0.0",
          "resolved": "https://registry.npmjs.org/camelcase/-/camelcase-3.0.0.tgz",
          "integrity": "sha1-MvxLn82vhF/N9+c7uXysImHwqwo=",
          "dev": true
        }
      }
    },
    "ycssmin": {
      "version": "1.0.1",
      "resolved": "https://registry.npmjs.org/ycssmin/-/ycssmin-1.0.1.tgz",
      "integrity": "sha1-fN3o23jPqwDSkBw7IwHjBPr03xY=",
      "dev": true
    },
    "yuglify": {
      "version": "0.1.4",
      "resolved": "https://registry.npmjs.org/yuglify/-/yuglify-0.1.4.tgz",
      "integrity": "sha1-cm1eSvgQ90HvIYZfb5VMQHijpF8=",
      "dev": true,
      "requires": {
        "nopt": "2.1.2",
        "uglify-js": "1.3.5",
        "ycssmin": "1.0.1"
      },
      "dependencies": {
        "nopt": {
          "version": "2.1.2",
          "resolved": "https://registry.npmjs.org/nopt/-/nopt-2.1.2.tgz",
          "integrity": "sha1-bMzZd7gBMqB3MdbozljCyDA8+a8=",
          "dev": true,
          "requires": {
            "abbrev": "1.1.1"
          }
        },
        "uglify-js": {
          "version": "1.3.5",
          "resolved": "https://registry.npmjs.org/uglify-js/-/uglify-js-1.3.5.tgz",
          "integrity": "sha1-S1v/+Rhu/7qoiOTJ6UvZ/EyUkp0=",
          "dev": true
        }
      }
    },
    "yui-lint": {
      "version": "0.2.0",
      "resolved": "https://registry.npmjs.org/yui-lint/-/yui-lint-0.2.0.tgz",
      "integrity": "sha1-6RPadPqgZPtTwDdxstMSk4ZfAYU=",
      "dev": true
    },
    "yuicompressor": {
      "version": "2.4.7",
      "resolved": "https://registry.npmjs.org/yuicompressor/-/yuicompressor-2.4.7.tgz",
      "integrity": "sha1-GAyheDRsb+MrbuilCyrrV+TUWEQ=",
      "dev": true
    },
    "yuitest-coverage": {
      "version": "0.0.6",
      "resolved": "https://registry.npmjs.org/yuitest-coverage/-/yuitest-coverage-0.0.6.tgz",
      "integrity": "sha1-+DnXLTStIzZxlDfKvK5ahcO/XKg=",
      "dev": true
    }
  }
}<|MERGE_RESOLUTION|>--- conflicted
+++ resolved
@@ -927,12 +927,6 @@
       "integrity": "sha512-XDN92U311aINL77ieWHmqCcNlwjoP5cHXDxIxbf2MaPYuCXOHS7gHH8jktxeK5omgd52XbSTX6a4Piwd1pQmzA==",
       "dev": true,
       "requires": {
-<<<<<<< HEAD
-        "co": "4.6.0",
-        "fast-deep-equal": "1.1.0",
-        "fast-json-stable-stringify": "2.0.0",
-        "json-schema-traverse": "0.3.1"
-=======
         "fast-deep-equal": "^2.0.1",
         "fast-json-stable-stringify": "^2.0.0",
         "json-schema-traverse": "^0.4.1",
@@ -951,7 +945,6 @@
           "integrity": "sha512-xbbCH5dCYU5T8LcEhhuh7HJ88HXuW3qsI3Y0zOZFKfZEHcpWiHU/Jxzk629Brsab/mMiHQti9wMP+845RPe3Vg==",
           "dev": true
         }
->>>>>>> 414eca89
       }
     },
     "ajv-keywords": {
@@ -1373,11 +1366,7 @@
       "integrity": "sha1-mMHSHiVXNlc/k+zlRFn2ziSYXTk=",
       "dev": true,
       "requires": {
-<<<<<<< HEAD
-        "safer-buffer": "2.1.2"
-=======
         "esutils": "^2.0.2"
->>>>>>> 414eca89
       }
     },
     "babel-plugin-transform-regexp-constructors": {
@@ -1404,16 +1393,7 @@
       "integrity": "sha512-+M7fJYFaEE/M9CXa0/IRkDbiV3wRELzA1kKQFCJ4ifhrzLKn/9VCCgj9OFmYWwBd8IB48YdgPkHYtbYq+4vtHQ==",
       "dev": true,
       "requires": {
-<<<<<<< HEAD
-        "browserslist": "1.7.7",
-        "caniuse-db": "1.0.30000885",
-        "normalize-range": "0.1.2",
-        "num2fraction": "1.2.2",
-        "postcss": "5.2.18",
-        "postcss-value-parser": "3.3.0"
-=======
         "babel-helper-evaluate-path": "^0.5.0"
->>>>>>> 414eca89
       }
     },
     "babel-plugin-transform-simplify-comparison-operators": {
@@ -1428,41 +1408,6 @@
       "integrity": "sha1-viQcqBQEAwZ4t0hxcyK4nQyP4oA=",
       "dev": true
     },
-<<<<<<< HEAD
-    "babel-code-frame": {
-      "version": "6.26.0",
-      "resolved": "https://registry.npmjs.org/babel-code-frame/-/babel-code-frame-6.26.0.tgz",
-      "integrity": "sha1-Y/1D99weO7fONZR9uP42mj9Yx0s=",
-      "dev": true,
-      "requires": {
-        "chalk": "1.1.3",
-        "esutils": "2.0.2",
-        "js-tokens": "3.0.2"
-      },
-      "dependencies": {
-        "chalk": {
-          "version": "1.1.3",
-          "resolved": "https://registry.npmjs.org/chalk/-/chalk-1.1.3.tgz",
-          "integrity": "sha1-qBFcVeSnAv5NFQq9OHKCKn4J/Jg=",
-          "dev": true,
-          "requires": {
-            "ansi-styles": "2.2.1",
-            "escape-string-regexp": "1.0.5",
-            "has-ansi": "2.0.0",
-            "strip-ansi": "3.0.1",
-            "supports-color": "2.0.0"
-          }
-        },
-        "strip-ansi": {
-          "version": "3.0.1",
-          "resolved": "https://registry.npmjs.org/strip-ansi/-/strip-ansi-3.0.1.tgz",
-          "integrity": "sha1-ajhfuIU9lS1f8F0Oiq+UJ43GPc8=",
-          "dev": true,
-          "requires": {
-            "ansi-regex": "2.1.1"
-          }
-        }
-=======
     "babel-preset-minify": {
       "version": "0.5.0",
       "resolved": "https://registry.npmjs.org/babel-preset-minify/-/babel-preset-minify-0.5.0.tgz",
@@ -1492,7 +1437,6 @@
         "babel-plugin-transform-simplify-comparison-operators": "^6.9.4",
         "babel-plugin-transform-undefined-to-void": "^6.9.4",
         "lodash.isplainobject": "^4.0.6"
->>>>>>> 414eca89
       }
     },
     "balanced-match": {
@@ -2471,45 +2415,6 @@
       "integrity": "sha512-28hOYej+NZ/R5H1yMvyKa1+bPlu+fnsIAQffK6hxXgvmXnImos2bA5XfCn5dYv2k2mrKj+/U/Z4L5ICWxC7TQw==",
       "dev": true,
       "requires": {
-<<<<<<< HEAD
-        "ajv": "5.5.2",
-        "babel-code-frame": "6.26.0",
-        "chalk": "2.4.1",
-        "concat-stream": "1.6.2",
-        "cross-spawn": "5.1.0",
-        "debug": "2.6.9",
-        "doctrine": "2.1.0",
-        "eslint-scope": "3.7.3",
-        "espree": "3.5.4",
-        "esquery": "1.0.1",
-        "estraverse": "4.2.0",
-        "esutils": "2.0.2",
-        "file-entry-cache": "2.0.0",
-        "functional-red-black-tree": "1.0.1",
-        "glob": "7.1.3",
-        "globals": "9.18.0",
-        "ignore": "3.3.10",
-        "imurmurhash": "0.1.4",
-        "inquirer": "3.3.0",
-        "is-resolvable": "1.1.0",
-        "js-yaml": "3.12.0",
-        "json-stable-stringify": "1.0.1",
-        "levn": "0.3.0",
-        "lodash": "4.17.11",
-        "minimatch": "3.0.4",
-        "mkdirp": "0.5.1",
-        "natural-compare": "1.4.0",
-        "optionator": "0.8.2",
-        "path-is-inside": "1.0.2",
-        "pluralize": "4.0.0",
-        "progress": "2.0.0",
-        "require-uncached": "1.0.3",
-        "semver": "5.3.0",
-        "strip-ansi": "4.0.0",
-        "strip-json-comments": "2.0.1",
-        "table": "4.0.3",
-        "text-table": "0.2.0"
-=======
         "ajv": "^5.3.0",
         "babel-code-frame": "^6.22.0",
         "chalk": "^2.1.0",
@@ -2585,7 +2490,6 @@
       "dev": true,
       "requires": {
         "eslint-rule-composer": "^0.3.0"
->>>>>>> 414eca89
       }
     },
     "eslint-plugin-promise": {
@@ -4316,18 +4220,9 @@
     },
     "json-stable-stringify-without-jsonify": {
       "version": "1.0.1",
-<<<<<<< HEAD
-      "resolved": "https://registry.npmjs.org/json-stable-stringify/-/json-stable-stringify-1.0.1.tgz",
-      "integrity": "sha1-mnWdOcXy/1A/1TAGRu1EX4jE+a8=",
-      "dev": true,
-      "requires": {
-        "jsonify": "0.0.0"
-      }
-=======
       "resolved": "https://registry.npmjs.org/json-stable-stringify-without-jsonify/-/json-stable-stringify-without-jsonify-1.0.1.tgz",
       "integrity": "sha1-nbe1lJatPzz+8wp1FC0tkwrXJlE=",
       "dev": true
->>>>>>> 414eca89
     },
     "json-stringify-safe": {
       "version": "5.0.1",
