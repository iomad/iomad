--- conflicted
+++ resolved
@@ -4876,19 +4876,7 @@
       "integrity": "sha1-yQlBrVnkJzMokjB00s8ufLxuwNk=",
       "dev": true,
       "requires": {
-<<<<<<< HEAD
-        "wordwrap": "0.0.3"
-      },
-      "dependencies": {
-        "wordwrap": {
-          "version": "0.0.3",
-          "resolved": "https://registry.npmjs.org/wordwrap/-/wordwrap-0.0.3.tgz",
-          "integrity": "sha1-o9XabNXAvAAI03I0u68b7WMFkQc=",
-          "dev": true
-        }
-=======
         "wordwrap": "~0.0.2"
->>>>>>> 409baab7
       }
     },
     "optionator": {
@@ -4897,14 +4885,6 @@
       "integrity": "sha1-NkxeQJ0/TWMB1sC0wFu6UBgK62Q=",
       "dev": true,
       "requires": {
-<<<<<<< HEAD
-        "deep-is": "0.1.3",
-        "fast-levenshtein": "2.0.6",
-        "levn": "0.3.0",
-        "prelude-ls": "1.1.2",
-        "type-check": "0.3.2",
-        "wordwrap": "1.0.0"
-=======
         "deep-is": "~0.1.3",
         "fast-levenshtein": "~2.0.4",
         "levn": "~0.3.0",
@@ -4919,7 +4899,6 @@
           "integrity": "sha1-J1hIEIkUVqQXHI0CJkQa3pDLyus=",
           "dev": true
         }
->>>>>>> 409baab7
       }
     },
     "os-homedir": {
@@ -5791,25 +5770,6 @@
       "integrity": "sha512-D5ITAbIdqWx2leZfL2L21TfeezbTGLrgnB0JWZPPdJwRBa/Fgtdy6XvQ3mW6HtC3eC5x0vtxZedFZCWdAaFXOQ==",
       "dev": true,
       "requires": {
-<<<<<<< HEAD
-        "ansi-color": "0.2.1",
-        "cpr": "0.0.6",
-        "cssproc": "0.0.7",
-        "gear": "0.8.18",
-        "gear-lib": "0.8.15",
-        "istanbul": "0.1.37",
-        "jshint": "0.9.1",
-        "mkdirp": "0.5.1",
-        "nopt": "3.0.6",
-        "progress": "0.1.0",
-        "rimraf": "2.6.2",
-        "timethat": "0.0.3",
-        "walkdir": "0.0.12",
-        "watch": "0.8.0",
-        "which": "1.3.1",
-        "yuglify": "0.1.4",
-        "yui-lint": "0.2.0",
-=======
         "ansi-color": "*",
         "cpr": "~0.0.6",
         "cssproc": "~0.0.1",
@@ -5827,7 +5787,6 @@
         "which": "*",
         "yuglify": "~0.1.0",
         "yui-lint": "~0.2.0",
->>>>>>> 409baab7
         "yuicompressor": "2.4.7",
         "yuitest-coverage": "0.0.6"
       },
@@ -6566,15 +6525,9 @@
       "integrity": "sha512-FCEhQ/4rE1zYv9rYXJw/msRqsnmlje5jHP6huWeBZ704jUTy02c5AZyWujpMR1ax6mVw9NyJMfuK2CMDWVIfgA==",
       "dev": true,
       "requires": {
-<<<<<<< HEAD
-        "block-stream": "0.0.9",
-        "fstream": "1.0.11",
-        "inherits": "2.0.3"
-=======
         "block-stream": "*",
         "fstream": "^1.0.12",
         "inherits": "2"
->>>>>>> 409baab7
       }
     },
     "text-table": {
@@ -6683,21 +6636,8 @@
       "integrity": "sha512-nlLsUzgm1kfLXSXfRZMc1KLAugd4hqJHDTvc2hDIwS3mZAfMEuMbc03SujMF+GEcpaX/qboeycw6iO8JwVv2+g==",
       "dev": true,
       "requires": {
-<<<<<<< HEAD
-        "psl": "1.1.29",
-        "punycode": "1.4.1"
-      },
-      "dependencies": {
-        "punycode": {
-          "version": "1.4.1",
-          "resolved": "https://registry.npmjs.org/punycode/-/punycode-1.4.1.tgz",
-          "integrity": "sha1-wNWmOycYgArY4esPpSachN1BhF4=",
-          "dev": true
-        }
-=======
         "psl": "^1.1.28",
         "punycode": "^2.1.1"
->>>>>>> 409baab7
       }
     },
     "trim-newlines": {
