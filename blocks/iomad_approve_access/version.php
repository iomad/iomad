--- conflicted
+++ resolved
@@ -23,9 +23,5 @@
 
 $plugin->component  = 'block_iomad_approve_access';
 $plugin->version = 2021021500;  // YYYYMMDDHH (year, month, day, 24-hr time).
-<<<<<<< HEAD
-$plugin->release  = '3.9.4 (Build: 20210118)'; // Human-friendly version name
-=======
 $plugin->release  = '3.8.4 (Build: 20200713)'; // Human-friendly version name
->>>>>>> c15759ff
 $plugin->requires = 2019052000; // YYYYMMDDHH (This is the release version for Moodle 2.0).