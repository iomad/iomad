<?php
// This file is part of Moodle - http://moodle.org/
//
// Moodle is free software: you can redistribute it and/or modify
// it under the terms of the GNU General Public License as published by
// the Free Software Foundation, either version 3 of the License, or
// (at your option) any later version.
//
// Moodle is distributed in the hope that it will be useful,
// but WITHOUT ANY WARRANTY; without even the implied warranty of
// MERCHANTABILITY or FITNESS FOR A PARTICULAR PURPOSE.  See the
// GNU General Public License for more details.
//
// You should have received a copy of the GNU General Public License
// along with Moodle.  If not, see <http://www.gnu.org/licenses/>.

/**
 * Helper functions for mycourses block
 *
 * @package    block_mycourses
 * @copyright  2015 E-Learn Design http://www.e-learndesign.co.uk
 * @author     Derick Turner
 * @license    http://www.gnu.org/copyleft/gpl.html GNU GPL v3 or later
 */

function mycourses_get_my_completion($datefrom = 0) {
    global $DB, $USER, $CFG;

    $companyid = iomad::get_my_companyid(context_system::instance(), false);

    // Check if there is a iomadcertificate module.
    if ($certmodule = $DB->get_record('modules', array('name' => 'iomadcertificate'))) {
        $hasiomadcertificate = true;
        require_once($CFG->dirroot.'/mod/iomadcertificate/lib.php');
    } else {
        $hasiomadcertificate = false;
    }

    $mycompletions = new stdclass();
    $mycompleted = $DB->get_records_sql("SELECT cc.id, cc.userid, cc.courseid as courseid, cc.finalscore as finalgrade, cc.timecompleted, c.fullname as coursefullname, c.summary as coursesummary, c.visible, ic.hasgrade
                                       FROM {local_iomad_track} cc
                                       JOIN {course} c ON (c.id = cc.courseid)
<<<<<<< HEAD
                                       JOIN {iomad_courses} ic ON (c.id = ic.courseid and cc.courseid = ic.courseid)
=======
                                       LEFT JOIN {iomad_courses} ic ON (c.id = ic.courseid AND cc.courseid = ic.courseid)
>>>>>>> 457691e8
                                       WHERE cc.userid = :userid
                                       AND cc.timecompleted IS NOT NULL",
                                       array('userid' => $USER->id));
    $myinprogress = $DB->get_records_sql("SELECT cc.id, cc.userid, cc.courseid as courseid, c.fullname as coursefullname, c.summary as coursesummary, c.visible, ic.hasgrade
                                          FROM {local_iomad_track} cc
                                          JOIN {course} c ON (c.id = cc.courseid)
                                          JOIN {iomad_courses} ic ON (c.id = ic.courseid and cc.courseid = ic.courseid)
                                          JOIN {user_enrolments} ue ON (ue.userid = cc.userid)
                                          JOIN {enrol} e ON (e.id = ue.enrolid AND e.courseid = c.id)
                                          LEFT JOIN {iomad_courses} ic ON (c.id = ic.courseid AND cc.courseid = ic.courseid)
                                          WHERE cc.userid = :userid
                                          AND c.visible = 1
                                          AND cc.timecompleted IS NULL
                                          AND ue.timestart != 0",
                                          array('userid' => $USER->id));

    // We dont care about these.  If you have enrolled then you are started.
    $mynotstartedenrolled = array();
    $unsortedcourses = array();

    $mynotstartedlicense = $DB->get_records_sql("SELECT clu.id, clu.userid, clu.licensecourseid as courseid, c.fullname as coursefullname, c.summary as coursesummary, c.visible
                                          FROM {companylicense_users} clu
                                          JOIN {course} c ON (c.id = clu.licensecourseid)
                                          WHERE clu.userid = :userid
                                          AND c.visible = 1
                                          AND clu.isusing = 0",
                                          array('userid' => $USER->id));

    // Get courses which are available as self sign up and assigned to the company.
    // First we discount everything else we have in progress.
    $myusedcourses = array();
    foreach ($myinprogress as $id => $inprogress) {
        $myinprogress[$id]->coursefullname = format_string($inprogress->coursefullname);
        $myusedcourses[$inprogress->courseid] = $inprogress->courseid;
        if (empty($inprogress->hasgrade)) {
            $myinprogress[$id]->finalgrade = "";
        }
    }
    if (!empty($myusedcourses)) {
        $inprogresssql = "AND c.id NOT IN (" . join(',', array_keys($myusedcourses)) . ")";
    } else {
        $inprogresssql = "";
    }
    $myselfenrolcourses = array();
    $myavailablecourses = array();
    if (!empty($companyid)) {
        $companyselfenrolcourses = $DB->get_records_sql("SELECT e.id,e.courseid,c.fullname as coursefullname, c.summary as coursesummary
                                                         FROM {enrol} e
                                                         JOIN {course} c ON (e.courseid = c.id)
                                                         WHERE e.enrol = :enrol
                                                         AND e.status = 0
                                                         AND c.id IN (
                                                           SELECT courseid FROM {company_course}
                                                           WHERE companyid = :companyid)
                                                         AND c.visible = 1
                                                         $inprogresssql",
                                                         array('companyid' => $companyid,
                                                               'enrol' => 'self'));
        $sharedselfenrolcourses = $DB->get_records_sql("SELECT e.id,e.courseid,c.fullname as coursefullname, c.summary as coursesummary
                                                        FROM {enrol} e
                                                        JOIN {course} c ON (e.courseid = c.id)
                                                        WHERE e.enrol = :enrol
                                                         AND e.status = 0
                                                         AND c.id IN (
                                                           SELECT courseid FROM {iomad_courses}
                                                           WHERE shared = 1)
                                                         AND c.visible = 1
                                                        $inprogresssql",
                                                        array('enrol' => 'self'));
        foreach ($companyselfenrolcourses as $companyselfenrolcourse) {
            $companyselfenrolcourse->coursefullname = format_string($companyselfenrolcourse->coursefullname);
            $myavailablecourses[$companyselfenrolcourse->coursefullname] = $companyselfenrolcourse;
        }
        foreach ($sharedselfenrolcourses as $sharedselfenrolcourse) {
            $sharedselfenrolcourse->coursefullname = format_string($sharedselfenrolcourse->coursefullname);
            $myavailablecourses[$sharedselfenrolcourse->coursefullname] = $sharedselfenrolcourse;
        }
    }
    foreach($mynotstartedlicense as $licensedcourse) {
        $licensedcourse->coursefullname = format_string($licensedcourse->coursefullname);
        $myavailablecourses[$licensedcourse->coursefullname] = $licensedcourse;
    }

    // Deal with completed course scores and links for certificates.
    foreach ($mycompleted as $id => $completed) {
        $mycompleted[$id]->coursefullname = format_string($completed->coursefullname);
        $mycompleted[$id]->certificates = array();
        $mycompleted[$id]->hasgrade = $completed->hasgrade;
        if (empty($completed->hasgrade)) {
            $mycompleted[$id]->finalgrade = "";
        }
        // Deal with the iomadcertificate info.
        if ($hasiomadcertificate) {
            if ($iomadcertificateinfo = $DB->get_record('iomadcertificate',
                                                         array('course' => $completed->courseid))) {
                $coursecontext = context_course::instance($completed->courseid);
                // Get the certificate from the download files thing.
                $certificates = array();
                if ($traccertrecs = $DB->get_records('local_iomad_track_certs', array('trackid' => $id))) {
                    foreach ($traccertrecs as $traccertrec) {
                        $certout = new stdclass();
                        // create the file download link.
                        $certout->certificateurl = moodle_url::make_file_url('/pluginfile.php', '/'.$coursecontext->id.'/local_iomad_track/issue/'.$traccertrec->trackid.'/'.$traccertrec->filename);
                        $certout->certificatename = format_string($traccertrec->filename);
                        $certificates[] = $certout;
                    }
                }
                $mycompleted[$id]->certificates = $certificates;
            }
        }
    }

    // Put them into alpahbetical order.
    ksort($myavailablecourses, SORT_NATURAL | SORT_FLAG_CASE);
    ksort($myinprogress, SORT_NATURAL | SORT_FLAG_CASE);
    ksort($mycompleted, SORT_NATURAL | SORT_FLAG_CASE);

    $mycompletions->mycompleted = $mycompleted;
    $mycompletions->myinprogress = $myinprogress;
    $mycompletions->mynotstartedenrolled = array();
    $mycompletions->mynotstartedlicense = $myavailablecourses;

    return $mycompletions;

}

function mycourses_get_my_archive($dateto = 0) {
    global $DB, $USER, $CFG;

    // Check if there is a iomadcertificate module.
    if ($certmodule = $DB->get_record('modules', array('name' => 'iomadcertificate'))) {
        $hasiomadcertificate = true;
        require_once($CFG->dirroot.'/mod/iomadcertificate/lib.php');
    } else {
        $hasiomadcertificate = false;
    }

    $mycompletions = new stdclass();
    $myarchive = $DB->get_records_sql("SELECT cc.id, cc.userid, cc.courseid as courseid, cc.finalscore as finalgrade, c.fullname as coursefullname, c.summary as coursesummary
                                       FROM {local_iomad_track} cc
                                       JOIN {course} c ON (c.id = cc.courseid)
                                       WHERE cc.userid = :userid
                                       AND c.visible = 1
                                       AND cc.timecompleted <= :dateto",
                                       array('userid' => $USER->id, 'dateto' => $dateto));

    // Deal with completed course scores and links for certificates.
    foreach ($myarchive as $id => $archive) {
	$myarchive[$id]->coursefullname = format_string($archive->coursefullname);
        // Deal with the iomadcertificate info.
        if ($hasiomadcertificate) {
            if ($iomadcertificateinfo = $DB->get_record('iomadcertificate',
                                                         array('course' => $archive->courseid))) {
                // Get the certificate from the download files thing.
                if ($traccertrec = $DB->get_record('local_iomad_track_certs', array('trackid' => $id))) {
                    // create the file download link.
                    $coursecontext = context_course::instance($archive->courseid);
/*                    $certstring = "<a class=\"btn btn-info\" href='".
                                   moodle_url::make_file_url('/pluginfile.php', '/'.$coursecontext->id.'/local_iomad_track/issue/'.$traccertrec->trackid.'/'.$traccertrec->filename) .
                                  "'>" . get_string('downloadcert', 'block_mycourses').
                                  "</a>";
*/
                    $certstring = moodle_url::make_file_url('/pluginfile.php', '/'.$coursecontext->id.'/local_iomad_track/issue/'.$traccertrec->trackid.'/'.$traccertrec->filename);
                }
            } else {
                $certstring = '';
            }
        } else {
            $certstring = '';
        }

        $myarchive[$id]->certificate = $certstring;

    }

    $mycompletions->myarchive = $myarchive;

    return $mycompletions;
}<|MERGE_RESOLUTION|>--- conflicted
+++ resolved
@@ -40,18 +40,13 @@
     $mycompleted = $DB->get_records_sql("SELECT cc.id, cc.userid, cc.courseid as courseid, cc.finalscore as finalgrade, cc.timecompleted, c.fullname as coursefullname, c.summary as coursesummary, c.visible, ic.hasgrade
                                        FROM {local_iomad_track} cc
                                        JOIN {course} c ON (c.id = cc.courseid)
-<<<<<<< HEAD
                                        JOIN {iomad_courses} ic ON (c.id = ic.courseid and cc.courseid = ic.courseid)
-=======
-                                       LEFT JOIN {iomad_courses} ic ON (c.id = ic.courseid AND cc.courseid = ic.courseid)
->>>>>>> 457691e8
                                        WHERE cc.userid = :userid
                                        AND cc.timecompleted IS NOT NULL",
                                        array('userid' => $USER->id));
     $myinprogress = $DB->get_records_sql("SELECT cc.id, cc.userid, cc.courseid as courseid, c.fullname as coursefullname, c.summary as coursesummary, c.visible, ic.hasgrade
                                           FROM {local_iomad_track} cc
                                           JOIN {course} c ON (c.id = cc.courseid)
-                                          JOIN {iomad_courses} ic ON (c.id = ic.courseid and cc.courseid = ic.courseid)
                                           JOIN {user_enrolments} ue ON (ue.userid = cc.userid)
                                           JOIN {enrol} e ON (e.id = ue.enrolid AND e.courseid = c.id)
                                           LEFT JOIN {iomad_courses} ic ON (c.id = ic.courseid AND cc.courseid = ic.courseid)
