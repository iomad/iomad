--- conflicted
+++ resolved
@@ -30,105 +30,6 @@
 require_once('lib.php');
 require_once(dirname(__FILE__) . '/../../course/lib.php');
 
-<<<<<<< HEAD
-class department_edit_form extends company_moodleform {
-    protected $selectedcompany = 0;
-    protected $context = null;
-    protected $company = null;
-    protected $deptid = 0;
-    protected $output = null;
-
-    public function __construct($actionurl, $companyid, $departmentid, $output, $chosenid=0, $action=0) {
-        global $CFG, $DB;
-
-        $this->selectedcompany = $companyid;
-        $this->context = context_coursecat::instance($CFG->defaultrequestcategory);
-        $this->departmentid = $departmentid;
-        $this->output = $output;
-        $this->chosenid = $chosenid;
-        $this->action = $action;
-        if (!empty($departmentid)) {
-            $this->department = $DB->get_record('department', array('id' => $departmentid));
-            $this->parentid = $this->department->parent;
-        } else {
-            $this->parentid = 0;
-        }
-        parent::__construct($actionurl);
-    }
-
-    public function definition() {
-        global $CFG, $output;
-
-        $mform =& $this->_form;
-        $company = new company($this->selectedcompany);
-
-        if (!empty($this->departmentid)) {
-            $ignorecurrentbranch = $this->departmentid;
-        } else {
-            $ignorecurrentbranch = false;
-        }
-
-        // Then show the fields about where this block appears.
-        if ($this->action == 0) {
-            $mform->addElement('header', 'header',
-                                get_string('createdepartment', 'block_iomad_company_admin'));
-        } else {
-            $mform->addElement('header', 'header',
-                                get_string('editdepartments', 'block_iomad_company_admin'));
-        }
-        $mform->addElement('hidden', 'departmentid', $this->departmentid);
-        $mform->setType('departmentid', PARAM_INT);
-        $mform->addElement('hidden', 'action', $this->action);
-        $mform->setType('action', PARAM_INT);
-
-        // Display department select html (create only)
-        $mform->addElement('html', '<p>' . get_string('parentdepartment', 'block_iomad_company_admin') . '</p>');
-        $output->display_tree_selector_form($company, $mform, $this->parentid);
-
-        $mform->addElement('text', 'fullname',
-                            get_string('fullnamedepartment', 'block_iomad_company_admin'),
-                            'maxlength = "254" size = "50"');
-        $mform->addHelpButton('fullname', 'fullnamedepartment', 'block_iomad_company_admin');
-        $mform->addRule('fullname',
-                        get_string('missingfullnamedepartment', 'block_iomad_company_admin'),
-                        'required', null, 'client');
-        $mform->setType('fullname', PARAM_MULTILANG);
-
-        $mform->addElement('text', 'shortname',
-                            get_string('shortnamedepartment', 'block_iomad_company_admin'),
-                            'maxlength = "100" size = "20"');
-        $mform->addHelpButton('shortname', 'shortnamedepartment', 'block_iomad_company_admin');
-        $mform->addRule('shortname',
-                         get_string('missingshortnamedepartment', 'block_iomad_company_admin'),
-                         'required', null, 'client');
-        $mform->setType('shortname', PARAM_MULTILANG);
-
-        if (!$this->departmentid) {
-            $mform->addElement('hidden', 'chosenid', $this->chosenid);
-        } else {
-            $mform->addElement('hidden', 'chosenid', $this->departmentid);
-        }
-        $mform->setType('chosenid', PARAM_INT);
-
-        $this->add_action_buttons();
-    }
-
-    public function validation($data, $files) {
-        global $DB;
-
-        $errors = array();
-
-        if ($departmentbyname = $DB->get_record('department', array('company' => $this->selectedcompany, 'shortname' => trim($data['shortname'])))) {
-            if ($departmentbyname->id != $this->departmentid) {
-                $errors['shortname'] = get_string('departmentnameinuse', 'block_iomad_company_admin');
-            }
-        }
-        return $errors;
-    }
-}
-
-=======
->>>>>>> df47389f
 $returnurl = optional_param('returnurl', '', PARAM_LOCALURL);
 $departmentid = optional_param('departmentid', 0, PARAM_INT);
 $deptid = optional_param('deptid', 0, PARAM_INT);
