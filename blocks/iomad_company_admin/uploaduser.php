--- conflicted
+++ resolved
@@ -952,17 +952,15 @@
                 }
                 $user->id = company_user::create($user);
 
-<<<<<<< HEAD
                 // Are we being passed company departments?
                 if ($passeddepartment) {
                     // Stash the default in case we need to remove them from it later.
                     $defaultdepartmentid = $department->id;
                 }
-=======
+
                 // Save the vew profile information.
                 profile_save_data($user);
 
->>>>>>> c15759ff
                 $info = ': ' . $user->username .' (ID = ' . $user->id . ')';
                 $upt->track('status', $struseradded);
                 $upt->track('id', $user->id, 'normal', false);
