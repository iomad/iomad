<?php
// This file is part of Moodle - http://moodle.org/
//
// Moodle is free software: you can redistribute it and/or modify
// it under the terms of the GNU General Public License as published by
// the Free Software Foundation, either version 3 of the License, or
// (at your option) any later version.
//
// Moodle is distributed in the hope that it will be useful,
// but WITHOUT ANY WARRANTY; without even the implied warranty of
// MERCHANTABILITY or FITNESS FOR A PARTICULAR PURPOSE.  See the
// GNU General Public License for more details.
//
// You should have received a copy of the GNU General Public License
// along with Moodle.  If not, see <http://www.gnu.org/licenses/>.

/**
 * @package   block_iomad_company_admin
 * @copyright 2021 Derick Turner
 * @author    Derick Turner
 * @license   http://www.gnu.org/copyleft/gpl.html GNU GPL v3 or later
 */

/**
 * Script to let a user create a department for a particular company.
 */

require_once(dirname(__FILE__) . '/../../config.php');
require_once($CFG->libdir . '/formslib.php');
require_once('lib.php');
require_once(dirname(__FILE__) . '/../../course/lib.php');

<<<<<<< HEAD
class department_display_form extends company_moodleform {
    protected $selectedepartmentdcompany = 0;
    protected $context = null;
    protected $company = null;
    protected $parentlevel = 0;
    protected $notice = '';

    public function __construct($actionurl, $companyid, $departmentid, $output, $chosenid=0, $action=0, $notice='') {
        global $CFG, $USER;

        $this->selectedcompany = $companyid;
        $this->context = context_coursecat::instance($CFG->defaultrequestcategory);
        $syscontext = context_system::instance();

        $company = new company($this->selectedcompany);
        $parentlevel = company::get_company_parentnode($company->id);
        $this->companydepartment = $parentlevel->id;
        if (iomad::has_capability('block/iomad_company_admin:edit_all_departments', $syscontext)) {
            $userhierarchylevel = $parentlevel->id;
        } else {
            $userlevels = $company->get_userlevel($USER);
            $userhierarchylevel = key($userlevels);
        }

        $this->departmentid = $userhierarchylevel;
        $this->output = $output;
        $this->chosenid = $chosenid;
        $this->action = $action;
        $this->parentlevel = $parentlevel->id;
        $this->notice = $notice;
        $this->syscontext = $syscontext;
        $this->company = $company;

        parent::__construct($actionurl);
    }

    public function definition() {
        global $CFG, $output;

        $mform =& $this->_form;
        $company = new company($this->selectedcompany);
        if (!$parentnode = company::get_company_parentnode($company->id)) {
            // Company has not been set up, possibly from before an upgrade.
            company::initialise_departments($company->id);
        }

        if (!empty($this->departmentid)) {
            $departmentslist = company::get_all_subdepartments($this->departmentid);
        } else {
            $departmentslist = company::get_all_departments($company->id);
        }

        if (!empty($this->departmentid)) {
            $department = company::get_departmentbyid($this->departmentid);
        } else {
            $department = company::get_company_parentnode($this->selectedcompany);
        }
        $subdepartmentslist = company::get_subdepartments_list($department);
        $subdepartments = company::get_subdepartments($department);

        // Create the sub department checkboxes html.
        $subdepartmenthtml = "";

        if (!empty($subdepartmentslist)) {
            $subdepartmenthtml = "<p>".get_string('subdepartments', 'block_iomad_company_admin').
                               "</p>";
            foreach ($subdepartmentslist as $key => $value) {

                $subdepartmenthtml .= '<input type = "checkbox" name = "departmentids[]" value="'.
                                       $key.'" /> '.$value.'</br>';
            }
        }

        // Then show the fields about where this block appears.
        $mform->addElement('header', 'header',
                            get_string('companydepartment', 'block_iomad_company_admin').
                           $company->get_name());

        if (count($departmentslist) == 1) {
            $mform->addElement('html', "<h3>" . get_string('nodepartments', 'block_iomad_company_admin') . "</h3></br>");
        }

        $mform->addElement('html', '<p>' . get_string('parentdepartment', 'block_iomad_company_admin') . '</p>');

        if (!empty($this->notice)) {
            $mform->addElement('html', '<div class="alert alert-warning">');
            $mform->addElement('html', $this->notice . '</div>');
        }

        $output->display_tree_selector_form($this->company, $mform);

        $buttonarray = array();
        $buttonarray[] = $mform->createElement('submit', 'create',
                                get_string('createdepartment', 'block_iomad_company_admin'));
        if (!empty($subdepartmentslist)) {
            $buttonarray[] = $mform->createElement('submit', 'edit',
                                get_string('editdepartments', 'block_iomad_company_admin'));
            $buttonarray[] = $mform->createElement('submit', 'delete',
                                get_string('deletedepartment', 'block_iomad_company_admin'));
            if (iomad::has_capability('block/iomad_company_admin:export_departments', $this->syscontext)) {
                $buttonarray[] = $mform->createElement('submit', 'export',
                                        get_string('exportdepartment', 'block_iomad_company_admin'));
            }
        } else {
            if (iomad::has_capability('block/iomad_company_admin:import_departments', $this->syscontext)) {
                $buttonarray[] = $mform->createElement('submit', 'import',
                                        get_string('importdepartment', 'block_iomad_company_admin'));
            }
        }
        $mform->addGroup($buttonarray, 'buttonarray', '', array(' '), false);
        }

    public function get_data() {
        $data = parent::get_data();
        return $data;
    }
}

=======
>>>>>>> df47389f
$returnurl = optional_param('returnurl', '', PARAM_LOCALURL);
$departmentid = optional_param('deptid', 0, PARAM_INT);
$deleteids = optional_param_array('departmentids', null, PARAM_INT);
$createnew = optional_param('createnew', 0, PARAM_INT);
$deleteid = optional_param('deleteid', 0, PARAM_INT);
$confirm = optional_param('confirm', null, PARAM_ALPHANUM);
$submit = optional_param('submitbutton', '', PARAM_ALPHANUM);

$context = context_system::instance();
require_login();

iomad::require_capability('block/iomad_company_admin:edit_departments', $context);

$urlparams = array();
if ($returnurl) {
    $urlparams['returnurl'] = $returnurl;
}
$companylist = new moodle_url('/my', $urlparams);

$linktext = get_string('editdepartment', 'block_iomad_company_admin');

// Set the url.
$linkurl = new moodle_url('/blocks/iomad_company_admin/company_departments.php');

$PAGE->set_context($context);
$PAGE->set_url($linkurl);
$PAGE->set_pagelayout('admin');
$PAGE->set_title($linktext);

// get output renderer
$output = $PAGE->get_renderer('block_iomad_company_admin');

// Set the page heading.
$PAGE->set_heading(get_string('myhome') . " - $linktext");
if (empty($CFG->defaulthomepage)) {
    $PAGE->navbar->add(get_string('dashboard', 'block_iomad_company_admin'), new moodle_url($CFG->wwwroot . '/my'));
}
$PAGE->navbar->add($linktext, $linkurl);

// Set the companyid
$companyid = iomad::get_my_companyid($context);

// Set up the initial forms.
$mform = new \block_iomad_company_admin\forms\department_display_form($PAGE->url, $companyid, $departmentid, $output);

// Delete any valid departments.
if ($deleteid && confirm_sesskey() && $confirm == md5($deleteid)) {
    // Get the list of department ids which are to be removed..
    if (!empty($deleteid)) {
        // Check if department has already been removed.
        if (company::check_valid_department($companyid, $deleteid)) {
            // If not delete it and its sub departments moving users to
            // $departmentid or the company parent id if not set (==0).
            company::delete_department_recursive($deleteid, $deleteid);
            redirect($linkurl);
        }
    }
}
$noticestring = '';
if ($mform->is_cancelled()) {
    redirect($companylist);

} else if ($data = $mform->get_data()) {
    if (!empty($data->create) ) {
        redirect(new moodle_url($CFG->wwwroot . '/blocks/iomad_company_admin/company_department_create_form.php',
                                array('deptid' => $departmentid)));
        die;
    } else if (!empty($data->import)) {
        redirect(new moodle_url('/blocks/iomad_company_admin/company_department_import_form.php'));
    } else if (!empty($data->export)) {
        $company = new company($companyid);
        $parentlevel = company::get_company_parentnode($companyid);
        $departmenttree = company::get_all_subdepartments_raw($parentlevel->id);
        // create filename
        $filename = clean_filename( $company->get_shortname() . '-departments.json' );

        // headers
        header("Content-Type: application/json\n");
        header("Content-Disposition: attachment; filename=$filename");
        header("Expires: 0");
        header("Cache-Control: must-revalidate,post-check=0,pre-check=0");
        header("Pragma: public");

        echo json_encode($departmenttree);
        die;
    } else if (isset($data->delete)) {
        // Check the department is valid.
        if (!empty($departmentid) && !company::check_valid_department($companyid, $departmentid)) {
            print_error('invaliddepartment', 'block_iomad_company_admin');
        }

        $departmentinfo = $DB->get_record('department', array('id' => $departmentid), '*', MUST_EXIST);
        if (!empty($departmentinfo->parent)) {
            echo $output->header();
            if (empty($departmentid)) {
                notice(get_string('departmentnoselect', 'block_iomad_company_admin'));
            }

            if (company::get_recursive_department_users($departmentid)) {
                // there are users under this department.  We can't delete them.
                notice(get_string('cantdeletedepartment', 'block_iomad_company_admin'), $linkurl);
            } else {
                echo $output->heading(get_string('deletedepartment', 'block_iomad_company_admin'));
                $optionsyes = array('deleteid' => $departmentid, 'confirm' => md5($departmentid), 'sesskey' => sesskey());
                echo $output->confirm(get_string('deletedepartmentcheckfull', 'block_iomad_company_admin', "'$departmentinfo->name'"),
                                      new moodle_url('company_departments.php', $optionsyes), 'company_departments.php');
            }
            echo $output->footer();
            die;
        } else {
            $noticestring = get_string('cantdeletetopdepartment', 'block_iomad_company_admin');
        }
    } else if (isset($data->edit)) {
        // Editing an existing department.
        if (!empty($departmentid)) {
            $departmentrecord = $DB->get_record('department', array('id' => $departmentid));

            // Check the department is valid.
            if (!empty($departmentid) && !company::check_valid_department($companyid, $departmentid)) {
                print_error('invaliddepartment', 'block_iomad_company_admin');
            } else {
                if (!empty($departmentrecord->parent)) {
                    redirect(new moodle_url($CFG->wwwroot . '/blocks/iomad_company_admin/company_department_create_form.php',
                                            array('departmentid' => $departmentid, 'deptid' => $departmentid)));
                    die;
                } else {
                    $noticestring = get_string('cantedittopdepartment', 'block_iomad_company_admin');
                }
            }
        }
    }
}

// Javascript for fancy select.
// Parameter is name of proper select form element.
$PAGE->requires->js_call_amd('block_iomad_company_admin/department_select', 'init', array('deptid', '', $departmentid));

$mform = new \block_iomad_company_admin\forms\department_display_form($PAGE->url, $companyid, $departmentid, $output, 0, 0, $noticestring);

echo $output->header();

// Check the department is valid.
if (!empty($departmentid) && !company::check_valid_department($companyid, $departmentid)) {
    print_error('invaliddepartment', 'block_iomad_company_admin');
}

$mform->display();

echo $output->footer();<|MERGE_RESOLUTION|>--- conflicted
+++ resolved
@@ -30,127 +30,6 @@
 require_once('lib.php');
 require_once(dirname(__FILE__) . '/../../course/lib.php');
 
-<<<<<<< HEAD
-class department_display_form extends company_moodleform {
-    protected $selectedepartmentdcompany = 0;
-    protected $context = null;
-    protected $company = null;
-    protected $parentlevel = 0;
-    protected $notice = '';
-
-    public function __construct($actionurl, $companyid, $departmentid, $output, $chosenid=0, $action=0, $notice='') {
-        global $CFG, $USER;
-
-        $this->selectedcompany = $companyid;
-        $this->context = context_coursecat::instance($CFG->defaultrequestcategory);
-        $syscontext = context_system::instance();
-
-        $company = new company($this->selectedcompany);
-        $parentlevel = company::get_company_parentnode($company->id);
-        $this->companydepartment = $parentlevel->id;
-        if (iomad::has_capability('block/iomad_company_admin:edit_all_departments', $syscontext)) {
-            $userhierarchylevel = $parentlevel->id;
-        } else {
-            $userlevels = $company->get_userlevel($USER);
-            $userhierarchylevel = key($userlevels);
-        }
-
-        $this->departmentid = $userhierarchylevel;
-        $this->output = $output;
-        $this->chosenid = $chosenid;
-        $this->action = $action;
-        $this->parentlevel = $parentlevel->id;
-        $this->notice = $notice;
-        $this->syscontext = $syscontext;
-        $this->company = $company;
-
-        parent::__construct($actionurl);
-    }
-
-    public function definition() {
-        global $CFG, $output;
-
-        $mform =& $this->_form;
-        $company = new company($this->selectedcompany);
-        if (!$parentnode = company::get_company_parentnode($company->id)) {
-            // Company has not been set up, possibly from before an upgrade.
-            company::initialise_departments($company->id);
-        }
-
-        if (!empty($this->departmentid)) {
-            $departmentslist = company::get_all_subdepartments($this->departmentid);
-        } else {
-            $departmentslist = company::get_all_departments($company->id);
-        }
-
-        if (!empty($this->departmentid)) {
-            $department = company::get_departmentbyid($this->departmentid);
-        } else {
-            $department = company::get_company_parentnode($this->selectedcompany);
-        }
-        $subdepartmentslist = company::get_subdepartments_list($department);
-        $subdepartments = company::get_subdepartments($department);
-
-        // Create the sub department checkboxes html.
-        $subdepartmenthtml = "";
-
-        if (!empty($subdepartmentslist)) {
-            $subdepartmenthtml = "<p>".get_string('subdepartments', 'block_iomad_company_admin').
-                               "</p>";
-            foreach ($subdepartmentslist as $key => $value) {
-
-                $subdepartmenthtml .= '<input type = "checkbox" name = "departmentids[]" value="'.
-                                       $key.'" /> '.$value.'</br>';
-            }
-        }
-
-        // Then show the fields about where this block appears.
-        $mform->addElement('header', 'header',
-                            get_string('companydepartment', 'block_iomad_company_admin').
-                           $company->get_name());
-
-        if (count($departmentslist) == 1) {
-            $mform->addElement('html', "<h3>" . get_string('nodepartments', 'block_iomad_company_admin') . "</h3></br>");
-        }
-
-        $mform->addElement('html', '<p>' . get_string('parentdepartment', 'block_iomad_company_admin') . '</p>');
-
-        if (!empty($this->notice)) {
-            $mform->addElement('html', '<div class="alert alert-warning">');
-            $mform->addElement('html', $this->notice . '</div>');
-        }
-
-        $output->display_tree_selector_form($this->company, $mform);
-
-        $buttonarray = array();
-        $buttonarray[] = $mform->createElement('submit', 'create',
-                                get_string('createdepartment', 'block_iomad_company_admin'));
-        if (!empty($subdepartmentslist)) {
-            $buttonarray[] = $mform->createElement('submit', 'edit',
-                                get_string('editdepartments', 'block_iomad_company_admin'));
-            $buttonarray[] = $mform->createElement('submit', 'delete',
-                                get_string('deletedepartment', 'block_iomad_company_admin'));
-            if (iomad::has_capability('block/iomad_company_admin:export_departments', $this->syscontext)) {
-                $buttonarray[] = $mform->createElement('submit', 'export',
-                                        get_string('exportdepartment', 'block_iomad_company_admin'));
-            }
-        } else {
-            if (iomad::has_capability('block/iomad_company_admin:import_departments', $this->syscontext)) {
-                $buttonarray[] = $mform->createElement('submit', 'import',
-                                        get_string('importdepartment', 'block_iomad_company_admin'));
-            }
-        }
-        $mform->addGroup($buttonarray, 'buttonarray', '', array(' '), false);
-        }
-
-    public function get_data() {
-        $data = parent::get_data();
-        return $data;
-    }
-}
-
-=======
->>>>>>> df47389f
 $returnurl = optional_param('returnurl', '', PARAM_LOCALURL);
 $departmentid = optional_param('deptid', 0, PARAM_INT);
 $deleteids = optional_param_array('departmentids', null, PARAM_INT);
