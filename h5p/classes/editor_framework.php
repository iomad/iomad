--- conflicted
+++ resolved
@@ -228,11 +228,7 @@
         if ($libraries !== null) {
             // Get details for the specified libraries.
             $librariesin = [];
-<<<<<<< HEAD
-            $fields = 'title, runnable, metadatasettings';
-=======
             $fields = 'title, runnable, metadatasettings, example, tutorial';
->>>>>>> ec58cefe
 
             foreach ($libraries as $library) {
                 $params = [
@@ -247,20 +243,13 @@
                     $library->title = $details->title;
                     $library->runnable = $details->runnable;
                     $library->metadataSettings = json_decode($details->metadatasettings);
-<<<<<<< HEAD
-=======
                     $library->example = $details->example;
                     $library->tutorial = $details->tutorial;
->>>>>>> ec58cefe
                     $librariesin[] = $library;
                 }
             }
         } else {
-<<<<<<< HEAD
-            $fields = 'id, machinename as name, title, majorversion, minorversion, metadatasettings';
-=======
             $fields = 'id, machinename as name, title, majorversion, minorversion, metadatasettings, example, tutorial';
->>>>>>> ec58cefe
             $librariesin = api::get_contenttype_libraries($fields);
         }
 
