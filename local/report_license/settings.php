--- conflicted
+++ resolved
@@ -24,19 +24,13 @@
 
 defined('MOODLE_INTERNAL') || die;
 
-<<<<<<< HEAD
-$url = new moodle_url('/local/report_license/index.php');
-$ADMIN->add('IomadReports',
-            new admin_externalpage('repcourselicense',
-            get_string('repcourselicense', 'local_report_license'),
-            $url,
-            'local/report_license:view'));
-=======
 // Basic navigation settings
 require($CFG->dirroot . '/local/iomad/lib/basicsettings.php');
 
 $url = new moodle_url( '/local/report_license/index.php' );
-$ADMIN->add( 'IomadReports', new admin_externalpage('repcourselicense',
-                                                       get_string('repcourselicense',
-                                                       'local_report_license'), $url, 'local/report_license:view'));
->>>>>>> 15b8122b
+$ADMIN->add('IomadReports',
+            new admin_externalpage('repcourselicense',
+                                   get_string('repcourselicense',
+                                   'local_report_license'),
+                                   $url,
+                                   'local/report_license:view'));