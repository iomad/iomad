--- conflicted
+++ resolved
@@ -302,13 +302,6 @@
     foreach ($warnnotstartedcourses as $warnnotstartedcourse) {
         $checktime = time() - $warnnotstartedcourse->warnnotstarted * 60 * 60 *24;
         $warnnotstartedusers = $DB->get_records_sql("SELECT * FROM {local_iomad_track}
-<<<<<<< HEAD
-                                                   WHERE timestarted = 0
-                                                   AND courseid = :courseid
-                                                   AND timeenrolled < :time
-                                                   AND notstartedstop = 0",
-                                                   array('time' => time() - $warnnotstartedcourse->warnnotstarted * 60 * 60 *24, 'courseid' => $warnnotstartedcourse->courseid));
-=======
                                                    WHERE courseid = :courseid
                                                    AND (
                                                        (timestarted = 0
@@ -320,7 +313,6 @@
                                                        AND licenseallocated IS NOT NULL)
                                                    )",
                                                    array('time1' => $checktime, 'time2' => $checktime, 'courseid' => $warnnotstartedcourse->courseid));
->>>>>>> 8e83bdf2
         foreach ($warnnotstartedusers as $notstarteduser) {
             if ($userrec = $DB->get_record('user', array('id' => $notstarteduser->userid, 'suspended' => 0, 'deleted' => 0))) {
                 if ($courserec = $DB->get_record('course', array('id' => $notstarteduser->courseid))) {
