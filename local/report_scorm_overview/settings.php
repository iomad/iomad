<?php
// This file is part of Moodle - http://moodle.org/
//
// Moodle is free software: you can redistribute it and/or modify
// it under the terms of the GNU General Public License as published by
// the Free Software Foundation, either version 3 of the License, or
// (at your option) any later version.
//
// Moodle is distributed in the hope that it will be useful,
// but WITHOUT ANY WARRANTY; without even the implied warranty of
// MERCHANTABILITY or FITNESS FOR A PARTICULAR PURPOSE.  See the
// GNU General Public License for more details.
//
// You should have received a copy of the GNU General Public License
// along with Moodle.  If not, see <http://www.gnu.org/licenses/>.

/**
 * Iomad - admin settings
 *
 * @package    Iomad
 * @copyright  2011 onwards E-Learn Design Limited
 * @license    http://www.gnu.org/copyleft/gpl.html GNU GPL v3 or later
 */

defined('MOODLE_INTERNAL') || die;

// Basic navigation settings
require($CFG->dirroot . '/local/iomad/lib/basicsettings.php');

$url = new moodle_url('/local/report_scorm_overview/index.php');
<<<<<<< HEAD
$ADMIN->add('IomadReports',
            new admin_externalpage('repscormoverview',
            get_string('repscormoverview', 'local_report_scorm_overview'),
            $url,
            'local/report_scorm_overview:view'));
=======
$ADMIN->add('IomadReports', new admin_externalpage('repscormoverview',
              get_string('repscormoverview', 'local_report_scorm_overview'),
              $url, 'local/report_scorm_overview:view'));
>>>>>>> 15b8122b
<|MERGE_RESOLUTION|>--- conflicted
+++ resolved
@@ -28,14 +28,6 @@
 require($CFG->dirroot . '/local/iomad/lib/basicsettings.php');
 
 $url = new moodle_url('/local/report_scorm_overview/index.php');
-<<<<<<< HEAD
-$ADMIN->add('IomadReports',
-            new admin_externalpage('repscormoverview',
-            get_string('repscormoverview', 'local_report_scorm_overview'),
-            $url,
-            'local/report_scorm_overview:view'));
-=======
 $ADMIN->add('IomadReports', new admin_externalpage('repscormoverview',
               get_string('repscormoverview', 'local_report_scorm_overview'),
-              $url, 'local/report_scorm_overview:view'));
->>>>>>> 15b8122b
+              $url, 'local/report_scorm_overview:view'));