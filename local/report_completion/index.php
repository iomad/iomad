<?php
// This file is part of Moodle - http://moodle.org/
//
// Moodle is free software: you can redistribute it and/or modify
// it under the terms of the GNU General Public License as published by
// the Free Software Foundation, either version 3 of the License, or
// (at your option) any later version.
//
// Moodle is distributed in the hope that it will be useful,
// but WITHOUT ANY WARRANTY; without even the implied warranty of
// MERCHANTABILITY or FITNESS FOR A PARTICULAR PURPOSE.  See the
// GNU General Public License for more details.
//
// You should have received a copy of the GNU General Public License
// along with Moodle.  If not, see <http://www.gnu.org/licenses/>.

require_once(dirname(__FILE__).'/../../config.php');
require_once($CFG->libdir.'/completionlib.php');
require_once($CFG->libdir.'/excellib.class.php');
require_once(dirname(__FILE__).'/select_form.php');
require_once($CFG->dirroot.'/blocks/iomad_company_admin/lib.php');
require_once($CFG->dirroot.'/local/iomad/pchart2/class/pData.class.php');
require_once($CFG->dirroot.'/local/iomad/pchart2/class/pDraw.class.php');
require_once($CFG->dirroot.'/local/iomad/pchart2/class/pImage.class.php');
require_once($CFG->dirroot.'/local/iomad/pchart2/class/pPie.class.php');
require_once(dirname(__FILE__).'/lib.php');
require_once(dirname(__FILE__).'/locallib.php');

// chart stuff
define('PCHART_SIZEX', 500);
define('PCHART_SIZEY', 500);

// Params.
$courseid = optional_param('courseid', 0, PARAM_INT);
$participant = optional_param('participant', 0, PARAM_INT);
$dodownload = optional_param('dodownload', 0, PARAM_INT);
$firstname       = optional_param('firstname', 0, PARAM_CLEAN);
$lastname      = optional_param('lastname', '', PARAM_CLEAN);
$showsuspended = optional_param('showsuspended', 0, PARAM_INT);
$showhistoric = optional_param('showhistoric', 0, PARAM_BOOL);
$email  = optional_param('email', 0, PARAM_CLEAN);
$timecreated  = optional_param('timecreated', 0, PARAM_CLEAN);
$sort         = optional_param('sort', 'name', PARAM_ALPHA);
$dir          = optional_param('dir', 'ASC', PARAM_ALPHA);
$page         = optional_param('page', 0, PARAM_INT);
$perpage      = optional_param('perpage', 30, PARAM_INT);        // How many per page.
$acl          = optional_param('acl', '0', PARAM_INT);           // Id of user to tweak mnet ACL (requires $access).
$search      = optional_param('search', '', PARAM_CLEAN);// Search string.
$departmentid = optional_param('departmentid', 0, PARAM_INTEGER);
$compfromraw = optional_param_array('compfrom', null, PARAM_INT);
$comptoraw = optional_param_array('compto', null, PARAM_INT);
$completiontype = optional_param('completiontype', 0, PARAM_INT);
$charttype = optional_param('charttype', '', PARAM_CLEAN);
$showchart = optional_param('showchart', false, PARAM_BOOL);
$confirm = optional_param('confirm', false, PARAM_BOOL);

require_login($SITE);
$context = context_system::instance();
iomad::require_capability('local/report_completion:view', $context);

if ($firstname) {
    $params['firstname'] = $firstname;
}
if ($lastname) {
    $params['lastname'] = $lastname;
}
if ($email) {
    $params['email'] = $email;
}
if ($sort) {
    $params['sort'] = $sort;
}
if ($dir) {
    $params['dir'] = $dir;
}
if ($page) {
    $params['page'] = $page;
}
if ($perpage) {
    $params['perpage'] = $perpage;
}
if ($search) {
    $params['search'] = $search;
}
if ($courseid) {
    $params['courseid'] = $courseid;
}
if ($departmentid) {
    $params['departmentid'] = $departmentid;
}
if ($departmentid) {
    $params['departmentid'] = $departmentid;
}
if ($showsuspended) {
    $params['showsuspended'] = $showsuspended;
}
if ($showhistoric) {
    $params['showhistoric'] = $showhistoric;
}
if ($charttype) {
    $params['charttype'] = $charttype;
}

if ($compfromraw) {
    if (is_array($compfromraw)) {
        $compfrom = mktime(0, 0, 0, $compfromraw['month'], $compfromraw['day'], $compfromraw['year']);
    } else {
        $compfrom = $compfromraw;
    }
    $params['compfrom'] = $compfrom;
} else {
    $compfrom = 0;
}

if ($comptoraw) {
    if (is_array($comptoraw)) {
        $compto = mktime(0, 0, 0, $comptoraw['month'], $comptoraw['day'], $comptoraw['year']);
    } else {
        $compto = $comptoraw;
    }
    $params['compto'] = $compto;
} else {
    if (!empty($comptfrom)) {
        $compto = time();
        $params['compto'] = $compto;
    } else {
        $compto = 0;
    }
}

// Url stuff.
$url = new moodle_url('/local/report_completion/index.php');
$dashboardurl = new moodle_url('/local/iomad_dashboard/index.php');

// Page stuff:.
$strcompletion = get_string('pluginname', 'local_report_completion');
$PAGE->set_url($url);
$PAGE->set_pagelayout('report');
$PAGE->set_title($strcompletion);
$PAGE->requires->css("/local/report_completion/styles.css");
$PAGE->requires->jquery();

// Set the page heading.
$PAGE->set_heading(get_string('pluginname', 'block_iomad_reports') . " - $strcompletion");

// Get the renderer.
$output = $PAGE->get_renderer('block_iomad_company_admin');

// Javascript for fancy select.
// Parameter is name of proper select form element followed by 1=submit its form
$PAGE->requires->js_call_amd('block_iomad_company_admin/department_select', 'init', array('departmentid', 1, optional_param('departmentid', 0, PARAM_INT)));

// Set the companyid
$companyid = iomad::get_my_companyid($context);

// Work out department level.
$company = new company($companyid);
$parentlevel = company::get_company_parentnode($company->id);
$companydepartment = $parentlevel->id;

if (iomad::has_capability('block/iomad_company_admin:edit_all_departments', context_system::instance()) ||
    !empty($SESSION->currenteditingcompany)) {
    $userhierarchylevel = $parentlevel->id;
} else {
    $userlevel = $company->get_userlevel($USER);
    $userhierarchylevel = $userlevel->id;
}
if ($departmentid == 0 ) {
    $departmentid = $userhierarchylevel;
}

// Get the company additional optional user parameter names.
$foundobj = iomad::add_user_filter_params($params, $companyid);
$idlist = $foundobj->idlist;
$foundfields = $foundobj->foundfields;

// Set the url.
company_admin_fix_breadcrumb($PAGE, $strcompletion, $url);

$url = new moodle_url('/local/report_completion/index.php', $params);

// Get the appropriate list of departments.
$selectparams = $params;
$selecturl = new moodle_url('/local/report_completion/index.php', $selectparams);
$subhierarchieslist = company::get_all_subdepartments($userhierarchylevel);
$select = new single_select($selecturl, 'departmentid', $subhierarchieslist, $departmentid);
$select->label = get_string('department', 'block_iomad_company_admin') . "&nbsp";
$select->formid = 'choosedepartment';
$fwselectoutput = html_writer::tag('div', $output->render($select), array('id' => 'iomad_department_selector'));

$departmenttree = company::get_all_subdepartments_raw($userhierarchylevel);
$treehtml = $output->department_tree($departmenttree, optional_param('departmentid', 0, PARAM_INT));

// Get the appropriate list of departments.
$selectparams = $params;
$selecturl = new moodle_url('/local/report_completion/index.php', $selectparams);
$completiontypelist = array('0' => get_string('all'),
                            '1' => get_string('notstartedusers', 'local_report_completion'),
                            '2' => get_string('inprogressusers', 'local_report_completion'),
                            '3' => get_string('completedusers', 'local_report_completion'));
$select = new single_select($selecturl, 'completiontype', $completiontypelist, $completiontype);
$select->label = get_string('choosecompletiontype', 'block_iomad_company_admin') . "&nbsp";
$select->formid = 'choosecompletiontype';
$completiontypeselectoutput = html_writer::tag('div', $output->render($select), array('id' => 'iomad_completiontype_selector'));

//if (!(iomad::has_capability('block/iomad_company_admin:editusers', $context) or
//      iomad::has_capability('block/iomad_company_admin:editallusers', $context))) {
//    print_error('nopermissions', 'error', '', 'report on users');
//}

if ($courseid == 1) {
	$searchinfo = iomad::get_user_sqlsearch($params, $idlist, $sort, $dir, $departmentid, true, true);
} else {
	$searchinfo = iomad::get_user_sqlsearch($params, $idlist, $sort, $dir, $departmentid, false, false);
}

// Create data for form.
$customdata = null;
$options = $params;
$options['dodownload'] = 1;

// Only print the header if we are not downloading.
if (empty($dodownload) && empty($showchart)) {
    echo $output->header();
    // Check the department is valid.
    if (!empty($departmentid) && !company::check_valid_department($companyid, $departmentid)) {
        print_error('invaliddepartment', 'block_iomad_company_admin');
    }   
} else {
    // Check the department is valid.
    if (!empty($departmentid) && !company::check_valid_department($companyid, $departmentid)) {
        print_error('invaliddepartment', 'block_iomad_company_admin');
        die;
    }   
}

$courseinfo = report_completion::get_course_summary_info ($departmentid, 0, $showsuspended);
if (empty($dodownload) && empty($showchart)) {
    if (empty($courseid)) {
        echo "<h3>".get_string('coursesummary', 'local_report_completion')."</h3>";
    } else if ($courseid == 1) {
        echo "<h3>".get_string('reportallusers', 'local_report_completion')."</h3>";
    } else {
        echo "<h3>".get_string('courseusers', 'local_report_completion').$courseinfo[$courseid]->coursename."</h3>";
    }

    if (!empty($companyid) && !empty($courseid)) {
        echo html_writer::start_tag('div', array('class' => 'iomadclear'));
        echo html_writer::start_tag('div', array('class' => 'fitem'));
        echo $treehtml;
        echo html_writer::start_tag('div', array('style' => 'display:none'));
        echo $fwselectoutput;
        echo html_writer::end_tag('div');
        echo html_writer::end_tag('div');
        echo html_writer::end_tag('div');
        echo html_writer::start_tag('div', array('class' => 'iomadclear', 'style' => 'padding-top: 5px;'));
        echo html_writer::start_tag('div', array('style' => 'float:left;'));
        echo $completiontypeselectoutput;
        echo html_writer::end_tag('div');
        // Navigation and header.
		if (empty($params['charttype'])) {
            echo html_writer::start_tag('div', array('style' => 'float:right;'));
            echo $output->single_button(new moodle_url('index.php', $options), get_string("downloadcsv", 'local_report_completion'));
            echo html_writer::end_tag('div');
        }
        echo html_writer::end_tag('div');
    }
    if (!empty($courseid)) {
		$options['charttype'] = 'summary';
        $options['dodownload'] = false;
    } else {
        $options['charttype'] = 'summary';
        $options['dodownload'] = false;
        $alluserslink = new moodle_url($url, array(
            'courseid' => 1,
            'departmentid' => $departmentid,
            'showchart' => 0,
            'charttype' => '',
        ));
        echo $output->single_button($alluserslink, get_string("allusers", 'local_report_completion'));
        if (!$showhistoric) {
            $historicuserslink = new moodle_url($url, array('departmentid' => $departmentid,
                                                            'showchart' => 0,
                                                            'charttype' => '',
                                                            'showhistoric' => 1
                                                            ));
            echo $output->single_button($historicuserslink, get_string("historicusers", 'local_report_completion'));
        } else {
            $historicuserslink = new moodle_url($url, array('departmentid' => $departmentid,
                                                            'showchart' => 0,
                                                            'charttype' => '',
                                                            'showhistoric' => 0
                                                            ));
            echo $output->single_button($historicuserslink, get_string("hidehistoricusers", 'local_report_completion'));
        }
    }

}

// Set up the course overview table.
$coursecomptable = new html_table();
$coursecomptable->id = 'ReportTable';
if (!$showhistoric) {
    $coursecomptable->head = array(
        get_string('coursename', 'local_report_completion'),
        get_string('numusers', 'local_report_completion'),
        get_string('notstartedusers', 'local_report_completion'),
        get_string('inprogressusers', 'local_report_completion'),
        get_string('completedusers', 'local_report_completion'),
        ' ',
    );
    $coursecomptable->align = array('left', 'center', 'center', 'center', 'center', 'center');
} else {
    $coursecomptable->head = array(
        get_string('coursename', 'local_report_completion'),
        get_string('numusers', 'local_report_completion'),
        get_string('notstartedusers', 'local_report_completion'),
        get_string('inprogressusers', 'local_report_completion'),
        get_string('completedusers', 'local_report_completion'),
        get_string('historiccompletedusers', 'local_report_completion'),
        ' ',
    );
    $coursecomptable->align = array('left', 'center', 'center', 'center', 'center', 'center', 'center');
}
//$coursecomptable->width = '95%';
$chartdata = array();

if (!empty($dodownload)) {
    // Set up the Excel workbook.

    header("Content-Type: application/download\n");
    header("Content-Disposition: attachment; filename=\"coursereport.csv\"");
    header("Expires: 0");
    header("Cache-Control: must-revalidate,post-check=0,pre-check=0");
    header("Pragma: public");

}
$chartnumusers = array();
$chartnotstarted = array();
$chartinprogress = array();
$chartcompleted = array();
$chartname = array();

// Iterate over courses.
foreach ($courseinfo as $id => $coursedata) {
    $courseuserslink = new moodle_url($url, array(
        'courseid' => $coursedata->id,
        'departmentid' => $departmentid,
        'showchart' => 0,
        'charttype' => '',
    ));
    $coursechartlink = new moodle_url('index.php', array(
        'courseid' => $coursedata->id,
        'departmentid' => $departmentid,
        'showchart' => 0,
        'charttype' => 'course',
    ));
    if (!$showhistoric) {
        $coursecomptable->data[] = array(
            $coursedata->coursename,
            $coursedata->numenrolled,
            $coursedata->numnotstarted,
            $coursedata->numstarted - $coursedata->numcompleted,
            $coursedata->numcompleted,
            '<a class="btn" style="margin:2px" href="' . $courseuserslink . '">' . get_string('usersummary', 'local_report_completion') . '</a>&nbsp;',
            //'<a class="btn" style="margin:2px" href="' . $coursechartlink . '">' . get_string('cchart', 'local_report_completion') . '</a>',
        );
    } else {
        $coursecomptable->data[] = array(
            $coursedata->coursename,
            $coursedata->numenrolled,
            $coursedata->numnotstarted,
            $coursedata->numstarted - $coursedata->numcompleted,
            $coursedata->numcompleted,
            $coursedata->historic,
            '<a class="btn" style="margin:2px" href="' . $courseuserslink . '">' . get_string('usersummary', 'local_report_completion') . '</a>&nbsp;',
            //'<a class="btn" style="margin:2px" href="' . $coursechartlink . '">' . get_string('cchart', 'local_report_completion') . '</a>',
        );
    }
    if ($charttype == 'summary') {
        $chartname[] = $coursedata->coursename;
        $chartnumusers[] = $coursedata->numenrolled;
        $chartnotstarted[] = $coursedata->numnotstarted;
        $chartinprogress[] = $coursedata->numstarted - $coursedata->numcompleted;
        $chartcompleted[] = $coursedata->numcompleted;
        if ($showhistoric) {
            $charthistoric = $coursedata->historic;
        }
    } else if ($charttype == 'course' && $courseid == $coursedata->id ) {
        $seriesdata = array($coursedata->numnotstarted,
                            $coursedata->numstarted - $coursedata->numcompleted,
                            $coursedata->numcompleted);
        if ($showhistoric) {
            $seriesdata = $seriesdata + array($coursedata->historic);
        }
    }
}

if (!empty($charttype)) {
    $chartdata = new pData();
    if ($charttype == 'summary') {
        $chartdata->addPoints($chartnotstarted, 's_notstarted' );
        $chartdata->addPoints($chartinprogress, 's_inprogress' );
        $chartdata->addPoints($chartcompleted, 's_completed' );
        if ($showhistoric) {
            $chartdata->addPoints($charthistoric, 's_completed' );
        }
    } else if ($charttype == 'course') {
        $chartdata->addPoints($seriesdata, 'Value');
    }
    if (!showhistoric) {
        $chartdata->addPoints(array(
            get_string('notstartedusers', 'local_report_completion'),
            get_string('inprogressusers', 'local_report_completion'),
            get_string('completedusers', 'local_report_completion'),
        ), 'Legend');
    } else {
        $chartdata->addPoints(array(
            get_string('notstartedusers', 'local_report_completion'),
            get_string('inprogressusers', 'local_report_completion'),
            get_string('completedusers', 'local_report_completion'),
            get_string('historicusers', 'local_report_completion'),
        ), 'Legend');
    }
    $chartdata->setAbscissa('Legend');
}

if (empty($dodownload) && empty($showchart)) {
    if (empty($courseid)) {
        echo html_writer::table($coursecomptable);
    }
}

// Do we have any additional reporting fields?
$extrafields = array();
if (!empty($CFG->iomad_report_fields)) {
    foreach (explode(',', $CFG->iomad_report_fields) as $extrafield) {
        $extrafields[$extrafield] = new stdclass();
        $extrafields[$extrafield]->name = $extrafield;
        if (strpos($extrafield, 'profile_field') !== false) {
            // Its an optional profile field.
            $profilefield = $DB->get_record('user_info_field', array('shortname' => str_replace('profile_field_', '', $extrafield)));
            $extrafields[$extrafield]->title = $profilefield->name;
        } else {
            $extrafields[$extrafield]->title = get_string($extrafield);
        }
    }
}

if (empty($charttype)) {
    if (!empty($courseid)) {
        // Get the course completion information.
        $showexpiry = false;
        if ($iomadcourseinfo = $DB->get_record('iomad_courses', array('courseid' => $courseid))) {
            if (!empty($iomadcourseinfo->validlength)) {
                $showexpiry = true;
            }
        }
        if (empty($dodownload)) {
            if (empty($idlist['0'])) {
                // Only want the data for the page we are on.
                // courseid==1 is ALL users.
                if ($courseid == 1) {
                    $coursedataobj = report_completion::get_all_user_course_completion_data($searchinfo, $page, $perpage, $completiontype, $showhistoric);
                } else {
                    $coursedataobj = report_completion::get_user_course_completion_data($searchinfo, $courseid, $page, $perpage, $completiontype, $showhistoric);
                }
                $coursedata = $coursedataobj->users;
                $totalcount = $coursedataobj->totalcount;
            }
        } else {
            if (empty($idlist['0'])) {
                if ($courseid == 1) {
                    $coursedataobj = report_completion::get_all_user_course_completion_data($searchinfo, 0, 0, 0, $showhistoric);
                } else {
                    $coursedataobj = report_completion::get_user_course_completion_data($searchinfo, $courseid, 0, 0, 0, $showhistoric);
                }
                $coursedata = $coursedataobj->users;
                $totalcount = $coursedataobj->totalcount;
            }
        }
    
        // Check if there is a certificate module.
        $hascertificate = false;
        if (empty($dodownload) && $certmodule = $DB->get_record('modules', array('name' => 'iomadcertificate'))) {
            require_once($CFG->dirroot.'/mod/iomadcertificate/lib.php');
            if ($certificateinfo = $DB->get_record('iomadcertificate', array('course' => $courseid))) {
                if ($certificatemodinstance = $DB->get_record('course_modules', array('course' => $courseid,
                                                                                      'module' => $certmodule->id,
                                                                                      'instance' => $certificateinfo->id))) {
                    $certificatecontext = context_module::instance($certificatemodinstance->id);
                    $hascertificate = true;
                }
            }
        }
        $compusertable = new html_table();
    
        // Deal with table columns.
        $startcolumns = array('firstname' => 'firstname',
                              'lastname' => 'lastname',
                              'department' => 'department',
                              'email' => 'email');

        if (!$showexpiry) {
<<<<<<< HEAD
            $endcolumns = array('status' => 'status',
                                'timeenrolled' => 'timeenrolled',
                                'timestarted' => 'timestarted',
                                'timecompleted' => 'timecompleted',
                                'finalscore' => 'finalscore');
        } else {
            $endcolumns = array('status' => 'status',
                                'timeenrolled' => 'timeenrolled',
                                'timestarted' => 'timestarted',
                                'timecompleted' => 'timecompleted',
                                'timeexpires' => 'timeexpires',
                                'finalscore' => 'finalscore');
=======
            $columns = array('firstname',
                             'lastname',
                             'department',
                             'email',
                             'staffnumber',
                             'city',
                             'status',
                             'timeenrolled',
                             'timestarted',
                             'timecompleted',
                             'finalscore');
        } else {
            $columns = array('firstname',
                             'lastname',
                             'department',
                             'email',
                             'staffnumber',
                             'city',
                             'status',
                             'timeenrolled',
                             'timestarted',
                             'timecompleted',
                             'timeexpires',
                             'finalscore');
>>>>>>> ef7820b9
        }

        $columns = $startcolumns + $endcolumns;
        foreach ($columns as $column) {
            if ($column == 'staffnumber') {
                $$column = 'Staff Number';
            } else if ($column != 'timeexpires') {
                $string[$column] = get_string($column, 'local_report_completion');
                if ($sort != $column) {
                    $columnicon = "";
                    $columndir = "ASC";
                } else {
                    $columndir = $dir == "ASC" ? "DESC":"ASC";
                    $columnicon = $dir == "ASC" ? "down":"up";
                    $columnicon = " <img src=\"" . $output->image_url('t/' . $columnicon) . "\" alt=\"\" />";

                }
                $$column = $string[$column].$columnicon;
            } else {
                $$column = get_string($column, 'local_report_completion');
            }
        }
    
        // Set up the course worksheet.
        if (!empty($dodownload)) {
   
            if ($courseid == 1) {
                echo get_string('allusers', 'local_report_completion')."\n";
            } else {
                echo $courseinfo[$courseid]->coursename."\n";
            }
<<<<<<< HEAD
            $startcolumns = '"'.get_string('name', 'local_report_completion').'","'
                            .get_string('email', 'local_report_completion').'","'
                            .get_string('course').'","'
                            .get_string('department', 'block_iomad_company_admin').'",';
            $endcolumns = '"' . get_string('status', 'local_report_completion').'","'
                          .get_string('timeenrolled', 'local_report_completion').'","'
                          .get_string('timestarted', 'local_report_completion').'","'
                          .get_string('timecompleted', 'local_report_completion').'","'
                          .get_string('finalscore', 'local_report_completion')."\"\n";
            $midcolumns = "";
            if (!empty($extrafields)) {
                foreach ($extrafields as $extrafield) {
                    $midcolumns .= '"' . $extrafield->title . '",';
                }
            }

            echo $startcolumns . $midcolumns . $endcolumns;
=======
            echo '"'.get_string('name', 'local_report_completion').'","'
                 .get_string('email', 'local_report_completion').'","'
                 .get_string('department', 'block_iomad_company_admin').'","'
                 .get_string('course').'","'
                 ."Staff Number".'","'
                 .get_string('city').'","'
                 .get_string('status', 'local_report_completion').'","'
                 .get_string('timeenrolled', 'local_report_completion').'","'
                 .get_string('timestarted', 'local_report_completion').'","'
                 .get_string('timecompleted', 'local_report_completion').'","'
                 .get_string('finalscore', 'local_report_completion')."\"\n";
>>>>>>> ef7820b9
            $xlsrow = 1;
        }
        // Set the initial parameters for the table header links.
        $linkparams = $params;
    
        $override = new stdclass();
        $override->firstname = 'firstname';
        $override->lastname = 'lastname';
        $fullnamelanguage = get_string('fullnamedisplay', '', $override);
        if (($CFG->fullnamedisplay == 'firstname lastname') or
            ($CFG->fullnamedisplay == 'firstname') or
            ($CFG->fullnamedisplay == 'language' and $fullnamelanguage == 'firstname lastname' )) {
            // Work out for name sorting/direction and links.
            // Set the defaults.
               $linkparams['dir'] = 'ASC';
            $linkparams['sort'] = 'firstname';
            $firstnameurl = new moodle_url('index.php', $linkparams);
            $linkparams['sort'] = 'lastname';
            $lastnameurl = new moodle_url('index.php', $linkparams);
            $linkparams['sort'] = 'department';
            $departmenturl = new moodle_url('index.php', $linkparams);
            $linkparams['sort'] = 'email';
            $emailurl = new moodle_url('index.php', $linkparams);
            $linkparams['sort'] = 'status';
            $statusurl = new moodle_url('index.php', $linkparams);
            $linkparams['sort'] = 'timestarted';
            $timestartedurl = new moodle_url('index.php', $linkparams);
            $linkparams['sort'] = 'timecompleted';
            $timecompletedurl = new moodle_url('index.php', $linkparams);
            $linkparams['sort'] = 'finalscore';
            $finalscoreurl = new moodle_url('index.php', $linkparams);
            $linkparams['sort'] = 'timeenrolled';
            $timeenrolledurl = new moodle_url('index.php', $linkparams);
    
            // Set the options if there is already a sort defined.
            if (!empty($params['sort'])) {
                if ($params['sort'] == 'firstname') {
                    $linkparams['sort'] = 'firstname';
                    if ($params['dir'] == 'ASC') {
                        $linkparams['dir'] = 'DESC';
                        $firstnameurl = new moodle_url('index.php', $linkparams);
                    } else {
                        $linkparams['dir'] = 'ASC';
                        $firstnameurl = new moodle_url('index.php', $linkparams);
                    }
                } else if ($params['sort'] == 'lastname') {
                    $linkparams['sort'] = 'lastname';
                    if ($params['dir'] == 'ASC') {
                        $linkparams['dir'] = 'DESC';
                        $lastnameurl = new moodle_url('index.php', $linkparams);
                    } else {
                        $linkparams['dir'] = 'ASC';
                        $lastnameurl = new moodle_url('index.php', $linkparams);
                    }
                } else if ($params['sort'] == 'department') {
                    $linkparams['sort'] = 'department';
                    if ($params['dir'] == 'ASC') {
                        $linkparams['dir'] = 'DESC';
                        $departmenturl = new moodle_url('index.php', $linkparams);
                    } else {
                        $linkparams['dir'] = 'ASC';
                        $departmenturl = new moodle_url('index.php', $linkparams);
                    }
                } else if ($params['sort'] == 'email') {
                    $linkparams['sort'] = 'email';
                    if ($params['dir'] == 'ASC') {
                        $linkparams['dir'] = 'DESC';
                        $emailurl = new moodle_url('index.php', $linkparams);
                    } else {
                        $linkparams['dir'] = 'ASC';
                        $emailurl = new moodle_url('index.php', $linkparams);
                    }
                } else if ($params['sort'] == 'status') {
                    $linkparams['sort'] = 'status';
                    if ($params['dir'] == 'ASC') {
                        $linkparams['dir'] = 'DESC';
                        $statusurl = new moodle_url('index.php', $linkparams);
                    } else {
                        $linkparams['dir'] = 'ASC';
                        $statusurl = new moodle_url('index.php', $linkparams);
                    }
                } else if ($params['sort'] == 'timestarted') {
                    $linkparams['sort'] = 'timestarted';
                    if ($params['dir'] == 'ASC') {
                        $linkparams['dir'] = 'DESC';
                        $datestartedurl = new moodle_url('index.php', $linkparams);
                    } else {
                        $linkparams['dir'] = 'ASC';
                        $datestartedurl = new moodle_url('index.php', $linkparams);
                    }
                } else if ($params['sort'] == 'timeenrolled') {
                    $linkparams['sort'] = 'timeenrolled';
                    if ($params['dir'] == 'ASC') {
                        $linkparams['dir'] = 'DESC';
                        $dateenrolledurl = new moodle_url('index.php', $linkparams);
                    } else {
                        $linkparams['dir'] = 'ASC';
                        $dateenrolledurl = new moodle_url('index.php', $linkparams);
                    }
                } else if ($params['sort'] == 'timecompleted') {
                    $linkparams['sort'] = 'timecompleted';
                    if ($params['dir'] == 'ASC') {
                        $linkparams['dir'] = 'DESC';
                        $datecompletedurl = new moodle_url('index.php', $linkparams);
                    } else {
                        $linkparams['dir'] = 'ASC';
                        $datecompletedurl = new moodle_url('index.php', $linkparams);
                    }
                } else if ($params['sort'] == 'finalscore') {
                    $linkparams['sort'] = 'finalscore';
                    if ($params['dir'] == 'ASC') {
                        $linkparams['dir'] = 'DESC';
                        $finalscoreurl = new moodle_url('index.php', $linkparams);
                    } else {
                        $linkparams['dir'] = 'ASC';
                        $finalscoreurl = new moodle_url('index.php', $linkparams);
                    }
                }
            }
        }
        $fullnamedisplay = $output->action_link($firstnameurl, get_string('name')); //." / ". $OUTPUT->action_link($lastnameurl, $lastname);
    
        $headstart = array($fullnamedisplay => $fullnamedisplay,
                           $email => $output->action_link($emailurl, $email),
                           'course' => get_string('course'),
                           $department => $output->action_link($departmenturl, $department));
        $headmid = array();
        if (!empty($extrafields)) {
            foreach ($extrafields as $extrafield) {
                $headmid[$extrafield->name] = $extrafield->title;
            }
        }
        if (!$showexpiry) {
<<<<<<< HEAD
            
            $headend = array ($timeenrolled => $output->action_link($timeenrolledurl, $timeenrolled),
                              $status => $output->action_link($statusurl, $status),
                              $timestarted => $output->action_link($timestartedurl, $timestarted),
                              $timecompleted => $output->action_link($timecompletedurl, $timecompleted),
                              $finalscore =>$finalscore);
            $compusertable->align = array('center', 'center', 'center', 'center', 'center', 'center', 'center', 'center', 'center');
        } else {
            $headend = array ($timeenrolled => $output->action_link($timeenrolledurl, $timeenrolled),
                              $status => $output->action_link($statusurl, $status),
                              $timestarted => $output->action_link($timestartedurl, $timestarted),
                              $timecompleted => $output->action_link($timecompletedurl, $timecompleted),
                              $timeexpires => $timeexpires,
                              $finalscore =>$finalscore);
            $compusertable->align = array('center', 'center', 'center', 'center', 'center', 'center', 'center', 'center', 'center', 'center');
=======
            $compusertable->head = array ($fullnamedisplay,
                                          $OUTPUT->action_link($emailurl, $email),
                                          get_string('course'),
                                          $OUTPUT->action_link($departmenturl, $department),
                                          get_string('city'),
                                          "Staff Number",
                                          $OUTPUT->action_link($timeenrolledurl, $timeenrolled),
                                          $OUTPUT->action_link($statusurl, $status),
                                          $OUTPUT->action_link($timestartedurl, $timestarted),
                                          $OUTPUT->action_link($timecompletedurl, $timecompleted),
                                          $finalscore);
            $compusertable->align = array('center', 'center', 'center', 'center', 'center', 'center', 'center', 'center', 'center', 'center', 'center');
        } else {
            $compusertable->head = array ($fullnamedisplay,
                                          $OUTPUT->action_link($emailurl, $email),
                                          get_string('course'),
                                          $OUTPUT->action_link($departmenturl, $department),
                                          get_string('city'),
                                          "Staff Number",
                                          $OUTPUT->action_link($timeenrolledurl, $timeenrolled),
                                          $OUTPUT->action_link($statusurl, $status),
                                          $OUTPUT->action_link($timestartedurl, $timestarted),
                                          $OUTPUT->action_link($timecompletedurl, $timecompleted),
                                          $timeexpires,
                                          $finalscore);
                                          $compusertable->align = array('center', 'center', 'center', 'center', 'center', 'center', 'center', 'center', 'center', 'center', 'center', 'center');
>>>>>>> ef7820b9
        }
        $compusertable->head = $headstart + $headmid + $headend;
		$compusertable->id = 'ReportTable';
        if ($hascertificate) {
            $compusertable->head[] = get_string('certificate', 'local_report_completion');
            $compusertable->align[] = 'center';
        }
    
        $userurl = '/local/report_users/userdisplay.php';
    
        // Paginate up the results.
    
        if (empty($idlist['0'])) {
            foreach ($coursedata as $userid => $user) {
                if (empty($user->timestarted)) {
                    $statusstring = get_string('notstarted', 'local_report_completion');
                } else {
                    $statusstring = get_string('started', 'local_report_completion');
                }
                if (!empty($user->timecompleted)) {
                    $statusstring = get_string('completed', 'local_report_completion');
                }

                // Get the completion date information.
                if (!empty($user->timestarted)) {
                    $starttime = date($CFG->iomad_date_format, $user->timestarted);
                } else {
                    $starttime = "-";
                }
                if (!empty($user->timeenrolled)) {
                    $enrolledtime = date($CFG->iomad_date_format, $user->timeenrolled);
                } else {
                    $enrolledtime = "-";
                }
                if (!empty($user->timecompleted)) {
                    $completetime = date($CFG->iomad_date_format, $user->timecompleted);
                } else {
                    $completetime = "-";
                }
    
                if ($showexpiry && !empty($user->timecompleted)) {
                    $expirytime = date($CFG->iomad_date_format, $user->timecompleted + ($iomadcourseinfo->validlength * 24 * 60 * 60) );
                } else {
                    $expirytime = "-";
                }

                // Score information.
                if (!empty($user->result)) {
                    $scorestring = round($user->result, 0)."%";
                } else {
                    $scorestring = "-";
                }
<<<<<<< HEAD

                // load the full user profile.
                $fulluser = $DB->get_record('user', array('id' => $user->uid));
                profile_load_data($fulluser);
                $user->fullname = fullname($fulluser);
=======
    
                $user->fullname = $user->firstname . ' ' . $user->lastname;
                $userrec = $DB->get_record('user', array('id' => $user->uid));
                profile_load_data($userrec);
>>>>>>> ef7820b9

                // Deal with the certificate.
                if ($hascertificate) {
                    // Check if user has completed the course - if so, show the certificate.
                    if (!empty($user->timecompleted) ) {
                        // Get the course module.
                        if (empty($user->certsource)) {
                            $certtabledata = "<a class=\"btn\" href='".new moodle_url('/mod/iomadcertificate/view.php',
                                                                         array('id' => $certificatemodinstance->id,
                                                                               'action' => 'get',
                                                                               'userid' => $user->uid,
                                                                               'sesskey' => sesskey()))."'>".
                                              get_string('downloadcert', 'local_report_users')."</a>";
                        } else {
                            // Get the certificate from the download files thing.
                            if ($traccertrec = $DB->get_record('local_iomad_track_certs', array('trackid' => $user->certsource))) {
                                // create the file download link.
                                $coursecontext = context_course::instance($courseid);
                                $certtabledata = "<a class=\"btn btn-info\" href='".
                                               moodle_url::make_file_url('/pluginfile.php', '/'.$coursecontext->id.'/local_iomad_track/issue/'.$traccertrec->trackid.'/'.$traccertrec->filename) .
                                              "'>" . get_string('downloadcert', 'local_report_users').
                                              "</a>";
                            }
                        }
                    } else {
                        $certtabledata = get_string('nocerttodownload', 'local_report_users');
                    }

                    $rowstart = array('fullname' => "<a href='".new moodle_url($userurl, array('userid' => $user->uid,
                                                                                 'courseid' => $courseid)).
                                                    "'>$user->fullname</a>",
                                      'email' => $user->email,
                                      'coursename' => $user->coursename,
                                      'department' => $user->department);
                    $rowmid = array();
                    if (!empty($extrafields)) {
                        foreach($extrafields as $extrafield) {
                            $fieldname = $extrafield->name;
                            $rowmid[$extrafield->name] = $fulluser->$fieldname;
                        }
                    }
                    if (!$showexpiry) {
<<<<<<< HEAD
                        $rowend = array('enrolledtime' => $enrolledtime,
                                        'statusstring' => $statusstring,
                                        'starttime' => $starttime,
                                        'completetime' => $completetime,
                                        'scorestring' => $scorestring,
                                        'certtabledata' => $certtabledata);
                    } else {
                        $rowend = array('enrolledtime' => $enrolledtime,
                                        'statusstring' => $statusstring,
                                        'starttime' => $starttime,
                                        'completetime' => $completetime,
                                        'expirytime' => $expirytime,
                                        'scorestring' => $scorestring,
                                        'certtabledata' => $certtabledata);
=======
                        $compusertable->data[] = array("<a href='".new moodle_url($userurl,
                                                                                  array('userid' => $user->uid,
                                                                                        'courseid' => $courseid)).
                                                       "'>$user->fullname</a>",
                                                        $user->email,
                                                        $user->coursename,
                                                        $user->department,
                                                        $userrec->profile_field_staffno,
                                                        $userrec->city,
                                                        $enrolledtime,
                                                        $statusstring,
                                                        $starttime,
                                                        $completetime,
                                                        $scorestring,
                                                        $certtabledata);
                    } else {
                        $compusertable->data[] = array("<a href='".new moodle_url($userurl,
                                                                                  array('userid' => $user->uid,
                                                                                        'courseid' => $courseid)).
                                                       "'>$user->fullname</a>",
                                                        $user->email,
                                                        $user->coursename,
                                                        $user->department,
                                                        $userrec->profile_field_staffno,
                                                        $userrec->city,
                                                        $enrolledtime,
                                                        $statusstring,
                                                        $starttime,
                                                        $completetime,
                                                        $expirytime,
                                                        $scorestring,
                                                        $certtabledata);
>>>>>>> ef7820b9
                    }
                    $compusertable->data[] = $rowstart + $rowmid + $rowend;
                } else {
                    $rowstart = array('fullname' => "<a href='".new moodle_url($userurl, array('userid' => $user->uid,
                                                                                 'courseid' => $courseid)).
                                                    "'>$user->fullname</a>",
                                      'email' => $user->email,
                                      'coursename' => $user->coursename,
                                      'department' => $user->department);
                    $rowmid = array();
                    if (!empty($extrafields)) {
                        foreach($extrafields as $extrafield) {
                            $fieldname = $extrafield->name;
                            $rowmid[$extrafield->name] = $fulluser->$fieldname;
                        }
                    }
                    if (!$showexpiry) {
<<<<<<< HEAD
                        $rowend = array('enrolledtime' => $enrolledtime,
                                        'statusstring' => $statusstring,
                                        'starttime' => $starttime,
                                        'completetime' => $completetime,
                                        'scorestring' => $scorestring);
                    } else {
                        $rowend = array('enrolledtime' => $enrolledtime,
                                        'statusstring' => $statusstring,
                                        'starttime' => $starttime,
                                        'completetime' => $completetime,
                                        'expirytime' => $expirytime,
                                        'scorestring' => $scorestring);
=======
                        $compusertable->data[] = array("<a href='".new moodle_url($userurl,
                                                                                  array('userid' => $user->uid,
                                                                                        'courseid' => $courseid)).
                                                       "'>$user->fullname</a>",
                                                        $user->email,
                                                        $user->coursename,
                                                        $user->department,
                                                        $userrec->profile_field_staffno,
                                                        $userrec->city,
                                                        $enrolledtime,
                                                        $statusstring,
                                                        $starttime,
                                                        $completetime,
                                                        $scorestring);
                    } else {
                        $compusertable->data[] = array("<a href='".new moodle_url($userurl,
                                                                                  array('userid' => $user->uid,
                                                                                        'courseid' => $courseid)).
                                                       "'>$user->fullname</a>",
                                                        $user->email,
                                                        $user->coursename,
                                                        $user->department,
                                                        $userrec->profile_field_staffno,
                                                        $userrec->city,
                                                        $enrolledtime,
                                                        $statusstring,
                                                        $starttime,
                                                        $completetime,
                                                        $expirytime,
                                                        $scorestring);
>>>>>>> ef7820b9
                    }
                    $compusertable->data[] = $rowstart + $rowmid + $rowend;
                }
                if (!empty($dodownload)) {
                    $rowstart = '"'.$user->fullname.
                                '","'.$user->email.
                                '","'.$user->coursename.
                                '","'.$user->department;
                              
                    $rowmid = '';
                    if (!empty($extrafields)) {
                        foreach($extrafields as $extrafield) {
                            $fieldname = $extrafield->name;
                            $rowmid .= '","'.$fulluser->$fieldname;
                        }
                    }
                    if (!$showexpiry) {
<<<<<<< HEAD
                        $rowend = '","'.$statusstring.
                                  '","'.$enrolledtime.
                                  '","'.$starttime.
                                  '","'.$completetime.
                                  '","'.$scorestring.
                                  "\"\n";
                    } else {
                        $rowend = '","'.$statusstring.
                                  '","'.$enrolledtime.
                                  '","'.$starttime.
                                  '","'.$completetime.
                                  '","'.$expirytime.
                                  '","'.$scorestring.
                                  "\"\n";
=======
                        echo '"'.$user->fullname.
                             '","'.$user->email.
                             '","'.$user->coursename.
                             '","'.$user->department.
                             '","'.$userrec->profile_field_staffno.
                             '","'.$userrec->city.
                             '","'.$statusstring.
                             '","'.$enrolledtime.
                             '","'.$starttime.
                             '","'.$completetime.
                             '","'.$scorestring.
                             "\"\n";
                    } else {
                        echo '"'.$user->fullname.
                             '","'.$user->email.
                             '","'.$user->coursename.
                             '","'.$user->department.
                             '","'.$userrec->profile_field_staffno.
                             '","'.$userrec->city.
                             '","'.$statusstring.
                             '","'.$enrolledtime.
                             '","'.$starttime.
                             '","'.$completetime.
                             '","'.$expirytime.
                             '","'.$scorestring.
                             "\"\n";
>>>>>>> ef7820b9
                    }
                    echo $rowstart . $rowmid . $rowend;
                }
            }
        }
        if (empty($dodownload)) {
            // Set up the filter form.
            $mform = new iomad_user_filter_form(null, array('companyid' => $companyid, 'showhistoric' => true, 'addfrom' => 'compfrom', 'addto' => 'compto'));

            $mform->set_data(array('departmentid' => $departmentid));
            $mform->set_data($params);
            $mform->get_data();
    
            // Display the user filter form.
            echo html_writer::start_tag('div', array('class' => 'iomadclear'));
            $mform->display();
            echo html_writer::end_tag('div');
    
            // Display the paging bar.
            if (empty($idlist['0'])) {
                echo $output->paging_bar($totalcount, $page, $perpage, new moodle_url('/local/report_completion/index.php', $params));
				echo "<br />";
            }
    
            // Display the user table.
            echo html_writer::table($compusertable);
            if (!empty($idlist['0'])) {
                echo "<h2>".$idlist['0']."</h2>";
            }
        }
    }
}
if (!empty($showchart)) {

    // Initialise the graph
    $pi = new pImage(PCHART_SIZEX, PCHART_SIZEY, $chartdata);
    $pi->drawRectangle(0, 0, PCHART_SIZEX-1, PCHART_SIZEY-1, array('R' => 0, 'G' => 0, 'B' => 0));

    if ($charttype == "summary") {

        // Bar chart
        $pi->setFontProperties(array(
            'FontName' => $CFG->dirroot . '/local/iomad/pchart2/fonts/verdana.ttf',
            'FontSize' => 10,
            'R' => 0, 'G' => 0, 'B' => 0,
        ));
        $pi->setGraphArea(50, 50, PCHART_SIZEX-50, PCHART_SIZEY-50);
        $pi->setShadow(false);
        $pi->drawScale(array('DrawSubTicks' => true));
        $pi->drawBarChart();
        $pi->autoOutput();
        exit;
    } else if ($charttype == "course") {

        // Pie chart
        $pp = new pPie($pi, $chartdata);
        $pi->setShadow(false);
        $pi->setFontProperties(array(
            'FontName' => $CFG->dirroot . '/local/iomad/pchart2/fonts/verdana.ttf',
            'FontSize' => 10,
            'R' => 0, 'G' => 0, 'B' => 0,
        ));
        $pp->draw3DPie(PCHART_SIZEX * 0.5, PCHART_SIZEY * 0.5, array(
            'Radius' => PCHART_SIZEX * 0.4,
            'DrawLabels' => true,
            'DataGapAngle' => 10,
            'DataGapRadius' => 6,
            'Border' => true,
        )); 
        $pp->drawPieLegend(10,PCHART_SIZEY-20, array(
            'Style' => LEGEND_BOX,
            'Mode' => LEGEND_HORIZONTAL,
        ));
        $pi->drawText(PCHART_SIZEX * 0.5, 10, 'Course completion', array(
            'Align' => TEXT_ALIGN_TOPMIDDLE,
        ));
        $pi->autoOutput();
        exit;
    }
}

if (empty($dodownload) && !empty($charttype)) {
    $params['showchart'] = true;
    echo "<center><img src='".new moodle_url('/local/report_completion/index.php', $params)."'></center>";
}

if (!empty($dodownload)) {
    exit;
}
echo $output->footer();<|MERGE_RESOLUTION|>--- conflicted
+++ resolved
@@ -502,7 +502,6 @@
                               'email' => 'email');
 
         if (!$showexpiry) {
-<<<<<<< HEAD
             $endcolumns = array('status' => 'status',
                                 'timeenrolled' => 'timeenrolled',
                                 'timestarted' => 'timestarted',
@@ -515,32 +514,6 @@
                                 'timecompleted' => 'timecompleted',
                                 'timeexpires' => 'timeexpires',
                                 'finalscore' => 'finalscore');
-=======
-            $columns = array('firstname',
-                             'lastname',
-                             'department',
-                             'email',
-                             'staffnumber',
-                             'city',
-                             'status',
-                             'timeenrolled',
-                             'timestarted',
-                             'timecompleted',
-                             'finalscore');
-        } else {
-            $columns = array('firstname',
-                             'lastname',
-                             'department',
-                             'email',
-                             'staffnumber',
-                             'city',
-                             'status',
-                             'timeenrolled',
-                             'timestarted',
-                             'timecompleted',
-                             'timeexpires',
-                             'finalscore');
->>>>>>> ef7820b9
         }
 
         $columns = $startcolumns + $endcolumns;
@@ -572,7 +545,6 @@
             } else {
                 echo $courseinfo[$courseid]->coursename."\n";
             }
-<<<<<<< HEAD
             $startcolumns = '"'.get_string('name', 'local_report_completion').'","'
                             .get_string('email', 'local_report_completion').'","'
                             .get_string('course').'","'
@@ -590,19 +562,6 @@
             }
 
             echo $startcolumns . $midcolumns . $endcolumns;
-=======
-            echo '"'.get_string('name', 'local_report_completion').'","'
-                 .get_string('email', 'local_report_completion').'","'
-                 .get_string('department', 'block_iomad_company_admin').'","'
-                 .get_string('course').'","'
-                 ."Staff Number".'","'
-                 .get_string('city').'","'
-                 .get_string('status', 'local_report_completion').'","'
-                 .get_string('timeenrolled', 'local_report_completion').'","'
-                 .get_string('timestarted', 'local_report_completion').'","'
-                 .get_string('timecompleted', 'local_report_completion').'","'
-                 .get_string('finalscore', 'local_report_completion')."\"\n";
->>>>>>> ef7820b9
             $xlsrow = 1;
         }
         // Set the initial parameters for the table header links.
@@ -736,7 +695,6 @@
             }
         }
         if (!$showexpiry) {
-<<<<<<< HEAD
             
             $headend = array ($timeenrolled => $output->action_link($timeenrolledurl, $timeenrolled),
                               $status => $output->action_link($statusurl, $status),
@@ -752,34 +710,6 @@
                               $timeexpires => $timeexpires,
                               $finalscore =>$finalscore);
             $compusertable->align = array('center', 'center', 'center', 'center', 'center', 'center', 'center', 'center', 'center', 'center');
-=======
-            $compusertable->head = array ($fullnamedisplay,
-                                          $OUTPUT->action_link($emailurl, $email),
-                                          get_string('course'),
-                                          $OUTPUT->action_link($departmenturl, $department),
-                                          get_string('city'),
-                                          "Staff Number",
-                                          $OUTPUT->action_link($timeenrolledurl, $timeenrolled),
-                                          $OUTPUT->action_link($statusurl, $status),
-                                          $OUTPUT->action_link($timestartedurl, $timestarted),
-                                          $OUTPUT->action_link($timecompletedurl, $timecompleted),
-                                          $finalscore);
-            $compusertable->align = array('center', 'center', 'center', 'center', 'center', 'center', 'center', 'center', 'center', 'center', 'center');
-        } else {
-            $compusertable->head = array ($fullnamedisplay,
-                                          $OUTPUT->action_link($emailurl, $email),
-                                          get_string('course'),
-                                          $OUTPUT->action_link($departmenturl, $department),
-                                          get_string('city'),
-                                          "Staff Number",
-                                          $OUTPUT->action_link($timeenrolledurl, $timeenrolled),
-                                          $OUTPUT->action_link($statusurl, $status),
-                                          $OUTPUT->action_link($timestartedurl, $timestarted),
-                                          $OUTPUT->action_link($timecompletedurl, $timecompleted),
-                                          $timeexpires,
-                                          $finalscore);
-                                          $compusertable->align = array('center', 'center', 'center', 'center', 'center', 'center', 'center', 'center', 'center', 'center', 'center', 'center');
->>>>>>> ef7820b9
         }
         $compusertable->head = $headstart + $headmid + $headend;
 		$compusertable->id = 'ReportTable';
@@ -832,18 +762,11 @@
                 } else {
                     $scorestring = "-";
                 }
-<<<<<<< HEAD
 
                 // load the full user profile.
                 $fulluser = $DB->get_record('user', array('id' => $user->uid));
                 profile_load_data($fulluser);
                 $user->fullname = fullname($fulluser);
-=======
-    
-                $user->fullname = $user->firstname . ' ' . $user->lastname;
-                $userrec = $DB->get_record('user', array('id' => $user->uid));
-                profile_load_data($userrec);
->>>>>>> ef7820b9
 
                 // Deal with the certificate.
                 if ($hascertificate) {
@@ -886,7 +809,6 @@
                         }
                     }
                     if (!$showexpiry) {
-<<<<<<< HEAD
                         $rowend = array('enrolledtime' => $enrolledtime,
                                         'statusstring' => $statusstring,
                                         'starttime' => $starttime,
@@ -901,40 +823,6 @@
                                         'expirytime' => $expirytime,
                                         'scorestring' => $scorestring,
                                         'certtabledata' => $certtabledata);
-=======
-                        $compusertable->data[] = array("<a href='".new moodle_url($userurl,
-                                                                                  array('userid' => $user->uid,
-                                                                                        'courseid' => $courseid)).
-                                                       "'>$user->fullname</a>",
-                                                        $user->email,
-                                                        $user->coursename,
-                                                        $user->department,
-                                                        $userrec->profile_field_staffno,
-                                                        $userrec->city,
-                                                        $enrolledtime,
-                                                        $statusstring,
-                                                        $starttime,
-                                                        $completetime,
-                                                        $scorestring,
-                                                        $certtabledata);
-                    } else {
-                        $compusertable->data[] = array("<a href='".new moodle_url($userurl,
-                                                                                  array('userid' => $user->uid,
-                                                                                        'courseid' => $courseid)).
-                                                       "'>$user->fullname</a>",
-                                                        $user->email,
-                                                        $user->coursename,
-                                                        $user->department,
-                                                        $userrec->profile_field_staffno,
-                                                        $userrec->city,
-                                                        $enrolledtime,
-                                                        $statusstring,
-                                                        $starttime,
-                                                        $completetime,
-                                                        $expirytime,
-                                                        $scorestring,
-                                                        $certtabledata);
->>>>>>> ef7820b9
                     }
                     $compusertable->data[] = $rowstart + $rowmid + $rowend;
                 } else {
@@ -952,7 +840,6 @@
                         }
                     }
                     if (!$showexpiry) {
-<<<<<<< HEAD
                         $rowend = array('enrolledtime' => $enrolledtime,
                                         'statusstring' => $statusstring,
                                         'starttime' => $starttime,
@@ -965,38 +852,6 @@
                                         'completetime' => $completetime,
                                         'expirytime' => $expirytime,
                                         'scorestring' => $scorestring);
-=======
-                        $compusertable->data[] = array("<a href='".new moodle_url($userurl,
-                                                                                  array('userid' => $user->uid,
-                                                                                        'courseid' => $courseid)).
-                                                       "'>$user->fullname</a>",
-                                                        $user->email,
-                                                        $user->coursename,
-                                                        $user->department,
-                                                        $userrec->profile_field_staffno,
-                                                        $userrec->city,
-                                                        $enrolledtime,
-                                                        $statusstring,
-                                                        $starttime,
-                                                        $completetime,
-                                                        $scorestring);
-                    } else {
-                        $compusertable->data[] = array("<a href='".new moodle_url($userurl,
-                                                                                  array('userid' => $user->uid,
-                                                                                        'courseid' => $courseid)).
-                                                       "'>$user->fullname</a>",
-                                                        $user->email,
-                                                        $user->coursename,
-                                                        $user->department,
-                                                        $userrec->profile_field_staffno,
-                                                        $userrec->city,
-                                                        $enrolledtime,
-                                                        $statusstring,
-                                                        $starttime,
-                                                        $completetime,
-                                                        $expirytime,
-                                                        $scorestring);
->>>>>>> ef7820b9
                     }
                     $compusertable->data[] = $rowstart + $rowmid + $rowend;
                 }
@@ -1014,7 +869,6 @@
                         }
                     }
                     if (!$showexpiry) {
-<<<<<<< HEAD
                         $rowend = '","'.$statusstring.
                                   '","'.$enrolledtime.
                                   '","'.$starttime.
@@ -1029,34 +883,6 @@
                                   '","'.$expirytime.
                                   '","'.$scorestring.
                                   "\"\n";
-=======
-                        echo '"'.$user->fullname.
-                             '","'.$user->email.
-                             '","'.$user->coursename.
-                             '","'.$user->department.
-                             '","'.$userrec->profile_field_staffno.
-                             '","'.$userrec->city.
-                             '","'.$statusstring.
-                             '","'.$enrolledtime.
-                             '","'.$starttime.
-                             '","'.$completetime.
-                             '","'.$scorestring.
-                             "\"\n";
-                    } else {
-                        echo '"'.$user->fullname.
-                             '","'.$user->email.
-                             '","'.$user->coursename.
-                             '","'.$user->department.
-                             '","'.$userrec->profile_field_staffno.
-                             '","'.$userrec->city.
-                             '","'.$statusstring.
-                             '","'.$enrolledtime.
-                             '","'.$starttime.
-                             '","'.$completetime.
-                             '","'.$expirytime.
-                             '","'.$scorestring.
-                             "\"\n";
->>>>>>> ef7820b9
                     }
                     echo $rowstart . $rowmid . $rowend;
                 }
