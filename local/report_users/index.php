--- conflicted
+++ resolved
@@ -606,7 +606,6 @@
                                $output->action_link($lastnameurl, $lastname);
 
     $table = new html_table();
-<<<<<<< HEAD
     $headstart = array($fullnamedisplay => $fullnamedisplay,
                        $email => $output->action_link($emailurl, $email),
                        $department => $output->action_link($departmenturl, $department));
@@ -620,18 +619,6 @@
     $headend = array ($timecreated => $output->action_link($timecreatedurl, $timecreated),
                       $lastaccess => $output->action_link($accessurl, $lastaccess));
     $table->head = $headstart + $headmid + $headend;
-=======
-    $table->head = array ($fullnamedisplay,
-                          $OUTPUT->action_link($emailurl, $email),
-                          $OUTPUT->action_link($departmenturl,
-                          $department),
-                          'Staff Number',
-                          $OUTPUT->action_link($cityurl, $city),
-                          $OUTPUT->action_link($countryurl,
-                          $country),
-                          $OUTPUT->action_link($timecreatedurl, $timecreated),
-                          $OUTPUT->action_link($accessurl, $lastaccess));
->>>>>>> ef7820b9
     $table->align = array ("left", "left", "left", "left", "left", "left", "center", "center", "center");
     $table->width = "95%";
 
@@ -659,7 +646,6 @@
             $fullname .= " (S)";
         }
 
-<<<<<<< HEAD
         // load the full user profile.
         profile_load_data($user);
 
@@ -680,18 +666,6 @@
                         'lastaccess' => $strlastaccess);
         $table->data[] = $rowstart + $rowmid + $rowend;
                             
-=======
-        $table->data[] = array ("<a href='".$CFG->wwwroot.
-                                "/local/report_users/userdisplay.php?userid=".
-                                $user->id."'>$fullname</a>",
-                            "$user->email",
-                            "$user->departmentname",
-                            "$user->profile_field_staffno",
-                            "$user->city",
-                            "$user->country",
-                            $strtimecreated,
-                            $strlastaccess);
->>>>>>> ef7820b9
     }
 }
 
