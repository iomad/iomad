<?php
// This file is part of Moodle - http://moodle.org/
//
// Moodle is free software: you can redistribute it and/or modify
// it under the terms of the GNU General Public License as published by
// the Free Software Foundation, either version 3 of the License, or
// (at your option) any later version.
//
// Moodle is distributed in the hope that it will be useful,
// but WITHOUT ANY WARRANTY; without even the implied warranty of
// MERCHANTABILITY or FITNESS FOR A PARTICULAR PURPOSE.  See the
// GNU General Public License for more details.
//
// You should have received a copy of the GNU General Public License
// along with Moodle.  If not, see <http://www.gnu.org/licenses/>.

/**
 * Iomad - admin settings
 *
 * @package    Iomad
 * @copyright  2011 onwards E-Learn Design Limited
 * @license    http://www.gnu.org/copyleft/gpl.html GNU GPL v3 or later
 */

defined('MOODLE_INTERNAL') || die;

<<<<<<< HEAD
$url = new moodle_url('/local/report_attendance/index.php');
$ADMIN->add('IomadReports',
            new admin_externalpage('repcourseattendance',
            get_string('repcourseattendance', 'local_report_attendance'),
            $url,
            'local/report_attendance:view'));
=======
// Basic navigation settings
require($CFG->dirroot . '/local/iomad/lib/basicsettings.php');

$url = new moodle_url( '/local/report_attendance/index.php' );
$ADMIN->add( 'IomadReports', new admin_externalpage('repcourseattendance',
                               get_string('repcourseattendance',
                               'local_report_attendance'),
                               $url,
                               'local/report_attendance:view'));
>>>>>>> 15b8122b
<|MERGE_RESOLUTION|>--- conflicted
+++ resolved
@@ -24,14 +24,6 @@
 
 defined('MOODLE_INTERNAL') || die;
 
-<<<<<<< HEAD
-$url = new moodle_url('/local/report_attendance/index.php');
-$ADMIN->add('IomadReports',
-            new admin_externalpage('repcourseattendance',
-            get_string('repcourseattendance', 'local_report_attendance'),
-            $url,
-            'local/report_attendance:view'));
-=======
 // Basic navigation settings
 require($CFG->dirroot . '/local/iomad/lib/basicsettings.php');
 
@@ -40,5 +32,4 @@
                                get_string('repcourseattendance',
                                'local_report_attendance'),
                                $url,
-                               'local/report_attendance:view'));
->>>>>>> 15b8122b
+                               'local/report_attendance:view'));