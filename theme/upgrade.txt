--- conflicted
+++ resolved
@@ -9,12 +9,9 @@
 
 deprecation:
 * i/roles: Use t/assignroles instead
-<<<<<<< HEAD
 * t/manual_item: Use i/manual_item instead
 * t/unlock_gray: Use t/locked instead
-=======
 * t/userblue: Previously used to unblock a user, use t/unblock.
->>>>>>> f2bba619
 
 optional changes:
 * new optional boolean parameter $withlinks for public function login_info() in lib/outputrenderers.php (MDL-31365)
@@ -27,13 +24,10 @@
 * new icon t/cohorts (sized 12x12), to prevent the use of i/cohorts which is 16x16.
 * new icons t/sort_asc, t/sort_desc to use for ordering in table headers.
 * new class 'iconsort' for icons used for ordering in table headers.
-<<<<<<< HEAD
 * new icons t/locked and t/unlocked (12x12) which should be used when there is no action associated to the icon.
 * new icons i/folder (16x16), monochrome equivalent to f/folder.
-=======
 * new icons t/addcontact, t/removecontact and t/messages, previously t/addgreen, t/delete and t/log were used in messaging.
 * new icons t/unblock and i/twoway.
->>>>>>> f2bba619
 
 === 2.3 ===
 
