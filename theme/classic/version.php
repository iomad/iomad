--- conflicted
+++ resolved
@@ -25,14 +25,7 @@
 // This line protects the file from being accessed by a URL directly.
 defined('MOODLE_INTERNAL') || die();
 
-<<<<<<< HEAD
-$plugin->version = 2021052500;
-$plugin->requires = 2021052500;
-$plugin->component = 'theme_classic';
-$plugin->dependencies = array('theme_boost' => 2021052500);
-=======
 $plugin->version = 2020110900;
 $plugin->requires = 2020110300;
 $plugin->component = 'theme_classic';
-$plugin->dependencies = array('theme_boost' => 2020110300);
->>>>>>> ec58cefe
+$plugin->dependencies = array('theme_boost' => 2020110300);