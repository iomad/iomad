--- conflicted
+++ resolved
@@ -218,13 +218,12 @@
   }
 }
 
-<<<<<<< HEAD
 input[disabled] {
     cursor: not-allowed;
-=======
+}
+
 .row-fluid {
   @include make-row();
->>>>>>> c7522f83
 }
 
 // These have been removed in BS4 Stable. Adding in so RTL dropdowns will work.
