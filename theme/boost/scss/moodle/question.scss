--- conflicted
+++ resolved
@@ -245,11 +245,7 @@
     width: 7em;
     padding: 0.5em;
     margin-bottom: 1.8em;
-<<<<<<< HEAD
-    background-color: $gray-300;
-=======
     background-color: $gray-100;
->>>>>>> ec58cefe
     border: 1px solid darken($gray-300, 7%);
 
     @include border-radius(2px);
