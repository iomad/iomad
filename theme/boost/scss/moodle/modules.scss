--- conflicted
+++ resolved
@@ -1275,11 +1275,7 @@
     position: sticky;
     justify-content: end;
     top: $navbar-height + 5px;
-<<<<<<< HEAD
-    z-index: $zindex-modal;
-=======
     z-index: $zindex-sticky;
->>>>>>> ec58cefe
     #quiz-timer {
         border: $border-width solid $red;
         background-color: $white;
