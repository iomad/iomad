<?php
// This file is part of Moodle - http://moodle.org/
//
// Moodle is free software: you can redistribute it and/or modify
// it under the terms of the GNU General Public License as published by
// the Free Software Foundation, either version 3 of the License, or
// (at your option) any later version.
//
// Moodle is distributed in the hope that it will be useful,
// but WITHOUT ANY WARRANTY; without even the implied warranty of
// MERCHANTABILITY or FITNESS FOR A PARTICULAR PURPOSE.  See the
// GNU General Public License for more details.
//
// You should have received a copy of the GNU General Public License
// along with Moodle.  If not, see <http://www.gnu.org/licenses/>.

/**
 * Book import plugin version info
 *
 * @package    booktool_importhtml
 * @copyright  2011 Petr Skoda {@link http://skodak.org}
 * @license    http://www.gnu.org/copyleft/gpl.html GNU GPL v3 or later
 */

defined('MOODLE_INTERNAL') || die;

$plugin->component = 'booktool_importhtml'; // Full name of the plugin (used for diagnostics)
<<<<<<< HEAD
$plugin->version   = 2021052500; // The current plugin version (Date: YYYYMMDDXX)
$plugin->requires  = 2021052500; // Requires this Moodle version.
=======
$plugin->version   = 2020110900; // The current plugin version (Date: YYYYMMDDXX)
$plugin->requires  = 2020110300; // Requires this Moodle version.
>>>>>>> ec58cefe
<|MERGE_RESOLUTION|>--- conflicted
+++ resolved
@@ -25,10 +25,5 @@
 defined('MOODLE_INTERNAL') || die;
 
 $plugin->component = 'booktool_importhtml'; // Full name of the plugin (used for diagnostics)
-<<<<<<< HEAD
-$plugin->version   = 2021052500; // The current plugin version (Date: YYYYMMDDXX)
-$plugin->requires  = 2021052500; // Requires this Moodle version.
-=======
 $plugin->version   = 2020110900; // The current plugin version (Date: YYYYMMDDXX)
-$plugin->requires  = 2020110300; // Requires this Moodle version.
->>>>>>> ec58cefe
+$plugin->requires  = 2020110300; // Requires this Moodle version.