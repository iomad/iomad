--- conflicted
+++ resolved
@@ -25,11 +25,6 @@
 defined('MOODLE_INTERNAL') || die;
 
 $plugin->component = 'mod_book'; // Full name of the plugin (used for diagnostics)
-<<<<<<< HEAD
-$plugin->version   = 2021052501; // The current module version (Date: YYYYMMDDXX)
-$plugin->requires  = 2021052500; // Requires this Moodle version
-=======
 $plugin->version   = 2020110900; // The current module version (Date: YYYYMMDDXX)
 $plugin->requires  = 2020110300; // Requires this Moodle version
->>>>>>> ec58cefe
 $plugin->cron      = 0;          // Period for cron to check this module (secs)