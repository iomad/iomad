<?php
// This file is part of Moodle - http://moodle.org/
//
// Moodle is free software: you can redistribute it and/or modify
// it under the terms of the GNU General Public License as published by
// the Free Software Foundation, either version 3 of the License, or
// (at your option) any later version.
//
// Moodle is distributed in the hope that it will be useful,
// but WITHOUT ANY WARRANTY; without even the implied warranty of
// MERCHANTABILITY or FITNESS FOR A PARTICULAR PURPOSE.  See the
// GNU General Public License for more details.
//
// You should have received a copy of the GNU General Public License
// along with Moodle.  If not, see <http://www.gnu.org/licenses/>.
/**
 * Book module upgrade code
 *
 * @package    mod_book
 * @copyright  2009-2011 Petr Skoda {@link http://skodak.org}
 * @license    http://www.gnu.org/copyleft/gpl.html GNU GPL v3 or later
 */

defined('MOODLE_INTERNAL') || die;

/**
 * Book module upgrade task
 *
 * @param int $oldversion the version we are upgrading from
 * @return bool always true
 */
function xmldb_book_upgrade($oldversion) {
    global $CFG, $DB;

    $dbman = $DB->get_manager();

    // Automatically generated Moodle v3.5.0 release upgrade line.
    // Put any upgrade step following this.

    // Automatically generated Moodle v3.6.0 release upgrade line.
    // Put any upgrade step following this.

    // Automatically generated Moodle v3.7.0 release upgrade line.
    // Put any upgrade step following this.

    // Automatically generated Moodle v3.8.0 release upgrade line.
    // Put any upgrade step following this.

    // Automatically generated Moodle v3.9.0 release upgrade line.
    // Put any upgrade step following this.

<<<<<<< HEAD
    if ($oldversion < 2021052501) {
=======
    if ($oldversion < 2020100100) {
>>>>>>> ec58cefe
        $table = new xmldb_table('book_chapters');
        $index = new xmldb_index('bookid', XMLDB_INDEX_NOTUNIQUE, ['bookid']);
        if (!$dbman->index_exists($table, $index)) {
            $dbman->add_index($table, $index);
        }
<<<<<<< HEAD
        upgrade_mod_savepoint(true, 2021052501, 'book');
=======
        upgrade_mod_savepoint(true, 2020100100, 'book');
>>>>>>> ec58cefe
    }

    return true;
}<|MERGE_RESOLUTION|>--- conflicted
+++ resolved
@@ -49,21 +49,13 @@
     // Automatically generated Moodle v3.9.0 release upgrade line.
     // Put any upgrade step following this.
 
-<<<<<<< HEAD
-    if ($oldversion < 2021052501) {
-=======
     if ($oldversion < 2020100100) {
->>>>>>> ec58cefe
         $table = new xmldb_table('book_chapters');
         $index = new xmldb_index('bookid', XMLDB_INDEX_NOTUNIQUE, ['bookid']);
         if (!$dbman->index_exists($table, $index)) {
             $dbman->add_index($table, $index);
         }
-<<<<<<< HEAD
-        upgrade_mod_savepoint(true, 2021052501, 'book');
-=======
         upgrade_mod_savepoint(true, 2020100100, 'book');
->>>>>>> ec58cefe
     }
 
     return true;
