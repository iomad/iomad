This files describes API changes in the lti code.

=== 3.10 ===

* Select Content supports multiple, allowing a tool to return more than one link at a time.
  Parameter multiple in function lti_build_content_item_selection_request() is now set to true.
<<<<<<< HEAD
=======
* Deprecated unused function after external function, 'get_tool_proxies()', was refactored:
    - serialise_tool_proxy()
>>>>>>> ec58cefe

=== 3.8 ===

* The following functions have been finally deprecated and can not be used anymore:
    * lti_scale_used()

=== 3.7 ===

* Deprecated functions to add support for LTI 1 tools to access services:
    - mod_lti\local\ltiservice\service_base->check_tool_proxy()
    - mod_lti\local\ltiservice\service_base->check_type()
    - mod_lti\local\ltiservice\resource_base->check_tool_proxy()
    - mod_lti\local\ltiservice\resource_base->check_type()
    - mod_lti_edit_types_form->get_lti_advantage_services()
  replaced by:
    - mod_lti\local\ltiservice\service_base->check_tool()
    - mod_lti\local\ltiservice\resource_base->check_tool()
    - mod_lti_edit_types_form->get_lti_services()
* Deprecated unused function:
    - mod_lti\local\ltiservice\service_base->get_configuration_parameter_names()
* Deprecated functions to simplify implementation of LTI scopes for accessing services:
    - mod_lti\local\ltiservice\resource_base->get_permissions()
    - ltiservice_gradebookservices\local\resources\lineitem\get_permissions()
    - ltiservice_gradebookservices\local\resources\lineitems\get_permissions()
    - ltiservice_gradebookservices\local\resources\results\get_permissions()
    - ltiservice_gradebookservices\local\resources\scores\get_permissions()
    - ltiservice_memberships\local\resources\contextmemberships\get_permissions()
    replaced by:
    - mod_lti\local\ltiservice\service_base->get_permitted_scopes()
    - ltiservice_gradebookservices\local\service\gradebookservices->get_permitted_scopes()
    - ltiservice_memberships\local\service\memberships\->get_permitted_scopes()
* Deprecated function to remove definition as static:
    - ltiservice_memberships\local\service\memberships\get_users_json()
    replaced by:
    - ltiservice_memberships\local\service\memberships\get_members_json()

=== 3.4 ===

* The following functions, previously used (exclusively) by upgrade steps are not available
  anymore because of the upgrade cleanup performed for this version. See MDL-57432 for more info:
    - mod_lti_upgrade_custom_separator()

=== 3.2 ===

* Support for LTI ContentItem message type.
* New function lti_build_content_item_selection_request() for building an LTI ContentItemSelectionRequest.
* New Select content button in External tool configuration page that lets the user configure an external tool by fetching tool
  configuration content from the preconfigured tool's content selection interface.

=== 3.1 ===

* When requesting a grade from the outcome service, and empty grade will now be returned as
  an empty grade in accordance with the spec. Previously a grade of 0 would be returned.

=== 3.0 ===

* Function lti_view (locallib.php) was renamed to lti_launch_tool.
  A new and different lti_view function was created in the module lib.php containing the code
  for launching events and update the completion status for the module.


=== 2.8 ===

* Support for LTI 2 added, including extensible services implemented as ltiservice plugins.
* Function sendOAuthBodyPOST removed from OAuthBody.php because it was not being used.
* The field 'grade' in the table {lti} is now an integer rather than a numeric to bring it
  in line with the 'grade' field in other activities.

=== 2.7 ===

* mod_lti\event\unknown_service_api_called now has less data stored in 'other'
  but everything is still available for event observers via method get_message_data()<|MERGE_RESOLUTION|>--- conflicted
+++ resolved
@@ -4,11 +4,8 @@
 
 * Select Content supports multiple, allowing a tool to return more than one link at a time.
   Parameter multiple in function lti_build_content_item_selection_request() is now set to true.
-<<<<<<< HEAD
-=======
 * Deprecated unused function after external function, 'get_tool_proxies()', was refactored:
     - serialise_tool_proxy()
->>>>>>> ec58cefe
 
 === 3.8 ===
 
