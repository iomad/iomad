--- conflicted
+++ resolved
@@ -101,12 +101,9 @@
 $string['editreportname'] = 'Edit report name';
 $string['editscheduledetails'] = 'Edit schedule details';
 $string['editschedulename'] = 'Edit schedule name';
-<<<<<<< HEAD
 $string['enablecustomreports'] = 'Enable custom reports';
 $string['enablecustomreports_desc'] = 'Allow users to create and view Report builder custom reports';
-=======
 $string['enableschedule'] = 'Enable schedule';
->>>>>>> b43c2856
 $string['entitycourse'] = 'Course';
 $string['entityuser'] = 'User';
 $string['errorreportcreate'] = 'You cannot create a new report';
