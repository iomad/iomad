--- conflicted
+++ resolved
@@ -571,10 +571,7 @@
 $string['version_help'] = 'The version field may be used to keep track of the badge\'s development. If specified, the version is displayed on the badge page.';
 $string['warnexpired'] = ' (This badge has expired!)';
 $string['year'] = 'Year(s)';
-<<<<<<< HEAD
-=======
 $string['includeauthdetails'] = "Include authentication details with the backpack";
->>>>>>> ec58cefe
 
 // Deprecated since Moodle 3.9.
 $string['editsettings'] = 'Edit settings';
