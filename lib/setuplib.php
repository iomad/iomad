--- conflicted
+++ resolved
@@ -918,12 +918,9 @@
                 throw new moodle_exception('requirecorrectaccess', 'error', '', null,
                     'You called ' . $calledurl .', you should have called ' . $correcturl);
             }
-<<<<<<< HEAD
             require_once($CFG->dirroot . '/local/iomad/lib/iomad.php');
 
             iomad::check_redirect($wwwroot, $rurl);
-            redirect($CFG->wwwroot, get_string('wwwrootmismatch', 'error', $CFG->wwwroot), 3);
-=======
             $rfullpath = $rurl['fullpath'];
             // Check that URL is under $CFG->wwwroot.
             if (strpos($rfullpath, $wwwroot['path']) === 0) {
@@ -931,7 +928,6 @@
                 $rfullpath = (new moodle_url($rfullpath))->out(false);
             }
             redirect($rfullpath, get_string('wwwrootmismatch', 'error', $CFG->wwwroot), 3);
->>>>>>> 6a1fcb30
         }
     }
 
