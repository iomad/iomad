--- conflicted
+++ resolved
@@ -918,14 +918,10 @@
                 throw new moodle_exception('requirecorrectaccess', 'error', '', null,
                     'You called ' . $calledurl .', you should have called ' . $correcturl);
             }
-<<<<<<< HEAD
             require_once($CFG->dirroot . '/local/iomad/lib/iomad.php');
 
             iomad::check_redirect($wwwroot, $rurl);
-            redirect($CFG->wwwroot, get_string('wwwrootmismatch', 'error', $CFG->wwwroot), 3);
-=======
             redirect($CFG->wwwroot . $rurl['fullpath'], get_string('wwwrootmismatch', 'error', $CFG->wwwroot), 3);
->>>>>>> 994a21d4
         }
     }
 
