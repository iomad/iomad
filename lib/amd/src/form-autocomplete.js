--- conflicted
+++ resolved
@@ -873,28 +873,12 @@
             // Remove it from the selection.
             pendingPromise.resolve(deselectItem(options, state, $(e.currentTarget), originalSelect));
         });
-<<<<<<< HEAD
-        // Remove the highlight of items when user tabs out the tag list.
-        selectionElement.on('blur', function(e) {
-            e.preventDefault();
-            $(this).children().attr('data-active-selection', false).attr('id', '');
-        });
-        // When tag list is focused, highlight the first item.
-        selectionElement.on('focus', function(e) {
-            e.preventDefault();
-            var element = $(this).children('[data-active-selection=true]');
-            if (element && element.length === 0) {
-                activateNextSelection(state);
-            }
-        });
-=======
 
         // When listbox is focused, focus on the first option if there is no focused option.
         selectionElement.on('focus', function() {
             updateActiveSelectionFromState(state);
         });
 
->>>>>>> ec58cefe
         // Keyboard navigation for the selection list.
         selectionElement.on('keydown', function(e) {
             var pendingPromise = addPendingJSPromise('form-autocomplete-keydown-' + e.keyCode);
@@ -906,11 +890,7 @@
 
                     // Choose the next selection item.
                     pendingPromise.resolve(activateNextSelection(state));
-<<<<<<< HEAD
-                    return false;
-=======
                     return;
->>>>>>> ec58cefe
                 case KEYS.LEFT:
                 case KEYS.UP:
                     // We handled this event, so prevent it.
