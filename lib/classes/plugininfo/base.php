<?php
// This file is part of Moodle - http://moodle.org/
//
// Moodle is free software: you can redistribute it and/or modify
// it under the terms of the GNU General Public License as published by
// the Free Software Foundation, either version 3 of the License, or
// (at your option) any later version.
//
// Moodle is distributed in the hope that it will be useful,
// but WITHOUT ANY WARRANTY; without even the implied warranty of
// MERCHANTABILITY or FITNESS FOR A PARTICULAR PURPOSE.  See the
// GNU General Public License for more details.
//
// You should have received a copy of the GNU General Public License
// along with Moodle.  If not, see <http://www.gnu.org/licenses/>.

/**
 * Defines classes used for plugin info.
 *
 * @package    core
 * @copyright  2011 David Mudrak <david@moodle.com>
 * @license    http://www.gnu.org/copyleft/gpl.html GNU GPL v3 or later
 */
namespace core\plugininfo;

use coding_exception;
use core_component;
use core_plugin_manager;
use moodle_url;

/**
 * Base class providing access to the information about a plugin
 *
 * @property-read string component the component name, type_name
 */
abstract class base {

    /** @var string the plugintype name, eg. mod, auth or workshopform */
    public $type;
    /** @var string full path to the location of all the plugins of this type */
    public $typerootdir;
    /** @var string the plugin name, eg. assignment, ldap */
    public $name;
    /** @var string the localized plugin name */
    public $displayname;
    /** @var string the plugin source, one of core_plugin_manager::PLUGIN_SOURCE_xxx constants */
    public $source;
    /** @var string fullpath to the location of this plugin */
    public $rootdir;
    /** @var int|string the version of the plugin's source code */
    public $versiondisk;
    /** @var int|string the version of the installed plugin */
    public $versiondb;
    /** @var int|float|string required version of Moodle core  */
    public $versionrequires;
    /** @var array explicitly supported branches of Moodle core  */
    public $pluginsupported;
    /** @var int first incompatible branch of Moodle core  */
    public $pluginincompatible;
    /** @var mixed human-readable release information */
    public $release;
    /** @var array other plugins that this one depends on, lazy-loaded by {@link get_other_required_plugins()} */
    public $dependencies;
    /** @var int number of instances of the plugin - not supported yet */
    public $instances;
    /** @var int order of the plugin among other plugins of the same type - not supported yet */
    public $sortorder;
    /** @var core_plugin_manager the plugin manager this plugin info is part of */
    public $pluginman;

    /** @var array|null array of {@link \core\update\info} for this plugin */
    protected $availableupdates;

    /** @var int Move a plugin up in the plugin order */
    public const MOVE_UP = -1;

    /** @var int Move a plugin down in the plugin order */
    public const MOVE_DOWN = 1;

<<<<<<< HEAD
    /** @var array hold $plugin->supported in version.php */
    public $supported;

    /** @var int hold $plugin->incompatible in version.php  */
    public $incompatible;
=======
    /** @var string Name of the plugin */
    public $component;
>>>>>>> 8b63d21a

    /**
     * Whether this plugintype supports its plugins being disabled.
     *
     * @return bool
     */
    public static function plugintype_supports_disabling(): bool {
        return false;
    }

    /**
     * Finds all enabled plugins, the result may include missing plugins.
     * @return array|null of enabled plugins $pluginname=>$pluginname, null means unknown
     */
    public static function get_enabled_plugins() {
        return null;
    }

    /**
     * Enable or disable a plugin.
     * When possible, the change will be stored into the config_log table, to let admins check when/who has modified it.
     *
     * @param string $pluginname The plugin name to enable/disable.
     * @param int $enabled Whether the pluginname should be enabled (1) or not (0). This is an integer because some plugins, such
     * as filters or repositories, might support more statuses than just enabled/disabled.
     *
     * @return bool Whether $pluginname has been updated or not.
     */
    public static function enable_plugin(string $pluginname, int $enabled): bool {
        return false;
    }

    /**
     * Returns current status for a pluginname.
     *
     * @param string $pluginname The plugin name to check.
     * @return int The current status (enabled, disabled...) of $pluginname.
     */
    public static function get_enabled_plugin(string $pluginname): int {
        $enabledplugins = static::get_enabled_plugins();
        $value = $enabledplugins && array_key_exists($pluginname, $enabledplugins);
        return (int) $value;
    }

    /**
     * Gathers and returns the information about all plugins of the given type,
     * either on disk or previously installed.
     *
     * This is supposed to be used exclusively by the plugin manager when it is
     * populating its tree of plugins.
     *
     * @param string $type the name of the plugintype, eg. mod, auth or workshopform
     * @param string $typerootdir full path to the location of the plugin dir
     * @param string $typeclass the name of the actually called class
     * @param core_plugin_manager $pluginman the plugin manager calling this method
     * @return array of plugintype classes, indexed by the plugin name
     */
    public static function get_plugins($type, $typerootdir, $typeclass, $pluginman) {
        // Get the information about plugins at the disk.
        $plugins = core_component::get_plugin_list($type);
        $return = array();
        foreach ($plugins as $pluginname => $pluginrootdir) {
            $return[$pluginname] = self::make_plugin_instance($type, $typerootdir,
                $pluginname, $pluginrootdir, $typeclass, $pluginman);
        }

        // Fetch missing incorrectly uninstalled plugins.
        $plugins = $pluginman->get_installed_plugins($type);

        foreach ($plugins as $name => $version) {
            if (isset($return[$name])) {
                continue;
            }
            $plugin              = new $typeclass();
            $plugin->type        = $type;
            $plugin->typerootdir = $typerootdir;
            $plugin->name        = $name;
            $plugin->component   = $plugin->type.'_'.$plugin->name;
            $plugin->rootdir     = null;
            $plugin->displayname = $name;
            $plugin->versiondb   = $version;
            $plugin->pluginman   = $pluginman;
            $plugin->init_is_standard();

            $return[$name] = $plugin;
        }

        return $return;
    }

    /**
     * Makes a new instance of the plugininfo class
     *
     * @param string $type the plugin type, eg. 'mod'
     * @param string $typerootdir full path to the location of all the plugins of this type
     * @param string $name the plugin name, eg. 'workshop'
     * @param string $namerootdir full path to the location of the plugin
     * @param string $typeclass the name of class that holds the info about the plugin
     * @param core_plugin_manager $pluginman the plugin manager of the new instance
     * @return base the instance of $typeclass
     */
    protected static function make_plugin_instance($type, $typerootdir, $name, $namerootdir, $typeclass, $pluginman) {
        $plugin              = new $typeclass();
        $plugin->type        = $type;
        $plugin->typerootdir = $typerootdir;
        $plugin->name        = $name;
        $plugin->rootdir     = $namerootdir;
        $plugin->pluginman   = $pluginman;
        $plugin->component   = $plugin->type.'_'.$plugin->name;

        $plugin->init_display_name();
        $plugin->load_disk_version();
        $plugin->load_db_version();
        $plugin->init_is_standard();

        return $plugin;
    }

    /**
     * Is this plugin already installed and updated?
     * @return bool true if plugin installed and upgraded.
     */
    public function is_installed_and_upgraded() {
        if (!$this->rootdir) {
            return false;
        }
        if ($this->versiondb === null and $this->versiondisk === null) {
            // There is no version.php or version info inside it.
            return false;
        }

        return ((float)$this->versiondb === (float)$this->versiondisk);
    }

    /**
     * Sets {@link $displayname} property to a localized name of the plugin
     */
    public function init_display_name() {
        if (!get_string_manager()->string_exists('pluginname', $this->component)) {
            $this->displayname = '[pluginname,' . $this->component . ']';
        } else {
            $this->displayname = get_string('pluginname', $this->component);
        }
    }

    /**
     * Magic method getter, redirects to read only values.
     *
     * @param string $name
     * @return mixed
     */
    public function __get($name) {
        switch ($name) {
            case 'component': return $this->type . '_' . $this->name;

            default:
                debugging('Invalid plugin property accessed! '.$name);
                return null;
        }
    }

    /**
     * Return the full path name of a file within the plugin.
     *
     * No check is made to see if the file exists.
     *
     * @param string $relativepath e.g. 'version.php'.
     * @return string e.g. $CFG->dirroot . '/mod/quiz/version.php'.
     */
    public function full_path($relativepath) {
        if (empty($this->rootdir)) {
            return '';
        }
        return $this->rootdir . '/' . $relativepath;
    }

    /**
     * Sets {@link $versiondisk} property to a numerical value representing the
     * version of the plugin's source code.
     *
     * If the value is null after calling this method, either the plugin
     * does not use versioning (typically does not have any database
     * data) or is missing from disk.
     */
    public function load_disk_version() {
        $versions = $this->pluginman->get_present_plugins($this->type);

        $this->versiondisk = null;
        $this->versionrequires = null;
        $this->pluginsupported = null;
        $this->pluginincompatible = null;
        $this->dependencies = array();

        if (!isset($versions[$this->name])) {
            return;
        }

        $plugin = $versions[$this->name];

        if (isset($plugin->version)) {
            $this->versiondisk = $plugin->version;
        }
        if (isset($plugin->requires)) {
            $this->versionrequires = $plugin->requires;
        }
        if (isset($plugin->release)) {
            $this->release = $plugin->release;
        }
        if (isset($plugin->dependencies)) {
            $this->dependencies = $plugin->dependencies;
        }

        // Check that supports and incompatible are wellformed, exception otherwise.
        if (isset($plugin->supported)) {
            // Checks for structure of supported.
            $isint = (is_int($plugin->supported[0]) && is_int($plugin->supported[1]));
            $isrange = ($plugin->supported[0] <= $plugin->supported[1] && count($plugin->supported) == 2);

            if (is_array($plugin->supported) && $isint && $isrange) {
                $this->pluginsupported = $plugin->supported;
            } else {
                throw new coding_exception('Incorrect syntax in plugin supported declaration in '."$this->name");
            }
        }

        if (isset($plugin->incompatible) && $plugin->incompatible !== null) {
            if (((is_string($plugin->incompatible) && ctype_digit($plugin->incompatible)) || is_int($plugin->incompatible))
                    && (int) $plugin->incompatible > 0) {
                $this->pluginincompatible = intval($plugin->incompatible);
            } else {
                throw new coding_exception('Incorrect syntax in plugin incompatible declaration in '."$this->name");
            }
        }

    }

    /**
     * Get the list of other plugins that this plugin requires to be installed.
     *
     * @return array with keys the frankenstyle plugin name, and values either
     *      a version string (like '2011101700') or the constant ANY_VERSION.
     */
    public function get_other_required_plugins() {
        if (is_null($this->dependencies)) {
            $this->load_disk_version();
        }
        return $this->dependencies;
    }

    /**
     * Is this is a subplugin?
     *
     * @return boolean
     */
    public function is_subplugin() {
        return ($this->get_parent_plugin() !== false);
    }

    /**
     * If I am a subplugin, return the name of my parent plugin.
     *
     * @return string|bool false if not a subplugin, name of the parent otherwise
     */
    public function get_parent_plugin() {
        return $this->pluginman->get_parent_of_subplugin($this->type);
    }

    /**
     * Sets {@link $versiondb} property to a numerical value representing the
     * currently installed version of the plugin.
     *
     * If the value is null after calling this method, either the plugin
     * does not use versioning (typically does not have any database
     * data) or has not been installed yet.
     */
    public function load_db_version() {
        $versions = $this->pluginman->get_installed_plugins($this->type);

        if (isset($versions[$this->name])) {
            $this->versiondb = $versions[$this->name];
        } else {
            $this->versiondb = null;
        }
    }

    /**
     * Sets {@link $source} property to one of core_plugin_manager::PLUGIN_SOURCE_xxx
     * constants.
     *
     * If the property's value is null after calling this method, then
     * the type of the plugin has not been recognized and you should throw
     * an exception.
     */
    public function init_is_standard() {

        $pluginman = $this->pluginman;
        $standard = $pluginman::standard_plugins_list($this->type);

        if ($standard !== false) {
            $standard = array_flip($standard);
            if (isset($standard[$this->name])) {
                $this->source = core_plugin_manager::PLUGIN_SOURCE_STANDARD;
            } else if (!is_null($this->versiondb) and is_null($this->versiondisk)
                and $pluginman::is_deleted_standard_plugin($this->type, $this->name)) {
                $this->source = core_plugin_manager::PLUGIN_SOURCE_STANDARD; // To be deleted.
            } else {
                $this->source = core_plugin_manager::PLUGIN_SOURCE_EXTENSION;
            }
        }
    }

    /**
     * Returns true if the plugin is shipped with the official distribution
     * of the current Moodle version, false otherwise.
     *
     * @return bool
     */
    public function is_standard() {
        return $this->source === core_plugin_manager::PLUGIN_SOURCE_STANDARD;
    }

    /**
     * Returns true if the the given Moodle version is enough to run this plugin
     *
     * @param string|int|double $moodleversion
     * @return bool
     */
    public function is_core_dependency_satisfied($moodleversion) {

        if (empty($this->versionrequires)) {
            return true;

        } else {
            return (double)$this->versionrequires <= (double)$moodleversion;
        }
    }

    /**
     * Returns true if the the given moodle branch is not stated incompatible with the plugin
     *
     * @param int $branch the moodle branch number
     * @return bool true if not incompatible with moodle branch
     */
    public function is_core_compatible_satisfied(int $branch) : bool {
        if (!empty($this->pluginincompatible) && ($branch >= $this->pluginincompatible)) {
            return false;
        } else {
            return true;
        }
    }

    /**
     * Returns the status of the plugin
     *
     * @return string one of core_plugin_manager::PLUGIN_STATUS_xxx constants
     */
    public function get_status() {

        $pluginman = $this->pluginman;

        if (is_null($this->versiondb) and is_null($this->versiondisk)) {
            return core_plugin_manager::PLUGIN_STATUS_NODB;

        } else if (is_null($this->versiondb) and !is_null($this->versiondisk)) {
            return core_plugin_manager::PLUGIN_STATUS_NEW;

        } else if (!is_null($this->versiondb) and is_null($this->versiondisk)) {
            if ($pluginman::is_deleted_standard_plugin($this->type, $this->name)) {
                return core_plugin_manager::PLUGIN_STATUS_DELETE;
            } else {
                return core_plugin_manager::PLUGIN_STATUS_MISSING;
            }

        } else if ((float)$this->versiondb === (float)$this->versiondisk) {
            // Note: the float comparison should work fine here
            //       because there are no arithmetic operations with the numbers.
            return core_plugin_manager::PLUGIN_STATUS_UPTODATE;

        } else if ($this->versiondb < $this->versiondisk) {
            return core_plugin_manager::PLUGIN_STATUS_UPGRADE;

        } else if ($this->versiondb > $this->versiondisk) {
            return core_plugin_manager::PLUGIN_STATUS_DOWNGRADE;

        } else {
            // $version = pi(); and similar funny jokes - hopefully Donald E. Knuth will never contribute to Moodle ;-)
            throw new coding_exception('Unable to determine plugin state, check the plugin versions');
        }
    }

    /**
     * Returns the information about plugin availability
     *
     * True means that the plugin is enabled. False means that the plugin is
     * disabled. Null means that the information is not available, or the
     * plugin does not support configurable availability or the availability
     * can not be changed.
     *
     * @return null|bool
     */
    public function is_enabled() {
        if (!$this->rootdir) {
            // Plugin missing.
            return false;
        }

        $enabled = $this->pluginman->get_enabled_plugins($this->type);

        if (!is_array($enabled)) {
            return null;
        }

        return isset($enabled[$this->name]);
    }

    /**
     * If there are updates for this plugin available, returns them.
     *
     * Returns array of {@link \core\update\info} objects, if some update
     * is available. Returns null if there is no update available or if the update
     * availability is unknown.
     *
     * Populates the property {@link $availableupdates} on first call (lazy
     * loading).
     *
     * @return array|null
     */
    public function available_updates() {

        if ($this->availableupdates === null) {
            // Lazy load the information about available updates.
            $this->availableupdates = $this->pluginman->load_available_updates_for_plugin($this->component);
        }

        if (empty($this->availableupdates) or !is_array($this->availableupdates)) {
            $this->availableupdates = array();
            return null;
        }

        $updates = array();

        foreach ($this->availableupdates as $availableupdate) {
            if ($availableupdate->version > $this->versiondisk) {
                $updates[] = $availableupdate;
            }
        }

        if (empty($updates)) {
            return null;
        }

        return $updates;
    }

    /**
     * Returns the node name used in admin settings menu for this plugin settings (if applicable)
     *
     * @return null|string node name or null if plugin does not create settings node (default)
     */
    public function get_settings_section_name() {
        return null;
    }

    /**
     * Returns the URL of the plugin settings screen
     *
     * Null value means that the plugin either does not have the settings screen
     * or its location is not available via this library.
     *
     * @return null|moodle_url
     */
    public function get_settings_url(): ?moodle_url {
        $section = $this->get_settings_section_name();
        if ($section === null) {
            return null;
        }

        $settings = admin_get_root()->locate($section);
        if ($settings && $settings instanceof \core_admin\local\settings\linkable_settings_page) {
            return $settings->get_settings_page_url();
        }

        return null;
    }

    /**
     * Loads plugin settings to the settings tree
     *
     * This function usually includes settings.php file in plugins folder.
     * Alternatively it can create a link to some settings page (instance of admin_externalpage)
     *
     * @param \part_of_admin_tree $adminroot
     * @param string $parentnodename
     * @param bool $hassiteconfig whether the current user has moodle/site:config capability
     */
    public function load_settings(\part_of_admin_tree $adminroot, $parentnodename, $hassiteconfig) {
    }

    /**
     * Should there be a way to uninstall the plugin via the administration UI.
     *
     * By default uninstallation is not allowed, plugin developers must enable it explicitly!
     *
     * @return bool
     */
    public function is_uninstall_allowed() {
        return false;
    }

    /**
     * Optional extra warning before uninstallation, for example number of uses in courses.
     *
     * @return string
     */
    public function get_uninstall_extra_warning() {
        return '';
    }

    /**
     * Pre-uninstall hook.
     *
     * This is intended for disabling of plugin, some DB table purging, etc.
     *
     * NOTE: to be called from uninstall_plugin() only.
     * @private
     */
    public function uninstall_cleanup() {
        // Override when extending class,
        // do not forget to call parent::pre_uninstall_cleanup() at the end.
    }

    /**
     * Returns relative directory of the plugin with heading '/'
     *
     * @return string
     */
    public function get_dir() {
        global $CFG;

        if (!isset($pluginfo->rootdir)) {
            return '';
        }

        return substr($this->rootdir, strlen($CFG->dirroot));
    }

    /**
     * Hook method to implement certain steps when uninstalling the plugin.
     *
     * This hook is called by {@link core_plugin_manager::uninstall_plugin()} so
     * it is basically usable only for those plugin types that use the default
     * uninstall tool provided by {@link self::get_default_uninstall_url()}.
     *
     * @param \progress_trace $progress traces the process
     * @return bool true on success, false on failure
     */
    public function uninstall(\progress_trace $progress) {
        return true;
    }

    /**
     * Where should we return after plugin of this type is uninstalled?
     * @param string $return
     * @return moodle_url
     */
    public function get_return_url_after_uninstall($return) {
        if ($return === 'manage') {
            if ($url = $this->get_manage_url()) {
                return $url;
            }
        }
        return new moodle_url('/admin/plugins.php#plugin_type_cell_'.$this->type);
    }

    /**
     * Return URL used for management of plugins of this type.
     * @return moodle_url
     */
    public static function get_manage_url() {
        return null;
    }

    /**
     * Returns URL to a script that handles common plugin uninstall procedure.
     *
     * This URL is intended for all plugin uninstallations.
     *
     * @param string $return either 'overview' or 'manage'
     * @return moodle_url
     */
    public final function get_default_uninstall_url($return = 'overview') {
        return new moodle_url('/admin/plugins.php', array(
            'uninstall' => $this->component,
            'confirm' => 0,
            'return' => $return,
        ));
    }

    /**
     * Whether this plugintype supports ordering of plugins using native functionality.
     *
     * Please note that plugintypes which pre-date this native functionality may still support ordering
     * but will not use the built-in functionality.
     *
     * @return bool
     */
    public static function plugintype_supports_ordering(): bool {
        return false;
    }

    /**
     * Finds all enabled plugins, the result may include missing plugins.
     *
     * @param bool $enabledonly Show all plugins, or only those which are enabled
     * @return array|null of sorted plugins $pluginname => $pluginname, null means unknown
     */
    public static function get_sorted_plugins(bool $enabledonly = false): ?array {
        return null;
    }

    /**
     * Change the order of the plugin relative to other plugins in the plugintype.
     *
     * When possible, the change will be stored into the config_log table, to let admins check when/who has modified it.
     *
     * @param string $pluginname The plugin name to enable/disable.
     * @param int $direction The direction to move the plugin. Negative numbers mean up, Positive mean down.
     * @return bool Whether $pluginname has been updated or not.
     */
    public static function change_plugin_order(string $pluginname, int $direction): bool {
        return false;
    }
}<|MERGE_RESOLUTION|>--- conflicted
+++ resolved
@@ -77,16 +77,14 @@
     /** @var int Move a plugin down in the plugin order */
     public const MOVE_DOWN = 1;
 
-<<<<<<< HEAD
     /** @var array hold $plugin->supported in version.php */
     public $supported;
 
     /** @var int hold $plugin->incompatible in version.php  */
     public $incompatible;
-=======
+
     /** @var string Name of the plugin */
     public $component;
->>>>>>> 8b63d21a
 
     /**
      * Whether this plugintype supports its plugins being disabled.
