<?php
// This file is part of Moodle - http://moodle.org/
//
// Moodle is free software: you can redistribute it and/or modify
// it under the terms of the GNU General Public License as published by
// the Free Software Foundation, either version 3 of the License, or
// (at your option) any later version.
//
// Moodle is distributed in the hope that it will be useful,
// but WITHOUT ANY WARRANTY; without even the implied warranty of
// MERCHANTABILITY or FITNESS FOR A PARTICULAR PURPOSE.  See the
// GNU General Public License for more details.
//
// You should have received a copy of the GNU General Public License
// along with Moodle.  If not, see <http://www.gnu.org/licenses/>.

namespace core\navigation\views;

use navigation_node;
use url_select;
use settings_navigation;

/**
 * Class secondary_navigation_view.
 *
 * The secondary navigation view is a stripped down tweaked version of the
 * settings_navigation/navigation
 *
 * @package     core
 * @category    navigation
 * @copyright   2021 onwards Peter Dias
 * @license     http://www.gnu.org/copyleft/gpl.html GNU GPL v3 or later
 */
class secondary extends view {
    /** @var string $headertitle The header for this particular menu*/
    public $headertitle;

    /** @var int The maximum limit of navigation nodes displayed in the secondary navigation */
    const MAX_DISPLAYED_NAV_NODES = 5;

    /** @var navigation_node The course overflow node. */
    protected $courseoverflownode = null;

    /** @var string The key of the node to set as selected in the course overflow menu, if explicitly set by a page. */
    protected $overflowselected = null;

    /**
     * Defines the default structure for the secondary nav in a course context.
     *
     * In a course context, we are curating nodes from the settingsnav and navigation objects.
     * The following mapping construct specifies which object we are fetching it from, the type of the node, the key
     * and in what order we want the node - defined as per the mockups.
     *
     * @return array
     */
    protected function get_default_course_mapping(): array {
        $nodes = [];
        $nodes['settings'] = [
            self::TYPE_CONTAINER => [
                'coursereports' => 3,
                'questionbank' => 4,
            ],
            self::TYPE_SETTING => [
                'editsettings' => 0,
                'review' => 1.1,
                'manageinstances' => 1.2,
                'groups' => 1.3,
                'override' => 1.4,
                'roles' => 1.5,
                'permissions' => 1.6,
                'otherusers' => 1.7,
                'gradebooksetup' => 2.1,
                'outcomes' => 2.2,
                'coursecompletion' => 6,
                'coursebadges' => 7.1,
                'newbadge' => 7.2,
                'filtermanagement' => 9,
                'unenrolself' => 10,
                'coursetags' => 11,
                'download' => 12,
                'contextlocking' => 13,
            ],
        ];
        $nodes['navigation'] = [
            self::TYPE_CONTAINER => [
                'participants' => 1,
            ],
            self::TYPE_SETTING => [
                'grades' => 2,
                'badgesview' => 7,
                'competencies' => 8,
            ],
            self::TYPE_CUSTOM => [
                'contentbank' => 5,
                'participants' => 1, // In site home, 'participants' is classified differently.
            ],
        ];

        return $nodes;
    }

    /**
     * Defines the default structure for the secondary nav in a module context.
     *
     * In a module context, we are curating nodes from the settingsnav object.
     * The following mapping construct specifies the type of the node, the key
     * and in what order we want the node - defined as per the mockups.
     *
     * @return array
     */
    protected function get_default_module_mapping(): array {
        return [
            self::TYPE_SETTING => [
                'modedit' => 1,
                "mod_{$this->page->activityname}_useroverrides" => 3, // Overrides are module specific.
                "mod_{$this->page->activityname}_groupoverrides" => 4,
                'roleassign' => 7.2,
                'filtermanage' => 6,
                'roleoverride' => 7,
                'rolecheck' => 7.1,
                'logreport' => 8,
                'backup' => 9,
                'restore' => 10,
                'competencybreakdown' => 11,
            ],
            self::TYPE_CUSTOM => [
                'advgrading' => 2,
                'contentbank' => 12,
            ],
        ];
    }

    /**
     * Defines the default structure for the secondary nav in a category context.
     *
     * In a category context, we are curating nodes from the settingsnav object.
     * The following mapping construct specifies the type of the node, the key
     * and in what order we want the node - defined as per the mockups.
     *
     * @return array
     */
    protected function get_default_category_mapping(): array {
        return [
            self::TYPE_SETTING => [
                'edit' => 1,
                'permissions' => 2,
                'roles' => 2.1,
                'rolecheck' => 2.2,
            ]
        ];
    }

    /**
     * Define the keys of the course secondary nav nodes that should be forced into the "more" menu by default.
     *
     * @return array
     */
    protected function get_default_category_more_menu_nodes(): array {
        return ['addsubcat', 'roles', 'permissions', 'contentbank', 'cohort', 'filters', 'restorecourse'];
    }
    /**
     * Define the keys of the course secondary nav nodes that should be forced into the "more" menu by default.
     *
     * @return array
     */
    protected function get_default_course_more_menu_nodes(): array {
        return [];
    }

    /**
     * Define the keys of the module secondary nav nodes that should be forced into the "more" menu by default.
     *
     * @return array
     */
    protected function get_default_module_more_menu_nodes(): array {
        return ['roleoverride', 'rolecheck', 'logreport', 'roleassign', 'filtermanage', 'backup', 'restore',
            'competencybreakdown', "mod_{$this->page->activityname}_useroverrides",
            "mod_{$this->page->activityname}_groupoverrides"];
    }

    /**
     * Define the keys of the admin secondary nav nodes that should be forced into the "more" menu by default.
     *
     * @return array
     */
    protected function get_default_admin_more_menu_nodes(): array {
        return [];
    }

    /**
     * Initialise the view based navigation based on the current context.
     *
     * As part of the initial restructure, the secondary nav is only considered for the following pages:
     * 1 - Site admin settings
     * 2 - Course page - Does not include front_page which has the same context.
     * 3 - Module page
     */
    public function initialise(): void {
        global $SITE;

        if (during_initial_install() || $this->initialised) {
            return;
        }
        $this->id = 'secondary_navigation';
        $context = $this->context;
        $this->headertitle = get_string('menu');
        $defaultmoremenunodes = [];
        $maxdisplayednodes = self::MAX_DISPLAYED_NAV_NODES;

        switch ($context->contextlevel) {
            case CONTEXT_COURSE:
                $this->headertitle = get_string('courseheader');
                if ($this->page->course->format === 'singleactivity') {
                    $this->load_single_activity_course_navigation();
                } else {
                    $this->load_course_navigation();
                    $defaultmoremenunodes = $this->get_default_course_more_menu_nodes();
                }
                break;
            case CONTEXT_MODULE:
                $this->headertitle = get_string('activityheader');
                if ($this->page->course->format === 'singleactivity') {
                    $this->load_single_activity_course_navigation();
                } else {
                    $this->load_module_navigation($this->page->settingsnav);
                    $defaultmoremenunodes = $this->get_default_module_more_menu_nodes();
                }
                break;
            case CONTEXT_COURSECAT:
                $this->headertitle = get_string('categoryheader');
                $this->load_category_navigation();
                $defaultmoremenunodes = $this->get_default_category_more_menu_nodes();
                break;
            case CONTEXT_SYSTEM:
                $this->headertitle = get_string('homeheader');
                $this->load_admin_navigation();
                // If the site administration navigation was generated after load_admin_navigation().
                if ($this->has_children()) {
                    // Do not explicitly limit the number of navigation nodes displayed in the site administration
                    // navigation menu.
                    $maxdisplayednodes = null;
                }
                $defaultmoremenunodes = $this->get_default_admin_more_menu_nodes();
                break;
        }

        $this->remove_unwanted_nodes($this);

        // Don't need to show anything if only the view node is available. Remove it.
        if ($this->children->count() == 1) {
            $this->children->remove('modulepage');
        }
        // Force certain navigation nodes to be displayed in the "more" menu.
        $this->force_nodes_into_more_menu($defaultmoremenunodes, $maxdisplayednodes);
        // Search and set the active node.
        $this->scan_for_active_node($this);
        $this->initialised = true;
    }

    /**
     * Returns a node with the action being from the first found child node that has an action (Recursive).
     *
     * @param navigation_node $node The part of the node tree we are checking.
     * @param navigation_node $basenode  The very first node to be used for the return.
     * @return navigation_node|null
     */
    protected function get_node_with_first_action(navigation_node $node, navigation_node $basenode): ?navigation_node {
        $newnode = null;
        if (!$node->has_children()) {
            return null;
        }

        // Find the first child with an action and update the main node.
        foreach ($node->children as $child) {
            if ($child->has_action()) {
                $newnode = $basenode;
                $newnode->action = $child->action;
                return $newnode;
            }
        }
        if (is_null($newnode)) {
            // Check for children and go again.
            foreach ($node->children as $child) {
                if ($child->has_children()) {
                    $newnode = $this->get_node_with_first_action($child, $basenode);

                    if (!is_null($newnode)) {
                        return $newnode;
                    }
                }
            }
        }
        return null;
    }

    /**
     * Some nodes are containers only with no action. If this container has an action then nothing is done. If it does not have
     * an action then a search is done through the children looking for the first node that has an action. This action is then given
     * to the parent node that is initially provided as a parameter.
     *
     * @param navigation_node $node The navigation node that we want to ensure has an action tied to it.
     * @return navigation_node The node intact with an action to use.
     */
    protected function get_first_action_for_node(navigation_node $node): ?navigation_node {
        // If the node does not have children and has no action then no further processing is needed.
        $newnode = null;
        if ($node->has_children() && !$node->has_action()) {
            // We want to find the first child with an action.
            // We want to check all children on this level before going further down.
            // Note that new node gets changed here.
            $newnode = $this->get_node_with_first_action($node, $node);
        } else if ($node->has_action()) {
            $newnode = $node;
        }
        return $newnode;
    }

    /**
     * Recursive call to add all custom navigation nodes to secondary
     *
     * @param navigation_node $node The node which should be added to secondary
     * @param navigation_node $basenode The original parent node
     * @param navigation_node|null $root The parent node nodes are to be added/removed to.
     * @param bool $forceadd Whether or not to bypass the external action check and force add all nodes
     */
    protected function add_external_nodes_to_secondary(navigation_node $node, navigation_node $basenode,
           ?navigation_node $root = null, bool $forceadd = false) {
        $root = $root ?? $this;
        // Add the first node.
        if ($node->has_action() && !$this->get($node->key)) {
            $root->add_node(clone $node);
        }

        // If the node has an external action add all children to the secondary navigation.
        if (!$node->has_internal_action() || $forceadd) {
            if ($node->has_children()) {
                foreach ($node->children as $child) {
                    if ($child->has_children()) {
                        $this->add_external_nodes_to_secondary($child, $basenode, $root, true);
                    } else if ($child->has_action() && !$this->get($child->key)) {
                        // Check whether the basenode matches a child's url.
                        // This would have happened in get_first_action_for_node.
                        // In these cases, we prefer the specific child content.
                        if ($basenode->has_action() && $basenode->action()->compare($child->action())) {
                            $root->children->remove($basenode->key, $basenode->type);
                        }
                        $root->add_node(clone $child);
                    }
                }
            }
        }
    }

    /**
     * Returns a list of all expected nodes in the course administration.
     *
     * @return array An array of keys for navigation nodes in the course administration.
     */
    protected function get_expected_course_admin_nodes(): array {
        $expectednodes = [];
        foreach ($this->get_default_course_mapping()['settings'] as $value) {
            foreach ($value as $nodekey => $notused) {
                $expectednodes[] = $nodekey;
            }
        }
        foreach ($this->get_default_course_mapping()['navigation'] as $value) {
            foreach ($value as $nodekey => $notused) {
                $expectednodes[] = $nodekey;
            }
        }
        $othernodes = ['users', 'gradeadmin', 'coursereports', 'coursebadges'];
        $leftovercourseadminnodes = ['backup', 'restore', 'import', 'copy', 'reset'];
        $expectednodes = array_merge($expectednodes, $othernodes);
        $expectednodes = array_merge($expectednodes, $leftovercourseadminnodes);
        return $expectednodes;
    }

    /**
     * Load the course secondary navigation. Since we are sourcing all the info from existing objects that already do
     * the relevant checks, we don't do it again here.
     *
     * @param navigation_node|null $rootnode The node where the course navigation nodes should be added into as children.
     *                                       If not explicitly defined, the nodes will be added to the secondary root
     *                                       node by default.
     */
    protected function load_course_navigation(?navigation_node $rootnode = null): void {
        global $SITE;

        $rootnode = $rootnode ?? $this;
        $course = $this->page->course;
        // Initialise the main navigation and settings nav.
        // It is important that this is done before we try anything.
        $settingsnav = $this->page->settingsnav;
        $navigation = $this->page->navigation;

        if ($course->id == $SITE->id) {
            $firstnodeidentifier = get_string('home'); // The first node in the site course nav is called 'Home'.
            $frontpage = $settingsnav->get('frontpage'); // The site course nodes are children of a dedicated 'frontpage' node.
            $settingsnav = $frontpage ?: $settingsnav;
            $courseadminnode = $frontpage ?: null; // Custom nodes for the site course are also children of the 'frontpage' node.
        } else {
            $firstnodeidentifier = get_string('course'); // Regular courses have a first node called 'Course'.
            $courseadminnode = $settingsnav->get('courseadmin'); // Custom nodes for regular courses live under 'courseadmin'.
        }

        // Add the known nodes from settings and navigation.
        $nodes = $this->get_default_course_mapping();
        $nodesordered = $this->get_leaf_nodes($settingsnav, $nodes['settings'] ?? []);
        $nodesordered += $this->get_leaf_nodes($navigation, $nodes['navigation'] ?? []);
        $this->add_ordered_nodes($nodesordered, $rootnode);

        // Try to get any custom nodes defined by plugins, which may include containers.
        if ($courseadminnode) {
            $expectedcourseadmin = $this->get_expected_course_admin_nodes();
            foreach ($courseadminnode->children as $other) {
                if (array_search($other->key, $expectedcourseadmin, true) === false) {
                    $othernode = $this->get_first_action_for_node($other);
                    $recursivenode = $othernode && !$rootnode->get($othernode->key) ? $othernode : $other;
                    // Get the first node and check whether it's been added already.
                    // Also check if the first node is an external link. If it is, add all children.
                    $this->add_external_nodes_to_secondary($recursivenode, $recursivenode, $rootnode);
                }
            }
        }

        // Move some nodes into a 'course reuse' node.
        $overflownode = $this->get_course_overflow_nodes($rootnode);
        if (!is_null($overflownode)) {
            $actionnode = $this->get_first_action_for_node($overflownode);
            if ($actionnode) {
                // All additional nodes will be available under the 'Course reuse' page.
                $text = get_string('coursereuse');
                $rootnode->add($text, $actionnode->action, navigation_node::TYPE_COURSE, null, 'coursereuse',
                    new \pix_icon('t/edit', $text));
            }
        }

        // Add the respective first node, provided there are other nodes included.
        if (!empty($nodekeys = $rootnode->children->get_key_list())) {
            $rootnode->add_node(
                navigation_node::create($firstnodeidentifier, new \moodle_url('/course/view.php', ['id' => $course->id]),
                    self::TYPE_COURSE, null, 'coursehome'), reset($nodekeys)
            );
        }
    }

    /**
     * Gets the overflow navigation nodes for the course administration category.
     *
     * @param navigation_node|null $rootnode The node from where the course overflow nodes should be obtained.
     *                                       If not explicitly defined, the nodes will be obtained from the secondary root
     *                                       node by default.
     * @return navigation_node  The course overflow nodes.
     */
    protected function get_course_overflow_nodes(?navigation_node $rootnode = null): ?navigation_node {
        global $SITE;

        $rootnode = $rootnode ?? $this;
        // This gets called twice on some pages, and so trying to create this navigation node twice results in no children being
        // present the second time this is called.
        if (isset($this->courseoverflownode)) {
            return $this->courseoverflownode;
        }

        // Start with getting the base node for the front page or the course.
        $node = null;
        if ($this->page->course->id == $SITE->id) {
            $node = $this->page->settingsnav->find('frontpage', navigation_node::TYPE_SETTING);
        } else {
            $node = $this->page->settingsnav->find('courseadmin', navigation_node::TYPE_COURSE);
        }
        $coursesettings = $node ? $node->get_children_key_list() : [];
        $thissettings = $rootnode->get_children_key_list();
        $diff = array_diff($coursesettings, $thissettings);

        // Remove our specific created elements (user - participants, badges - coursebadges, grades - gradebooksetup,
        // grades - outcomes).
        $shortdiff = array_filter($diff, function($value) {
            return !($value == 'users' || $value == 'coursebadges' || $value == 'gradebooksetup' ||
                $value == 'outcomes');
        });

        // Permissions may be in play here that ultimately will show no overflow.
        if (empty($shortdiff)) {
            return null;
        }

        $firstitem = array_shift($shortdiff);
        $navnode = $node->get($firstitem);
        foreach ($shortdiff as $key) {
            $courseadminnodes = $node->get($key);
            if ($courseadminnodes) {
                if ($courseadminnodes->parent->key == $node->key) {
                    $navnode->add_node($courseadminnodes);
                }
            }
        }
        $this->courseoverflownode = $navnode;
        return $navnode;

    }

    /**
     * Recursively looks for a match to the current page url.
     *
     * @param navigation_node $node The node to look through.
     * @return navigation_node|null The node that matches this page's url.
     */
    protected function nodes_match_current_url(navigation_node $node): ?navigation_node {
        $pagenode = $this->page->url;
        if ($node->has_action()) {
            // Check this node first.
            if ($node->action->compare($pagenode)) {
                return $node;
            }
        }
        if ($node->has_children()) {
            foreach ($node->children as $child) {
                $result = $this->nodes_match_current_url($child);
                if ($result) {
                    return $result;
                }
            }
        }
        return null;
    }

    /**
     * Recursively search a node and its children for a node matching the key string $key.
     *
     * @param navigation_node $node the navigation node to check.
     * @param string $key the key of the node to match.
     * @return navigation_node|null node if found, otherwise null.
     */
    protected function node_matches_key_string(navigation_node $node, string $key): ?navigation_node {
        if ($node->has_action()) {
            // Check this node first.
            if ($node->key == $key) {
                return $node;
            }
        }
        if ($node->has_children()) {
            foreach ($node->children as $child) {
                $result = $this->node_matches_key_string($child, $key);
                if ($result) {
                    return $result;
                }
            }
        }
        return null;
    }

    /**
     * Force a specific node in the 'coursereuse' course overflow to be selected, based on the provided node key.
     *
     * Normally, the selected node is determined by matching the page URL to the node URL. E.g. The page 'backup/restorefile.php'
     * will match the "Restore" node which has a registered URL of 'backup/restorefile.php' because the URLs match.
     *
     * This method allows a page to choose a specific node to match, which is useful in cases where the page knows its URL won't
     * match the node it needs to reside under. I.e. this permits several pages to 'share' the same overflow node. When the page
     * knows the PAGE->url won't match the node URL, the page can simply say "I want to match the 'XXX' node".
     *
     * E.g.
     * - The $PAGE->url is 'backup/restore.php' (this page is used during restores but isn't the main landing page for a restore)
     * - The 'Restore' node in the overflow has a key of 'restore' and will only match 'backup/restorefile.php' by default (the
     * main restore landing page).
     * - The backup/restore.php page calls:
     * $PAGE->secondarynav->set_overflow_selected_node(new moodle_url('restore');
     * and when the page is loaded, the 'Restore' node be presented as the selected node.
     *
     * @param string $nodekey The string key of the overflow node to match.
     */
    public function set_overflow_selected_node(string $nodekey): void {
        $this->overflowselected = $nodekey;
    }

    /**
     * Returns a url_select object with overflow navigation nodes.
     * This looks to see if the current page is within the course administration, or some other page that requires an overflow
     * select object.
     *
     * @return url_select|null The overflow menu data.
     */
    public function get_overflow_menu_data(): ?url_select {

        if (!$this->page->get_navigation_overflow_state()) {
            return null;
        }

        $issingleactivitycourse = $this->page->course->format === 'singleactivity';
        $rootnode = $issingleactivitycourse ? $this->find('course', self::TYPE_COURSE) : $this;
        $activenode = $this->find_active_node();
        $incourseadmin = false;

        if (!$activenode || ($issingleactivitycourse && $activenode->key === 'course')) {
            // Could be in the course admin section.
            $courseadmin = $this->page->settingsnav->find('courseadmin', navigation_node::TYPE_COURSE);
            if (!$courseadmin) {
                return null;
            }

            $activenode = $courseadmin->find_active_node();
            if (!$activenode) {
                return null;
            }
            $incourseadmin = true;
        }

        if ($activenode->key === 'coursereuse' || $incourseadmin) {
            $courseoverflownode = $this->get_course_overflow_nodes($rootnode);
            if (is_null($courseoverflownode)) {
                return null;
            }
            if ($incourseadmin) {
                // Validate whether the active node is part of the expected course overflow nodes.
                if (($activenode->key !== $courseoverflownode->key) &&
                    !$courseoverflownode->find($activenode->key, $activenode->type)) {
                    return null;
                }
            }
            $menuarray = static::create_menu_element([$courseoverflownode]);
            if ($activenode->key != 'coursereuse') {
                $inmenu = false;
                foreach ($menuarray as $key => $value) {
                    if ($this->page->url->out(false) == $key) {
                        $inmenu = true;
                    }
                }
                if (!$inmenu) {
                    return null;
                }
            }
            // If the page has explicitly set the overflow node it would like selected, find and use that node.
            if ($this->overflowselected) {
                $selectedoverflownode = $this->node_matches_key_string($courseoverflownode, $this->overflowselected);
                $selectedoverflownodeurl = $selectedoverflownode ? $selectedoverflownode->action->out(false) : null;
            }

            $menuselect = new url_select($menuarray, $selectedoverflownodeurl ?? $this->page->url, null);
            $menuselect->set_label(get_string('browsecourseadminindex', 'course'), ['class' => 'sr-only']);
            return $menuselect;
        } else {
            return $this->get_other_overflow_menu_data($activenode);
        }
    }

    /**
     * Gets overflow menu data for third party plugin settings.
     *
     * @param navigation_node $activenode The node to gather the children for to put into the overflow menu.
     * @return url_select|null The overflow menu in a url_select object.
     */
    protected function get_other_overflow_menu_data(navigation_node $activenode): ?url_select {
        if (!$activenode->has_action()) {
            return null;
        }

        if (!$activenode->has_children()) {
            return null;
        }

        // If the setting is extending the course navigation then the page being redirected to should be in the course context.
        // It was decided on the issue that put this code here that plugins that extend the course navigation should have the pages
        // that are redirected to, be in the course context or module context depending on which callback was used.
        // Third part plugins were checked to see if any existing plugins had settings in a system context and none were found.
        // The request of third party developers is to keep their settings within the specified context.
        if ($this->page->context->contextlevel != CONTEXT_COURSE
                && $this->page->context->contextlevel != CONTEXT_MODULE
                && $this->page->context->contextlevel != CONTEXT_COURSECAT) {
            return null;
        }

        // These areas have their own code to retrieve added plugin navigation nodes.
        if ($activenode->key == 'coursehome' || $activenode->key == 'questionbank' || $activenode->key == 'coursereports') {
            return null;
        }

        $menunode = $this->page->settingsnav->find($activenode->key, null);

        if (!$menunode instanceof navigation_node) {
            return null;
        }
        // Loop through all children and try and find a match to the current url.
        $matchednode = $this->nodes_match_current_url($menunode);
        if (is_null($matchednode)) {
            return null;
        }
        if (!isset($menunode) || !$menunode->has_children()) {
            return null;
        }
        $selectdata = static::create_menu_element([$menunode], false);
        $urlselect = new url_select($selectdata, $matchednode->action->out(false), null);
        $urlselect->set_label(get_string('browsesettingindex', 'course'), ['class' => 'sr-only']);
        return $urlselect;
    }

    /**
     * Get the module's secondary navigation. This is based on settings_nav and would include plugin nodes added via
     * '_extend_settings_navigation'.
     * It populates the tree based on the nav mockup
     *
     * If nodes change, we will have to explicitly call the callback again.
     *
     * @param settings_navigation $settingsnav The settings navigation object related to the module page
     * @param navigation_node|null $rootnode The node where the module navigation nodes should be added into as children.
     *                                       If not explicitly defined, the nodes will be added to the secondary root
     *                                       node by default.
     */
    protected function load_module_navigation(settings_navigation $settingsnav, ?navigation_node $rootnode = null): void {
        $rootnode = $rootnode ?? $this;
        $mainnode = $settingsnav->find('modulesettings', self::TYPE_SETTING);
        $nodes = $this->get_default_module_mapping();

        if ($mainnode) {
            $url = new \moodle_url('/mod/' . $settingsnav->get_page()->activityname . '/view.php',
                ['id' => $settingsnav->get_page()->cm->id]);
            $setactive = $url->compare($settingsnav->get_page()->url, URL_MATCH_BASE);
            $node = $rootnode->add(get_string('modulename', $settingsnav->get_page()->activityname), $url,
                null, null, 'modulepage');
            if ($setactive) {
                $node->make_active();
            }
            // Add the initial nodes.
            $nodesordered = $this->get_leaf_nodes($mainnode, $nodes);
            $this->add_ordered_nodes($nodesordered, $rootnode);

            // We have finished inserting the initial structure.
            // Populate the menu with the rest of the nodes available.
            $this->load_remaining_nodes($mainnode, $nodes, $rootnode);
        }
    }

    /**
     * Load the course category navigation.
     */
    protected function load_category_navigation(): void {
        $settingsnav = $this->page->settingsnav;
        $mainnode = $settingsnav->find('categorysettings', self::TYPE_CONTAINER);
        $nodes = $this->get_default_category_mapping();

        if ($mainnode) {
            $url = new \moodle_url('/course/index.php', ['categoryid' => $this->context->instanceid]);
            $this->add(get_string('category'), $url, self::TYPE_CONTAINER, null, 'categorymain');

            // Add the initial nodes.
            $nodesordered = $this->get_leaf_nodes($mainnode, $nodes);
            $this->add_ordered_nodes($nodesordered);

            // We have finished inserting the initial structure.
            // Populate the menu with the rest of the nodes available.
            $this->load_remaining_nodes($mainnode, $nodes);
        }
    }

    /**
     * Load the site admin navigation
     */
    protected function load_admin_navigation(): void {
        global $PAGE, $SITE;

        $settingsnav = $this->page->settingsnav;
        $node = $settingsnav->find('root', self::TYPE_SITE_ADMIN);
        // We need to know if we are on the main site admin search page. Here the navigation between tabs are done via
        // anchors and page reload doesn't happen. On every nested admin settings page, the secondary nav needs to
        // exist as links with anchors appended in order to redirect back to the admin search page and the corresponding
        // tab. Note this value refers to being present on the page itself, before a search has been performed.
        $isadminsearchpage = $PAGE->url->compare(new \moodle_url('/admin/search.php', ['query' => '']), URL_MATCH_PARAMS);
        if ($node) {
            $siteadminnode = $this->add(get_string('general'), "#link$node->key", null, null, 'siteadminnode');
            if ($isadminsearchpage) {
                $siteadminnode->action = false;
                $siteadminnode->tab = "#link$node->key";
            } else {
                $siteadminnode->action = new \moodle_url("/admin/search.php", [], "link$node->key");
            }
            foreach ($node->children as $child) {
                if ($child->display && !$child->is_short_branch()) {
                    // Mimic the current boost behaviour and pass down anchors for the tabs.
                    if ($isadminsearchpage) {
                        $child->action = false;
                        $child->tab = "#link$child->key";
                    } else {
                        $child->action = new \moodle_url("/admin/search.php", [], "link$child->key");
                    }
                    $this->add_node(clone $child);
                } else {
                    $siteadminnode->add_node(clone $child);
                }
            }
        }
    }

    /**
     * Adds the indexed nodes to the current view or a given node. The key should indicate it's position in the tree.
     * Any sub nodes needs to be numbered appropriately, e.g. 3.1 would make the identified node be listed  under #3 node.
     *
     * @param array $nodes An array of navigation nodes to be added.
     * @param navigation_node|null $rootnode The node where the nodes should be added into as children. If not explicitly
     *                                       defined, the nodes will be added to the secondary root node by default.
     */
    protected function add_ordered_nodes(array $nodes, ?navigation_node $rootnode = null): void {
        $rootnode = $rootnode ?? $this;
        ksort($nodes);
        foreach ($nodes as $key => $node) {
            // If the key is a string then we are assuming this is a nested element.
            if (is_string($key)) {
                $parentnode = $nodes[floor($key)] ?? null;
                if ($parentnode) {
                    $parentnode->add_node(clone $node);
                }
            } else {
                $rootnode->add_node(clone $node);
            }
        }
    }

    /**
     * Find the remaining nodes that need to be loaded into secondary based on the current context or a given node.
     *
     * @param navigation_node $completenode The original node that we are sourcing information from
     * @param array           $nodesmap The map used to populate secondary nav in the given context
     * @param navigation_node|null $rootnode The node where the remaining nodes should be added into as children. If not
     *                                       explicitly defined, the nodes will be added to the secondary root node by
     *                                       default.
     */
    protected function load_remaining_nodes(navigation_node $completenode, array $nodesmap,
            ?navigation_node $rootnode = null): void {
        $flattenednodes = [];
        $rootnode = $rootnode ?? $this;
        foreach ($nodesmap as $nodecontainer) {
            $flattenednodes = array_merge(array_keys($nodecontainer), $flattenednodes);
        }

        $populatedkeys = $this->get_children_key_list();
        $existingkeys = $completenode->get_children_key_list();
        $leftover = array_diff($existingkeys, $populatedkeys);
        foreach ($leftover as $key) {
            if (!in_array($key, $flattenednodes, true) && $leftovernode = $completenode->get($key)) {
                // Check for nodes with children and potentially no action to direct to.
                if ($leftovernode->has_children()) {
                    $leftovernode = $this->get_first_action_for_node($leftovernode);
                }

                // We have found the first node with an action.
                if ($leftovernode) {
                    $this->add_external_nodes_to_secondary($leftovernode, $leftovernode, $rootnode);
                }
            }
        }
    }

    /**
     * Force certain secondary navigation nodes to be displayed in the "more" menu.
     *
     * @param array $defaultmoremenunodes Array with navigation node keys of the pre-defined nodes that
     *                                    should be added into the "more" menu by default
     * @param int|null $maxdisplayednodes The maximum limit of navigation nodes displayed in the secondary navigation
     */
    protected function force_nodes_into_more_menu(array $defaultmoremenunodes = [], ?int $maxdisplayednodes = null) {
        // Counter of the navigation nodes that are initially displayed in the secondary nav
        // (excludes the nodes from the "more" menu).
        $displayednodescount = 0;
        foreach ($this->children as $child) {
            // Skip if the navigation node has been already forced into the "more" menu.
            if ($child->forceintomoremenu) {
                continue;
            }
            // If the navigation node is in the pre-defined list of nodes that should be added by default in the
            // "more" menu or the maximum limit of displayed navigation nodes has been reached (if defined).
            if (in_array($child->key, $defaultmoremenunodes) ||
                    (!is_null($maxdisplayednodes) && $displayednodescount >= $maxdisplayednodes)) {
                // Force the node and its children into the "more" menu.
                $child->set_force_into_more_menu(true);
                continue;
            }
            $displayednodescount++;
        }
    }

    /**
     * Recursively remove navigation nodes that should not be displayed in the secondary navigation.
     *
     * @param navigation_node $node The starting navigation node.
     */
    protected function remove_unwanted_nodes(navigation_node $node) {
        foreach ($node->children as $child) {
            if (!$child->showinsecondarynavigation) {
                $child->remove();
                continue;
            }
            if (!empty($child->children)) {
                $this->remove_unwanted_nodes($child);
            }
        }
    }

    /**
     * Takes the given navigation nodes and searches for children and formats it all into an array in a format to be used by a
     * url_select element.
     *
     * @param navigation_node[] $navigationnodes Navigation nodes to format into a menu.
     * @param bool $forceheadings Whether the returned array should be forced to use headings.
     * @return array|null A url select element for navigating through the navigation nodes.
     */
    public static function create_menu_element(array $navigationnodes, bool $forceheadings = false): ?array {
        if (empty($navigationnodes)) {
            return null;
        }

        // If one item, do we put this into a url_select?
        if (count($navigationnodes) < 2) {
            // Check if there are children.
            $navnode = array_shift($navigationnodes);
            $menudata = [];
            if (!$navnode->has_children()) {
                // Just one item.
                if (!$navnode->has_action()) {
                    return null;
                }
                $menudata[$navnode->action->out(false)] = static::format_node_text($navnode);
            } else {
                if (static::does_menu_need_headings($navnode) || $forceheadings) {
                    // Let's do headings.
                    $menudata = static::get_headings_nav_array($navnode);
                } else {
                    // Simple flat nav.
                    $menudata = static::get_flat_nav_array($navnode);
                }
            }
            return $menudata;
        } else {
            // We have more than one navigation node to handle. Put each node in it's own heading.
            $menudata = [];
            $titledata = [];
            foreach ($navigationnodes as $navigationnode) {
                if ($navigationnode->has_children()) {
                    $menuarray = [];
                    // Add a heading and flatten out everything else.
                    if ($navigationnode->has_action()) {
                        $menuarray[static::format_node_text($navigationnode)][$navigationnode->action->out(false)] =
                            static::format_node_text($navigationnode);
                        $menuarray[static::format_node_text($navigationnode)] += static::get_whole_tree_flat($navigationnode);
                    } else {
                        $menuarray[static::format_node_text($navigationnode)] = static::get_whole_tree_flat($navigationnode);
                    }

                    $titledata += $menuarray;
                } else {
                    // Add with no heading.
                    if (!$navigationnode->has_action()) {
                        return null;
                    }
                    $menudata[$navigationnode->action->out(false)] = static::format_node_text($navigationnode);
                }
            }
            $menudata += [$titledata];
            return $menudata;
        }
    }

    /**
     * Recursively goes through the provided navigation node and returns a flat version.
     *
     * @param navigation_node $navigationnode The navigationnode.
     * @return array The whole tree flat.
     */
    protected static function get_whole_tree_flat(navigation_node $navigationnode): array {
        $nodes = [];
        foreach ($navigationnode->children as $child) {
            if ($child->has_action()) {
                $nodes[$child->action->out()] = $child->text;
            }
            if ($child->has_children()) {
                $childnodes = static::get_whole_tree_flat($child);
                $nodes = array_merge($nodes, $childnodes);
            }
        }
        return $nodes;
    }

    /**
     * Checks to see if the provided navigation node has children and determines if we want headings for a url select element.
     *
     * @param navigation_node  $navigationnode  The navigation node we are checking.
     * @return bool Whether we want headings or not.
     */
    protected static function does_menu_need_headings(navigation_node $navigationnode): bool {
        if (!$navigationnode->has_children()) {
            return false;
        }
        foreach ($navigationnode->children as $child) {
            if ($child->has_children()) {
                return true;
            }
        }
        return false;
    }

    /**
     * Takes the navigation node and returns it in a flat fashion. This is not recursive.
     *
     * @param navigation_node $navigationnode The navigation node that we want to format into an array in a flat structure.
     * @return array The flat navigation array.
     */
    protected static function get_flat_nav_array(navigation_node $navigationnode): array {
        $menuarray = [];
        if ($navigationnode->has_action()) {
            $menuarray[$navigationnode->action->out(false)] = static::format_node_text($navigationnode);
        }

        foreach ($navigationnode->children as $child) {
            if ($child->has_action()) {
                $menuarray[$child->action->out(false)] = static::format_node_text($child);
            }
        }
        return $menuarray;
    }

    /**
     * For any navigation node that we have determined needs headings we return a more tree like array structure.
     *
     * @param navigation_node $navigationnode The navigation node to use for the formatted array structure.
     * @return array The headings navigation array structure.
     */
    protected static function get_headings_nav_array(navigation_node $navigationnode): array {
        $menublock = [];
        // We know that this single node has headings, so grab this for the first heading.
        $firstheading = [];
        if ($navigationnode->has_action()) {
            $firstheading[static::format_node_text($navigationnode)][$navigationnode->action->out(false)] =
                static::format_node_text($navigationnode);
            $firstheading[static::format_node_text($navigationnode)] += static::get_more_child_nodes($navigationnode, $menublock);
        } else {
            $firstheading[static::format_node_text($navigationnode)] = static::get_more_child_nodes($navigationnode, $menublock);
        }
         return [$firstheading + $menublock];
    }

    /**
     * Recursively goes and gets all children nodes.
     *
     * @param navigation_node $node The node to get the children of.
     * @param array $menublock Used to put all child nodes in its own container.
     * @return array The additional child nodes.
     */
    protected static function get_more_child_nodes(navigation_node $node, array &$menublock): array {
        $nodes = [];
        foreach ($node->children as $child) {
            if (!$child->has_children()) {
                if (!$child->has_action()) {
                    continue;
                }
                $nodes[$child->action->out(false)] = static::format_node_text($child);
            } else {
                $newarray = [];
                if ($child->has_action()) {
                    $newarray[static::format_node_text($child)][$child->action->out(false)] = static::format_node_text($child);
                    $newarray[static::format_node_text($child)] += static::get_more_child_nodes($child, $menublock);
                } else {
                    $newarray[static::format_node_text($child)] = static::get_more_child_nodes($child, $menublock);
                }
                $menublock += $newarray;
            }
        }
        return $nodes;
    }

    /**
     * Returns the navigation node text in a string.
     *
     * @param navigation_node $navigationnode The navigationnode to return the text string of.
     * @return string The navigation node text string.
     */
    protected static function format_node_text(navigation_node $navigationnode): string {
        return (is_a($navigationnode->text, 'lang_string')) ? $navigationnode->text->out() : $navigationnode->text;
    }

    /**
     * Load the single activity course secondary navigation.
     */
    protected function load_single_activity_course_navigation(): void {
        $page = $this->page;
        $course = $page->course;

        // Create 'Course' navigation node.
        $coursesecondarynode = navigation_node::create(get_string('course'), null, self::TYPE_COURSE, null, 'course');
        $this->load_course_navigation($coursesecondarynode);
<<<<<<< HEAD

        //  IOMAD - Only remove it if it exists in the navigation node.
        if ($coursesecondarynode->find('coursename', self::TYPE_COURSE)) {
            // Remove the unnecessary 'Course' child node generated in load_course_navigation().
            $coursesecondarynode->find('coursehome', self::TYPE_COURSE)->remove();
=======
        // Remove the unnecessary 'Course' child node generated in load_course_navigation().
        $coursehomenode = $coursesecondarynode->find('coursehome', self::TYPE_COURSE);
        if (!empty($coursehomenode)) {
            $coursehomenode->remove();
>>>>>>> fdbcfa1b
        }

        // Add the 'Course' node to the secondary navigation only if this node has children nodes.
        if (count($coursesecondarynode->children) > 0) {
            $this->add_node($coursesecondarynode);
            // Once all the items have been added to the 'Course' secondary navigation node, set the 'showchildreninsubmenu'
            // property to true. This is required to force the template to output these items within a dropdown menu.
            $coursesecondarynode->showchildreninsubmenu = true;
        }

        // Create 'Activity' navigation node.
        $activitysecondarynode = navigation_node::create(get_string('activity'), null, self::TYPE_ACTIVITY, null, 'activity');

        // We should display the module related navigation in the course context as well. Therefore, we need to
        // re-initialize the page object and manually set the course module to the one that it is currently visible in
        // the course in order to obtain the required module settings navigation.
        if ($page->context instanceof \context_course) {
            $this->page->set_secondary_active_tab($coursesecondarynode->key);
            // Get the currently used module in the single activity course.
            $module = current(array_filter(get_course_mods($course->id), function ($module) {
                return $module->visible == 1;
            }));
            // If the default module for the single course format has not been set yet, skip displaying the module
            // related navigation in the secondary navigation.
            if (!$module) {
                return;
            }
            $page = new \moodle_page();
            $page->set_cm($module, $course);
            $page->set_url(new \moodle_url('/mod/' . $page->activityname . '/view.php', ['id' => $page->cm->id]));
        }

        $this->load_module_navigation($page->settingsnav, $activitysecondarynode);

        // Add the 'Activity' node to the secondary navigation only if this node has more that one child node.
        if (count($activitysecondarynode->children) > 1) {
            // Set the 'showchildreninsubmenu' property to true to later output the the module navigation items within
            // a dropdown menu.
            $activitysecondarynode->showchildreninsubmenu = true;
            $this->add_node($activitysecondarynode);
            if ($this->context instanceof \context_module) {
                $this->page->set_secondary_active_tab($activitysecondarynode->key);
            }
        } else { // Otherwise, add the 'View activity' node to the secondary navigation.
            $viewactivityurl = new \moodle_url('/mod/' . $page->activityname . '/view.php', ['id' => $page->cm->id]);
            $this->add(get_string('modulename', $page->activityname), $viewactivityurl, null, null, 'modulepage');
            if ($this->context instanceof \context_module) {
                $this->page->set_secondary_active_tab('modulepage');
            }
        }
    }
}<|MERGE_RESOLUTION|>--- conflicted
+++ resolved
@@ -1085,18 +1085,14 @@
         // Create 'Course' navigation node.
         $coursesecondarynode = navigation_node::create(get_string('course'), null, self::TYPE_COURSE, null, 'course');
         $this->load_course_navigation($coursesecondarynode);
-<<<<<<< HEAD
 
         //  IOMAD - Only remove it if it exists in the navigation node.
         if ($coursesecondarynode->find('coursename', self::TYPE_COURSE)) {
             // Remove the unnecessary 'Course' child node generated in load_course_navigation().
-            $coursesecondarynode->find('coursehome', self::TYPE_COURSE)->remove();
-=======
-        // Remove the unnecessary 'Course' child node generated in load_course_navigation().
-        $coursehomenode = $coursesecondarynode->find('coursehome', self::TYPE_COURSE);
-        if (!empty($coursehomenode)) {
-            $coursehomenode->remove();
->>>>>>> fdbcfa1b
+            $coursehomenode = $coursesecondarynode->find('coursehome', self::TYPE_COURSE);
+            if (!empty($coursehomenode)) {
+                $coursehomenode->remove();
+            }
         }
 
         // Add the 'Course' node to the secondary navigation only if this node has children nodes.
