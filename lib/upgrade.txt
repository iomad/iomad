--- conflicted
+++ resolved
@@ -2,8 +2,6 @@
 information provided here is intended especially for developers.
 
 === 3.10 ===
-<<<<<<< HEAD
-=======
 * PHPUnit has been upgraded to 8.5. That comes with a few changes:
   - Breaking change: All the "template methods" (setUp(), tearDown()...) now require to return void. This implies
     that the minimum version of PHP able to run tests will be PHP 7.1
@@ -37,7 +35,6 @@
       - loadDataSet() has been deprecated. Use phpunit_dataset->to_database() instead.
       - All the previous uses of phpunit/dbunit methods like Dataset:getRows(), Dataset::getRowCount()
         must be replaced by the new phpunit_dataset->get_rows() method.
->>>>>>> ec58cefe
 * Retains the source course id when a course is copied from another course on the same site.
 * Added function setScrollable in core/modal. This function can be used to set the modal's body to be scrollable or not
   when the modal's height exceeds the browser's height. This is also supported in core/modal_factory through the
@@ -88,8 +85,6 @@
   renamed to `is_listed()` and `get_not_listed()` respectively.
 * Method `mustache_helper_collection::strip_blacklisted_helpers()` has been deprecated and renamed to
   `strip_disallowed_helpers()`.
-<<<<<<< HEAD
-=======
 * A new admin externalpage type `\core_admin\local\externalpage\accesscallback` for use in plugin settings is available that allows
   a callback to be provided to determine whether page can be accessed.
 * New setting $CFG->localtempdir overrides which defaults to sys_get_temp_dir()
@@ -97,7 +92,6 @@
 * New DML function $DB->delete_records_subquery() to delete records based on a subquery in a way
   that will work across databases.
 * Add support for email DKIM signatures via $CFG->emaildkimselector
->>>>>>> ec58cefe
 
 === 3.9 ===
 * Following function has been deprecated, please use \core\task\manager::run_from_cli().
