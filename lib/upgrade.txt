--- conflicted
+++ resolved
@@ -42,14 +42,11 @@
   be called before executing a task, and a new function \core\task\manager::get_running_tasks()
   returns information about currently-running tasks.
 * New library function rename_to_unused_name() to rename a file within its current location.
-<<<<<<< HEAD
 * Constant \core_h5p\file_storage::EDITOR_FILEAREA has been deprecated
   because it's not required any more.
-=======
 * The ZipStream-PHP library has been added to Moodle core in /lib/zipstream.
 * The php-enum library has been added to Moodle core in /lib/php-enum.
 * The http-message library has been added to Moodle core in /lib/http-message.
->>>>>>> 54524f1f
 
 === 3.9 ===
 * Following function has been deprecated, please use \core\task\manager::run_from_cli().
