This files describes API changes in core libraries and APIs,
information provided here is intended especially for developers.

=== 4.3 ===

* Unnecessary parameters of admin_apply_default_settings() function were removed; upgrade script lists
  setting names in the same format as admin UI; default setting writing errors now trigger debugging messages;
  duplicate setting names (with different plugin part) in one setting page do not cause problems any more.
* Added a new render of caption for the table in render_caption. It can be used by
  set_caption($caption, $captionattributes).
    e.g. $caption = 'Caption for table'
    e.g. $captionattributes = ['class' => 'inline'];
* Admin settings for passwords (admin_setting_configpasswordunmask) can now be a required field using the following class:
    - admin_setting_requiredpasswordunmask
* The `$a` argument passed to `get_string` can now include any stringable type, removing the need for explicit casts (for
  example, of `\moodle_url` instances)
* The badges_get_oauth2_service_options() method has been deprecated, because it's not required anymore. It should no longer
  be used.
* The following class constants are deprecated, as Sodium is now required and we no longer support the OpenSSL fallback except
  when decrypting existing content for backwards compatibility:
  - `\core\encryption::METHOD_OPENSSL`
  - `\core\encryption::OPENSSL_CIPHER`
* The `\core\encryption::is_sodium_installed` method is deprecated, as Sodium is now a requirement
* Support for the following phpunit coverage info properties, deprecated since 3.11, has been removed:
  - `whitelistfolders`
  - `whitelistfiles`
* The following previously deprecated methods have been removed and can no longer be used:
  - `get_extra_user_fields`
  - `get_extra_user_fields_sql`
  - `get_user_field_name`
  - `get_all_user_name_fields`
  - `unzip_file`
  - `zip_files`
* Added a new parameter in address_in_subnet to give us the ability to check for 0.0.0.0 or not.
* New method moodleform::add_sticky_action_buttons() is created to enable sticky footer for QuickForms.
* Added new \admin_setting::is_forceable() method to determine whether the setting can be overridden or not. Therefore,
  whether the settings can be overriden or not will depend on the value of implemented \admin_setting::is_forceable() method,
  even if we define the settings in config.php.
* New core_renderer::paragraph method to replace the overused html_writer::tag('p', ...) pattern.
* All functions associated with device specific themes have been deprecated.
  - core_useragent::get_device_type_theme()
  - core_useragent::get_device_type_cfg_var_name()
  - theme_is_device_locked()
  - theme_get_locked_theme_for_device()
* Addition of new 'name' field in the external_tokens table.
* \core_external\util::generate_token() has a new optional argument "name" used as a token name.
* Introduce a new public function \core_external\util::generate_token_name()
* Legacy (and custom) Behat --skip-passed option has been removed completely. Please, use the standard
  --rerun option that provides exactly the same (execution of failed scenarios only).
* New scheduled tasks show_started_courses_task and hide_ended_courses_task that updates the course visibility when the current
  day matches course start date/end date. They are disabled by default. Once they are enabled, only courses with start/end dates
  near the past 24 hours will be checked. The visibility of these courses will only changed when their start/end dates are higher
  than the current one, to avoid updating the course visibility early.
* New events course_started and course_ended have been created. For now, they are triggered when courses change automatically their
  visibility through the new scheduled tasks to hide/show courses based on their start/end dates.
* The action_menu::set_constraint() method is deprecated. Please use action_menu::set_boundary() instead.
* New \core\output\activity_header::get_heading_level() method to get the heading level for a given heading level depending whether
  the page displays a heading for the activity (usually a h2 heading containing the activity name).
* New method moodleform::filter_shown_headers() is created to show some expanded headers only and hide the rest.
* count_words() and count_letters() have a new optional parameter called $format to format the text before doing the counting.
* New core_renderer::sr_text method to generate screen reader only inline texts without using html_writter.
<<<<<<< HEAD
* New events \core\event\qbank_plugin_enabled and \core\event\qbank_plugin_disabled are triggered when a qbank plugin is enabled or
  disabled respectively, with the plugin's frankenstyle name. Any plugins that need to perform an action in response to a qbank
  plugin being enabled or disabled should observe these events.
* Code calling to qbank plugins was moved from question_delete_question in questionlib.php into the plugins themselves. Any plugins
  that need to perform processing when a question is deleted should observe the \core\event\question_deleted event instead.
=======
* The external function core_grades_get_groups_for_selector is now relocated.
  Please use it at core_group_get_groups_for_selector instead.
>>>>>>> c279443b

=== 4.2 ===

* All context classes were moved to \core\context namespace while keeping full backwards compatibility.
  Please note it is not necessary to update plugins unless they rely on exact class names returned from
  get_class() or context_helper.
* Travis CI integration has been removed from core (MDLSITE-7135). Please, use GitHub Actions (GHA) instead. For
  more information visit https://moodledev.io/general/development/tools/gha
* A new constant COMPLETION_COMPLETE_FAIL_HIDDEN is introduced to mark that user has received a failing grade
  for a hidden grade item. This state returned by internal_get_grade_state() and is only used by get_core_completion_state()
  for processing the passgrade completion data.
* \single_button constructor signature has been changed to manage more types than just primary buttons.
  The boolean "primary" parameter has been deprecated and replaced by a more generic type allowing to use
  Bootstrap styles of buttons (danger, warning...). The constructor will still manage the boolean primary
  parameter but will display a debugging message.
* In enrollib.php, the methods get_enrolled_with_capabilities_join, get_enrolled_sql, get_enrolled_users and
  count_enrolled_users used to only be able to accept a single group id, even though internally, they used
  groups_get_members_join which could also accept an array of groups, or the constant USERSWITHOUTGROUP.
  This has now been made consistent. These enrol methods now accept all the group-related options that
  groups_get_members_join can handle.
* assign_capability() now has an optional $performancehints parameter which can be used in
  situations where it is being called in a loop in response to a database query, to reduce the
  amount of checks it has to do.
* New DB parameter 'versionfromdb', only available for MySQL and MariaDB drivers. It allows to force the DB version to be
  evaluated through an explicit call to VERSION() to skip the PHP client version which appears to be sometimes fooled by the
  underlying infrastructure, e.g. PaaS on Azure.
* The actionmenu component has now a set_kebab_trigger that will setup the action menu for use in kebab menus.
* The useexternalyui configuration setting has been removed as a part of the migration away from YUI.
  It only worked with http sites and did not officially support SSL, and is at risk of disappearing should Yahoo! decide
  to remove it.
* New `properties_filter` method of persistent class for filtering properties of a record against persistent definition
* Added 'extrainfo' in the DB options config. Its extra information for the DB driver, e.g. SQL Server
  has additional configuration according to its environment, which the administrator can specify to alter and
  override any connection options.
* In outputcomponents.php, initials_bar() can now be rendered in a smaller (mini) way. This provides purely the
  initials bar without the bootstrapping and form handling on each initials bar. If you use this mini render,
  you'll need to implement your own form handling. Example usage can be found within the grader report.
* There is a new helper function mtrace_exception to help with reporting exceptions you have caught in scheduled tasks.
* Box/Spout has been archived and is no longer maintained, so it has now been removed and replaced by OpenSpout.
* The following parts of the external API have been moved to the core_external subsystem:
  Classes:
    - external_api                      => core_external\external_api
    - external_description              => core_external\external_description
    - external_files                    => core_external\files
    - external_format_value             => core_external\external_format_value
    - external_function_parameters      => core_external\external_function_parameters
    - external_multiple_structure       => core_external\external_multiple_structure
    - external_settings                 => core_external\external_settings
    - external_single_structure         => core_external\external_single_structure
    - external_util                     => core_external\util
    - external_value                    => core_external\external_value
    - external_warnings                 => core_external\external_warnings
    - restricted_context_exception      => core_external\restricted_context_exception
  Functions:
    - external_format_string()          => core_external\util::format_string()
    - external_format_text()            => core_external\util::format_text()
    - external_create_service_token()   => core_external\util::generate_token()
    - external_generate_token()         => core_external\util::generate_token()
    - external_generate_token_for_current_user()
                                        => core_external\util::generate_token_for_current_user()
    - external_log_token_request        => core_external\util::log_token_request()

  The old class locations have been aliased for backwards compatibility and will emit a deprecation notice in a future
  release.
* The following methods, deprecated since 3.10, have been removed and can no longer be used:
  - `\core\output\mustache_helper_collection::strip_blacklisted_helpers`
  - `\core_form\filetypes_util::is_whitelisted`
  - `\core_form\filetypes_util::get_not_whitelisted`
* Convert a floating value to an integer in lib/graphlib.php to avoid PHP 8.1 deprecated function error.
* The $required parameter for \core_external\external_description is now being validated in order to prevent
  unintentionally passing incorrect parameters to the external_description's (and its subclasses') constructors (e.g. the parameter
  description being incorrectly passed for the $required parameter). A debugging notice will be shown when such cases occur.
* The moodle-core-popuphelp YUI modal has been removed. It has not been actively used in Moodle since 3.3. It should be replaced with appropriate ESM/AMD JavaScript.
* The moodle-core-tooltip YUI modal has been removed. It should be replaced with appropriate ESM/AMD JavaScript.
* A `\core\event\role_created` event is now triggered when roles are created via the `create_role` API.
* Event \core\event\user_created is now triggered if the user is created during course restore. In this case
  $event->other has properties 'restoreid' and 'courseid'.
* The core/modal module and all their versions (SAVE_CANCEL, DELETE_CANCEL...) now has a setButtonDisable to disable or enable
  specific modal action buttons. This function allows developers to have modals that could only be submited if the user do some
  action in the modal body like ticking a checkbox or selecting an element.
* Course module indentation has been recovered for course format using components via Move right/left feature.
  Course formats using components will be allowed to use one level indentation only.
* The method `flexible_table::set_columnsattributes` now can be used with 'class' key to add custom classes to the DOM.
* The editor_tinymce plugin has been removed from core.
* A new grunt task, upgradablelibs, has been added to get the list of libraries that have a newer version in their repositories.
* Support for serving of AMD modules built in really old versions of Moodle (<= 3.8) has been removed.
  Please ensure that your AMD modules have been rebuilt with a supported Moodle version.
* Addition of new 'visibility' and 'participation' fields in the groups table, and 'moodle/group:viewhiddengroups' capability.
  The following grouplib functions will now return groups and members based on group visibility and the user's permissions:
   - groups_get_all_groups()
   - groups_get_user_groups()
   - groups_get_my_groups()
   - groups_is_member()
   - groups_get_members()
   - groups_get_groups_members()
  groups_print_activity_menu() will now only return groups where particiation == true.
* Cron utility functions have been moved from the global namespaces to the \core\cron class, these include:
  - cron_setup_user()                => \core\cron::setup_user()
  - cron_run()                       => \core\cron::run_main_process()
  - cron_run_scheduled_task()        => \core\cron::run_scheduled_tasks()
  - cron_run_adhoc_task()            => \core\cron::run_adhoc_tasks()
  - cron_run_inner_scheduled_task()  => \core\cron::run_inner_scheduled_task()
  - cron_run_inner_adhoc_task()      => \core\cron::run_inner_adhoc_task()
  - cron_set_process_title()         => \core\cron::set_process_title()
  - cron_trace_time_and_memory()     => \core\cron::trace_time_and_memory()
  - cron_prepare_core_renderer()     => \core\cron::prepare_core_renderer()
* The `run_scheduled_tasks` and `run_adhoc_tasks` functions take an additional parameter to calculate the start of a run.
* The following phpunit advanced testcase helper methods, deprecated since 3.10, have been removed and can no longer be used:
  - `createXMLDataSet`
  - `createCsvDataSet`
  - `createArrayDataSet`
  - `loadDataSet`
* The external function core_grades_get_enrolled_users_for_search_widget is now deprecated.
  Please use the new core_grades_get_enrolled_users_for_selector external function instead.
* The external function core_grades_get_groups_for_search_widget is now deprecated.
  Please use the new core_grades_get_groups_for_selector external function instead.
* New \core_component::has_monologo_icon() that determines whether a plugin has monologo icons. This can be used to
  determine whether to apply CSS filtering to the plugin's icon when rendering it.
* \cm_info::get_icon_url() resolves the icon's file type and adds a `filtericon` parameter in the URL when rendering the monologo
  version of the course module icon or when the plugin declares, via its `filtericon` custom data, that the icon needs to be
  filtered. This additional information can be used by plugins when rendering the module icon to determine whether to apply
  CSS filtering to the icon.
* Activity plugins displaying activity module icons using \cm_info::get_icon_url() can declare the `filtericon` custom data in their
  `get_coursemodule_info()` callback. If set, this will be used by \cm_info::get_icon_url() to set the icon URL's `filtericon`
  parameter. This information can be used by the plugins when enclosing the icons in `.activityiconcontainer .icon` or
  `.activityiconcontainer .activityicon` containers to determine whether CSS filtering should be applied to the icon. If the icon
  needs to be rendered as is and not whitened out, the `.nofilter` CSS class needs to be applied to the icon.
* New moodle_url::export_params_for_template() returns the params as an array of key => value pairs. You should use this when
  you want to pass URL params to a template. An example can be found in single button.
* Functions get_next_adhoc_task() and cron::run_adhoc_tasks() have additional parameter $classname to filter by the specified class.
* Function cron::run_adhoc_tasks() has additional parameter $number to limit the number of the tasks to run.
* Function get_adhoc_tasks() has additional parameter $failedonly to return only failed tasks.
* admin/cli/adhoc_task.php has additional parameters:
  - id - to run individual tasks by id
  - classname - to run tasks by classname
  - taskslimit - to limit the number of tasks in one run
  - failed - to limit the run to only the tasks that failed in their previous run
  Can be mixed, apart from 'id' of course.
* The file_system class now declares a new, optional, `get_psr_stream` function which allows a Stream implementing `\Psr\Http\Message\StreamInterface` to be returned.
  A default implementation which uses the existing file handle resource is used by default, but this should be extended by file_system implementations where relevant.

=== 4.1 ===

* HTMLPurifier has been upgraded to the latest version - 4.16.0
* A process to deprecate capabilities by flagging them in the access.php by adding a $deprecatedcapabilities variable (an array).
  This array will list the deprecated capabilities and a possible replacement. Once we declare the capability as deprecated, a debugging
  message will be displayed (in DEBUG_DEVELOPPER mode only) when using the deprecated capability.
  Declaration is as follow:
    $deprecatedcapabilities = [
        'fake/access:fakecapability' => ['replacement' => '', 'message' => 'This capability should not be used anymore.']
    ];
* coursemodinfo cache uses the new `requirelockingbeforewrite` option, and rebuilding the cache now uses the cache lock API, rather
  than using the core lock factory directly. This allows the locks to be stored locally if the cache is stored locally, and
  avoids the risk of delays and timeouts when multiple nodes need to rebuild the cache locally, but are waiting for a central lock.
* Final deprecation and removal of the class \admin_setting_managelicenses, please use \tool_licensemanager\manager instead.
* Final deprecation and removal of the function license_manager::add(). Please use license_manager::save() instead.
* Final deprecation of the following functions behat_field_manager::get_node_type() and behat_field_manager::get_field()
  please call behat_field_manager::get_field_node_type() and behat_field_manager::get_form_field().
* Final deprecation and removal of the following class, please use \core\task\manager.
    - \tool_task\run_from_cli
* Final deprecation and removal of the following CLI scripts:
  - admin/tool/task/cli/schedule_task.php please use admin/cli/scheduled_task.php
  - admin/tool/task/cli/adhoc_task.php please use admin/cli/adhoc_task.php
* Final deprecation and removal of cron_run_single_task(), please use \core\task\manager::run_from_cli().
* The $USER->groupmember hack that fills the user object with the groups that the user belongs to has been removed.
  Please use the Groups API function groups_get_user_groups() to fetch the cached list of groups the user is a member of.
* The following functions, previously used (exclusively) by upgrade steps are not available anymore
  because of the upgrade cleanup performed for this version. See MDL-71747 for more info:
    - upgrade_analytics_fix_contextids_defaults()
    - upgrade_convert_hub_config_site_param_names()
    - upgrade_rename_prediction_actions_useful_incorrectly_flagged()
* The method ensure_adhoc_task_qos() in lib/classes/task/manager.php  has been deprecated, please use get_next_adhoc_task()
  instead.
* New setting $CFG->enrolments_sync_interval controls the minimum time in seconds between re-synchronization of enrollment via enrol_check_plugins.
  This only applies to web requests without a session such as webservice calls, tokenpluginfile.php and rss links Function
  enrol_check_plugins now has $ignoreintervalcheck flag to bypass checking for that setting.
* For performance reasons, sql_reader interface has a new function get_events_select_exists() which determines whether
  an event exists with the given criteria (see MDL-72723 for details).
   - Breaking: 3rd party log readers implementing interface sql_reader will need to implement get_events_select_exists()
* Added $strictness parameter to persistent `get_record` method, optionally allowing caller to ensure record exists
* New DML driver method `$DB->sql_cast_to_char` for casting given field/expression to char
* The core renderer `edit_button` method now accepts an optional `$method` argument (get/post) for the button
* For plugins that override secondary navigation, the namespace for the custom secondary navigation class has
  changed. It was (for example) mod_mymodule\local\views\secondary but is now
  mod_mymodule\navigation\views\secondary. The old location will continue to work, but is deprecated.
* The check for $plugin->incompatible was found to be incorrect. The $plugin->incompatible attribute is meant to define the minimum
  Moodle version the plugin is incompatible with but the implemented logic for the check was the opposite. Plugins declaring this
  attribute may encounter different behaviours between older Moodle versions (<v3.11.8, <v4.0.2) and the later ones. We recommend
  plugin developers to not use this attribute for Moodle versions 4.0 and below in order to avoid this problem.
* Added $CFG->proxylogunsafe and proxyfixunsafe to detect code which doesn't honor the proxy config
* Function admin_externalpage_setup() now has additional option 'nosearch' allowing to remove Site administration search form.
* The function print_error has been deprecated. Kindly use moodle_exception.
* When exporting table content, HTML tags/entities will be removed when the selected dataformat does not support HTML
* The abstract `get_name` method has been moved from `\core\task\scheduled_task` to the `\core\task\task_base` class and can now be
  implemented by adhoc tasks. For backwards compatibility, a default implementation has been added to `\core\task\adhoc_task` to
  return the class name.
* The function get_module_metadata() has been finally deprecated and can not be used anymore.
* New DML driver method `$DB->sql_order_by_null` for sorting nulls sort nulls first when ascending and last when descending.
* Allow plugins to callback on all pages just prior to the session start.
* New function set_additional_classes() has been implemented to add additional classes to action_menu.
* Most Behat functionality for the Moodle App has been removed from core, refer to the documentation in order to upgrade your testing
  setup: https://moodledev.io/general/app/development/testing/acceptance-testing#upgrading-tests-from-an-older-version
* New DML driver methods `$DB->sql_regex_get_word_beginning_boundary_marker` and `$DB->sql_regex_get_word_end_boundary_marker`
  for managing word boundary markers in a database driver supporting regex syntax when searching.
* The plugin_functions cache in core has been made localisable by prefixing the
  key it uses with the all versions hash, which only changes when there are code
  changes.

=== 4.0 ===

* To better detect wrong floats (like, for example, unformatted, using local-dependent separators ones) a number of
  gradebook functions now have stricter float type checking. All them will require now the "float" being passed to be
  a correct float value (numeric or string). Usually, that's achieved by using unformat_float() or
  PARAM_LOCALISEDFLOAT for all the user-entered grades before any processing on them. Functions affected are:
    - grade_format_gradevalue(), $value param (keeping it as optional/nullable).
    - grade_format_gradevalue_real(), $value param (keeping it as optional/nullable).
    - grade_format_gradevalue_percentage(), $value param (keeping it as optional/nullable).
    - grade_format_gradevalue_letter(), $value param (keeping it as optional/nullable).
    - grade_floats_different(), $f1 and $f2 params (keeping them as optional/nullable).
    - grade_floats_equal(), $f1 and $f2 params (keeping them as optional/nullable).
* The method action_menu->set_alignment() has been deprecated, please use action_menu->set_menu_left if you need a dropdown
  to align to the left of the dropdown button.
* The $OUTPUT->should_display_main_logo() function has been deprecated and should no longer be used.
* New method flexible_table::set_columnsattributes() has been introduced to add column attributes applied in every cell.
* New method flexible_table::get_row_cells_html() has been introduced, extracted from flexible_table::get_row_html
  so it can be overriden individually.
* Since Boxnet has been remove from core then boxnet_client() class has been removed from core too.
* New navigation classes to mimic the new navigation project. The existing navigation callbacks are still available and
  will be called. The following behaviour will be the new standard for nodes added via callbacks in Boost and Boost-based themes:
  - Module nodes added will be appended to the end and will appear within the More menu.
  - Course nodes added will also be appended and appear within the 'More' menu.
* The core/event events have been renamed and now fire native events, in addition to the legacy YUI and jQuery events.
  The following events have been renamed:
  - The BLOCK_CONTENT_UPDATED event has been replaced with a new native event in the `core_block/events` AMD module
    eventTypes.blockContentUpdated.
  - The EDITOR_CONTENT_RESTORED event has been replaced with a new native event in the `core_editor/events` AMD module
    eventTypes.editorContentRestored.
  - The FILTER_CONTENT_UPDATED event has been replaced with a new native event in the `core_filters/events` AMD module
    eventTypes.filterContentUpdated.
  - The FORM_FIELD_VALIDATION event has been replaced with a new native event in the `core_form/events` AMD module
    eventTypes.formFieldValidationFailed.
  - The FORM_SUBMIT_AJAX event has been replaced with a new native event in the `core_form/events` AMD module
    eventTypes.formSubmittedByJavascript.
* The block template now includues a block-instanceid data attribute.
* The core/event::getLegacyEvents() function has been deprecated and should no longer be used.
* Typo3 has now been removed. Use native mbstring or iconv functions.
* A new index has been added on mdl_user_preferences.name. This upgrade step might take some time on big sites.
* The completion_info function display_help_icon() which returned the 'Your progress' help icon has been deprecated and
  should no longer be used.
* The completion_info function print_help_icon() which has been deprecated since Moodle 2.0 should no longer be used.
* @babel/polyfill has been removed in favour of corejs@3.
* A new parameter $partialrebuild has been added to the rebuild_course_cache to invalidate the cache
  of the section or module only, not the whole course cache
* A new parameter $isbulkupdate has been added to the following functions:
  - grade_category::update()
  - grade_category::insert()
  - grade_grade::update()
  - grade_grade::insert()
  - grade_grade::notify_changed()
  - grade_item::insert()
  - grade_item::update()
  - grade_item::update_final_grade()
  - grade_item::update_raw_grade()
  - grade_object::update()
  - grade_object::insert()
  - grade_outcome::update()
  - grade_outcome::insert()
  - grade_scale::update()
  - grade_scale::insert()
  - grade_update()
  - completion_info::inform_grade_changed()
  - completion_info::update_state()
  - completion_info::internal_set_data()
  All functions except completion_info::internal_set_data() are only passing this parameter from very beginning of
  workflow (like grade report page where bulk grade update is possible) so this parameter is used in
  completion_info::internal_set_data() to decide if we need to mark completions instantly without waiting for cron.
* Following methods now return an int instead of bool:
  - completion_completion::_save()
  - completion_completion::mark_enrolled()
  - completion_completion::mark_inprogress()
  - completion_completion::mark_complete()
  which is needed to store id of completion record on successful update which is later beeing used by
  completion_info::internal_set_data() to reaggregate completions that have been marked for instant course completion.
* The following functions have been finally deprecated and can not be used anymore:
  - generate_uuid
* The YUI moodle-core-formchangechecker module has been deprecated and replaced with a new AMD module
  core_form/changechecker.
* New method \core_user::awaiting_action() has been introduced to check if the user is fully ready to use the site or
  whether there is an action (such as filling the missing profile field, changing password or agreeing to the site
  policy) needed.
* The signature of the get_name() function for grade_category and grade_item has been extended. The new parameter allows
  callers to get the name without escaped characters.
* The inplace_editable element constructor now accepts an optional pix_icon parameter to use as it's editing icon when
  rendered. The default icon for "select" types has also changed to a dropdown caret ("t/expanded").
* The inplace_editable Javascript module now emits native events, removing the jQuery dependency from calling code
  that wants to listen for the events. Backwards compatibility with existing code using jQuery is preserved.
* The function message_send() in messagelib.php now returns false if there is an error sending the message to the
  message processor (MDL-70046).
* Moodle 4.0 has major changes to the question bank. Therefore, there are major changes in questionlib.php
  and the core_question database tables. These are documented in detail in question/upgrade.txt.
* The postgres driver now wraps calls to pg_field_type() and caches them in databasemeta to save an invisible internal
  DB call on every request.
* The default type of 'core/toast' messages has been changed to 'information' (callers can still explicitely set the type)
* As the message_jabber notification plugin has been moved to the plugins database, the XMPPHP library (aka Jabber) has been
completely removed from Moodle core too.
* The SWF media player has been completely removed (The Flash Player was deprecated in 2017 and officially discontinued
  on 31 December 2020).
* The display_size function has been improved to add new optional parameters (decimal places,
  fixed units), to always include a non-breaking space between the number and unit, and to use
  consistent rounding (always 1 decimal place by default).
* The persistent method get() now returns the correct type for each property defined in the persistent class.
* The persistent method from_record() now only attempts to load record properties defined in the persistent class.
* New persistent set_many() helper for setting multiple properties in single method call.
* Require pass grade criteria is now part of core.
  Refer to upgrade.php to see transitioning from similar plugin criteria to core
  Refer to completion/upgrade.txt for additional information.
* The method enable_plugin() has been added to the core_plugininfo\base class and it has been implemented by all the plugininfo
classes extending it. When possible, the enable_plugin() method will store these changes into the config_log table, to let admins
check when and who has enabled/disabled plugins.
* Final deprecation: The following functions along with associated tests have been removed:
  - core_grades_external::get_grades
  - core_grades_external::get_grade_item
  - report_insights_context_insights
* \core\session\manager::init_empty_session() has a new optional parameter $newsid to indicate whether this is a new user session
* New html_table attribute "$responsive" which defaults to true. When set to true, tables created via html_writer::table() will be enclosed
  in a .table-responsive div container which will allow the table to be scrolled horizontally with ease, especially when the table is rendered in smaller viewports.
  Set to false to prevent the table from being enclosed in the responsive container.
* Two new helper functions have been added to lib/datalib.php, for safely preparing SQL ORDER BY statements where user
  interactions define sort parameters (see the respective docblocks for full details and examples):
  -get_safe_orderby() - where a single sort parameter is required.
  -get_safe_orderby_multiple() - where multiple sort parameters are required.
* Added the cleanstr mustache template helper to clean strings after loading them from language packs.
* The following behat functions have been modified to work with the new navigation
  - i_add_the_block
  - the_add_block_selector_should_contain_block
  - the_add_block_selector_should_contain_block
  - go_to_the_current_course_activity_completion_report
  - i_navigate_to_course_participants
  - i_go_to_advanced_grading_page
  - i_navigate_to_in_the_course_gradebook
  - should_exist_in_current_page_administration
  - should_not_exist_in_current_page_administration
  - go_to_main_course_page
  - select_on_administration_page
  - find_header_administration_menu
  - select_from_administration_menu
  - i_edit_the_lesson
  - i_add_a_question_filling_the_form_with
* The following behat step has been deprecated
  - i_select_from_flat_navigation_drawer
* The type for the "message" field in the external_warnings() structure has been changed from PARAM_TEXT to PARAM_RAW
* A new parameter $displayoptions has been added to the core_renderer::confirm() to allow better customization for confirming page
such as the title and strings for continue and cancel buttons.
* The method get_enabled_plugin($pluginname) has been added to the core_plugininfo\base class. It has a default implementation for
all the plugininfo classes and it can be overwritten when required (like it has been done with filter). This method returns the
current value for a pluginname depending on its status (enabled, disabled, other...).
* Unit Test coverage defaults have been updated to include some sensible defaults.
  The default values now include:
  * /classes/
  * /tests/generator/
  * /externallib.php
  * /lib.php
  * /locallib.php
  * /renderer.php
  * /rsslib.php
  This default applies both when there is no supplied coverage.php file, and is used to supplement any existing coverage configuration file if one is found.
* New method get_unaddable_by_theme_block_types() has been added to block_manager class. It uses the 'unaddableblocks' theme setting
value to get the list of blocks that won't be displayed for a theme.
* Loggedin / Loggedoff component settings on notification preferences have been merged to a single enabled switch:
  MESSAGE_DEFAULT_LOGGEDIN and MESSAGE_DEFAULT_LOGGEDOFF are now deprecated, so plugins should be updated if db/messages.php is present and replace
    MESSAGE_DEFAULT_LOGGEDIN + MESSAGE_DEFAULT_LOGGEDOFF to MESSAGE_DEFAULT_ENABLED. Backward compatibility will take any of both settings as enabled.
  MESSAGE_DEFAULT_PERMITTED also deprecated.
  core_message_get_user_notification_preferences and core_message_get_user_message_preferences Webservice are now returning enabled boolean on
    components > notifications > processors. loggedin and loggedoff are deprecated but present for backward compatibility.
* A new parameter $strength of type int is added to method search_for_active_node. This parameter would help us to search for the active nodes based on the
  $strength passed to it.
* A new method get_page() has been added to the settings_navigation class. This method can be used to obtain the
  moodle_page object associated to the settings navigation.
* A new interface, `core\output\named_templatable` has been created to allow renderable classes to define a
  `get_template_name(\renderer_base): string` function which will inform the default render() function with a template
  name.
* The parameter $modinfo of the get_data method in completion_info class has been deprecated and is not used anymore.
* A new method, get_default_home_page(), has been added to moodlelib to get the default home page to display if current one is not
defined or can't be applied.
* A new language_menu renderable is created to handle collecting available languages and generating the menu for use in different situations
* New primary navigation classes to mimic the primary nav. Consists of the views/primary.php and output/primary.php. The
  base nodes are added within the views/primary.php while output/primary.php is a renderable that combines the primary
  view and the lang, user and any custom menu items.
  - The language menu now resides within the user menu.
* New primary and secondary magic getters/setters included in pagelib.php that also initialises the objects
* All secondary navigation nodes have a predefined ordering within the relevant context and are defined as a
  mapping construct within core\navigation\views\secondary. Secondary navigation ordering can be overridden by
  generating a custom secondary class within a plugin's {plugin}\local\views namespace. This is only applicable to the
  following plugin types and is automatically loaded:
    * Module - refer to mod_assign\local\views\secondary for examples and magic_get_secondarynav for calling code
    * Block - refer to core_block\local\views\secondary for examples and blocklib::get_secondarynav for calling code
  - Additionally a custom secondary object may be set using the convenient setters in pagelib.php.
  - Secondary nav nodes can be forced into the 'More' menu using the 'set_force_into_more_menu'. It is advisable to set
    this in the existing nav callbacks when generating the nodes. Alternately, the corresponding
    'get_default_{admin/course/module}_more_menu_nodes functions in secondary can be overridded to provide a custom set
    of node keys to push into the more menu
  - The secondary navigation can be omitted from a theme/page by setting $PAGE->set_secondary_navigation(false). e.g. admin/search.php and in classic.
  - Within a single activity course format, the course and module level secondary navigation options are displayed within
    dropdowns in the secondary navigation bar
* New function 'get_overflow_menu_data' introduced in core\navigation\views\secondary to get additional/custom sub navigation
  to be displayed as a url_select for tertiary navigation.
* It is required that the action provided to navigation_node::create be of type moodle_url/action_link. Non conformance
  results in a debugging message being thrown.
* New page lib config '_navigationoverflow' and associated getters/setters to toggle whether the overflow menu is displayed
* New functions to explicitly set what tabs should be highlighted on the primary and secondary navigation
* Breadcrumbs modified to follow standards defined here https://www.nngroup.com/articles/breadcrumbs/
  - New navbar class in boost to follow the standards defined above.
* Settings cog have been removed and replaced with either secondary and tertiary navigation components
* New activity_header class to handle display of common content for plugins.
  * Handles display of the activity name, completion information and description.
  * New pagelib.php magic getters to fetch activity_header
  * New theme level config to govern display of the activity name $THEME->activityheaderconfig['notitle']
        - Default for boost is to show no activity title.
  * New page layout level option to handle display within activity header. Options should be defined
    within 'activityheader' and accept the following array keys:
        - notitle
        - nocompletion
        - nodescription
  * Convenient functions to set the parameters in the header OR hide them altogether.
* Category navigations has been updated with a preference of tertiary navigation components over buttons within the page
  content and/or context header actions
* A new 'My courses' page has been introduced which houses the course overview block
* Default blocks for dashboard has been updated. The page will now have the following in the corresponding region:
    * Calendar, Timeline - Center
    * Recently accessed courses - Side bar/blocks drawer
* Flat navigation classes have been marked for deprecation with the introduction of primary and secondary navigation concepts.
* A new method, force_lock_all_blocks(), has been added to the moodle_page class to allow pages to force the value of
  user_can_edit_blocks() to return false where necessary. This makes it possible to remove block editing on a page
  from ALL users, including admins, where required on pages with multi region layouts exist, such as "My courses".
* Add an early $CFG->session_redis_acquire_lock_warn option
* Removed $CFG->conversionattemptlimit setting from config.php. assignfeedback_editpdf\task\convert_submissions task
  is now replaced with adhoc tasks with standard fail delay approach.
* With strftime() being deprecated in PHP 8.1, a new function \core_date::strftime() that can be used as a PHP 8.1-compatible
  alternative has been introduced.

=== 3.11.4 ===
* A new option dontforcesvgdownload has been added to the $options parameter of the send_file() function.
  Note: This option overrides the forced download of directly accessed SVGs, so should only be used where the calling method is
  rendering SVGs directly for content created using XSS risk flagged capabilities (such as creating a SCORM activity).
  This is also not necessary where SVGs are already being safely loaded into <img> tags by Moodle (eg within forum posts).

=== 3.11.2 ===
* For security reasons, filelib has been updated so all requests now use emulated redirects.
  For this reason, manually disabling emulateredirects will no longer have any effect (and will generate a debugging message).

=== 3.11 ===
* PHPUnit has been upgraded to 9.5 (see MDL-71036 for details).
  That comes with a few changes:
  - Breaking: All the changes that were deprecated with PHPUnit 8.5
    are now removed (see the 3.10 section below).
  - Breaking: assertContains() now performs stricter comparison (like assertSame()
    does). New assertContainsEquals() has been created to provide the old
    behavior.
  - Deprecation: A number of file-related assertions have been deprecated, will
    be removed with PHPUnit 10. Alternatives for all them have been created:
      - assertNotIsReadable()         -> assertIsNotReadable()
      - assertNotIsWritable()         -> assertIsNotWritable()
      - assertDirectoryNotExists()    -> assertDirectoryDoesNotExist()
      - assertDirectoryNotIsReadable()-> assertDirectoryIsNotReadable()
      - assertDirectoryNotIsWritable()-> assertDirectoryIsNotWritable()
      - assertFileNotExists()         -> assertFileDoesNotExist()
      - assertFileNotIsReadable()     -> assertFileIsNotReadable()
      - assertFileNotIsWritable()     -> assertFileIsNotWritable()
  - Deprecation: Regexp-related assertions have been deprecated, will be
    removed with PHPUnit 10. Alternatives for all them have been created:
      - assertRegExp()     -> assertMatchesRegularExpression()
      - assertNotRegExp()  -> assertDoesNotMatchRegularExpression()
  - Deprecation: The expectException() for Notice, Warning, Deprecation and
    Error is deprecated, will be removed with PHPUnit 10. New expectations
    have been created to better define the expectation:
      - expectDeprecation() for E_DEPRECATED and E_USER_DEPRECATED.
      - expectNotice() for E_NOTICE, E_USER_NOTICE, and E_STRICT.
      - expectWarning() for E_WARNING and E_USER_WARNING.
      - expectError() for everything else.
   - Deprecation: The Mock->at() matcher has been deprecated and will be
     removed with PHPUnit 10. Switch to better, more deterministic and clearer
     matchers is recommended (->once(), ->exactly(), ->never()...).
   - Deprecation: The Mock->setMethods() method has been *silently* deprecated
     and will be removed in the future. Change uses to the new Mock->onlyMethods()
     alternative. Also, it doesn't accept "null" anymore, new default must
     be [] (empty array).
   - Mostly internal: With the raise to PHP 7.3 as lower version supported,
     various internal bits perform now stricter type checking in params and
     return values. If your tests have own-created comparators, assertions...
     they may need to be adjusted.
   - Mostly internal: The phpunit.xml schema has changed, basically removing
     the old <filter> section and replacing it with a new, less confusing
     <coverage> section. Also the elements within them have been changed:
       - <whitelist> has been replaced by <include>.
       - <exclude> is not a child of <whitelist> anymore, but of <coverage>.
     Note that this only will affect if you've custom phpunit.xml files
     instead of using the automatically generated ones by Moodle.
   - Deprecation: Related to the previous point, the $whitelistxxx properties
     used by the coverage.php files have been deprecated (will continue
     working until Moodle 4.3) to follow the same pattern:
       - whitelistfolders -> includelistfolders
       - whitelistfiles   -> includelistfiles
   - Internal: Custom autoloaders are deprecated and will be removed with
     PHPUnit 10. Hence we have removed our one already.
     Note that it was not useful since PHPUnit 8.5, where the ability
     to run tests by class name was removed.
   - Warning: Because of some new restrictions about how test files and
     test classes must be named (that Moodle haven't followed ever) it's not
     possible to run individual test files any more. Use any of the alternative
     execution methods (filter, suite, config) to specify which tests
     you want to run. This will be hopefully fixed in MDL-71049
     once it has been agreed which the best way to proceed is.
* The horde library has been updated to version 5.2.23.
* New optional parameter $extracontent for print_collapsible_region_start(). This allows developers to add interactive HTML elements
  (e.g. a help icon) after the collapsible region's toggle link.
* Final deprecation i_dock_block() in behat_deprecated.php
* Final deprecation of get_courses_page. Function has been removed and core_course_category::get_courses() should be
  used instead.
* New encryption API in \core\encryption allows secure encryption and decryption of data. By
  default the key is stored in moodledata but admins can configure a different, more secure
  location in config.php if required. To get the best possible security for this feature, we
  recommend enabling the Sodium PHP extension.
  The OpenSSL alternative for this API, used when Sodium is not available, is considered deprecated
  at all effects, and will be removed in Moodle 4.2. See MDL-71421 for more information.
* Behat timeout constants behat_base::TIMEOUT, EXTENDED_TIMEOUT, and REDUCED_TIMEOUT, which were deprecated in 3.7, have been removed.
* \core_table\local\filter\filterset::JOINTYPE_DEFAULT is being changed from 1 (ANY) to 2 (ALL). Filterset implementations
  can override the default filterset join type by overriding \core_table\local\filter\filterset::get_join_type() instead.
* HTMLPurifier has been upgraded to the latest version - 4.13.0
* Markdown lib has been upgraded to the latest version - 1.9.0
* The minify lib has been upgraded to 1.3.63 and pathconvertor to 1.1.3
* A new optional parameter `$sort` has been added to all `$context->get_capabilities()` methods to be able to define order of
  returned capability array.
* Spout has been upgraded to the latest version - 3.1.0
* emoji-data has been upgraded to 6.0.0.
* The final deprecation of /message/defaultoutputs.php file and admin_page_defaultmessageoutputs.
  All their settings moved to admin/message.php (see MDL-64495). Please use admin_page_managemessageoutputs class instead.
* Behat now supports date selection from the date form element. Examples:
    - I set the field "<field_string>" to "##15 March 2021##"
    - I set the field "<field_string>" to "##first day of January last year##"
* Behat now supports date and time selection from the datetime form element. Examples:
    - I set the field "<field_string>" to "##15 March 2021 08:15##"
    - I set the field "<field_string>" to "##first day of January last year noon##"
* New DML driver method `$DB->sql_group_concat` for performing group concatenation of a field within a SQL query
* Added new class, AMD modules and WS that allow displaying forms in modal popups or load and submit in AJAX requests.
  See https://docs.moodle.org/dev/Modal_and_AJAX_forms for more details.
* New base class for defining an activity's custom completion requirements: \core_completion\activity_custom_completion.
  Activity module plugins that define custom completion conditions should implement a mod_[modname]\completion\custom_completion
  subclass and the following methods:
  - get_state(): Provides the completion state for a given custom completion rule.
  - get_defined_custom_rules(): Returns an array of the activity module's custom completion rules.
    e.g. ['completionsubmit']
  - get_custom_rule_descriptions(): Returns an associative array with values containing the user-facing textual description
    of the custom completion rules (which serve as the keys to these values).
    e.g. ['completionsubmit' => 'Must submit']
  - get_sort_order(): Returns an array listing the order the activity module's completion rules should be displayed to the user,
    including both custom completion and relevant core completion rules
    e.g. ['completionview', 'completionsubmit', 'completionusegrade']
* Admin setting admin_setting_configmulticheckbox now supports lazy-loading the options list by
  supplying a callback function instead of an array of options.
* A new core API class \core_user\fields provides ways to get lists of user fields, and SQL related to
  those fields. This replaces existing functions get_extra_user_fields(), get_extra_user_fields_sql(),
  get_user_field_name(), get_all_user_name_fields(), and user_picture::fields(), which have all been
  deprecated.
* Allow plugins to augment the curl security helper via callback. The plugin's function has to be defined as
  plugintype_pluginname_curl_security_helper in pluginname/lib.php file and the function should return a plugin's security
  helper instance.
* The behat transformation 'string time to timestamp' no longer supports datetime format. If provided, the format must
  be strftime compatible. Example:
    - I should see "##tomorrow noon##%A, %d %B %Y, %I:%M %p##"
* External functions implementation classes should use 'execute' as the method name, in which case the
  'methodname' property should not be specified in db/services.php file.
* The core_grades_create_gradecategory webservice has been deprecated in favour of core_grades_create_gradecategories, which is
  functionally identical but allows for parallel gradecategory creations by supplying a data array to the webservice.
* The signature of the get_context_name() function in the abstract class context and all extending classes (such as context_course)
  has been extended. The new parameter allows the to get the name without escaped characters.
* The signature of the question_category_options() has been extended. The new parameter allows the to get the categories name
  in the returned array without escaped characters.
* The \core\hub\site_registration_form::add_select_with_email() method has been deprecated in favour of
  \core\hub\site_registration_form::add_checkbox_with_email().

=== 3.10 ===
* PHPUnit has been upgraded to 8.5. That comes with a few changes:
  - Breaking change: All the "template methods" (setUp(), tearDown()...) now require to return void. This implies
    that the minimum version of PHP able to run tests will be PHP 7.1
  - A good number of assertions have been deprecated with this version
    and will be removed in a future one. In core all cases have been removed
    (so it's deprecation-warnings free). It's recommended to perform the
    switch to their new counterparts ASAP:
      - assertInternalType() has been deprecated. Use the assertIsXXX() methods instead.
      - assertArraySubset() has been deprecated. Use looping + assertArrayHasKey() or similar.
      - @expectedExceptionXXX annotations have been deprecated. Use the expectExceptionXXX()
        methods instead (and put them exactly before the line that is expected to throw the exception).
      - assertAttributeXXX() have been deprecated. If testing public attributes use normal assertions. If
        testing non-public attributes... you're doing something wrong :-)
      - assertContains() to find substrings on strings has been deprecated. Use assertStringContainsString() instead.
        (note that there are "IgnoringCase()" variants to perform case-insensitive matching.
      - assertEquals() extra params have been deprecated and new assertions for them created:
        - delta => use assertEqualsWithDelta()
        - canonicalize => use assertEqualsCanonicalizing()
        - ignoreCase => use assertEqualsIgnoringCase()
        - maxDepth => removed without replacement.
  - The custom printer that was used to show how to rerun a failure has been removed, it was old and "hacky"
    solution, for more information about how to run tests, see the docs, there are plenty of options.
  - phpunit/dbunit is not available any more and it has been replaced by a lightweight phpunit_dataset class, able to
    load XML/CSV and PHP arrays, send the to database and return rows to calling code (in tests). That implies the
    follwoing changes in the advanced_testcase class:
      - createFlatXMLDataSet() has been removed. No uses in core, uses can switch to createXMLDataSet() (read below).
      - createXMLDataSet() has been deprecated. Use dataset_from_files() instead.
      - createCsvDataSet() has been deprecated. Use dataset_from_files() instead.
      - createArrayDataSet() has been deprecated. This method was using the phpunit_ArrayDataSet class
        that has been also removed from core. Use dataset_from_array() instead.
      - loadDataSet() has been deprecated. Use phpunit_dataset->to_database() instead.
      - All the previous uses of phpunit/dbunit methods like Dataset:getRows(), Dataset::getRowCount()
        must be replaced by the new phpunit_dataset->get_rows() method.
* Retains the source course id when a course is copied from another course on the same site.
* Added function setScrollable in core/modal. This function can be used to set the modal's body to be scrollable or not
  when the modal's height exceeds the browser's height. This is also supported in core/modal_factory through the
  'scrollable' config parameter which can be set to either true or false. If not explicitly defined, the default value
  of 'scrollable' is true.
* The `$CFG->behat_retart_browser_after` configuration setting has been removed.
  The browser session is now restarted between all tests.
* add_to_log() has been through final deprecation, please rewrite your code to the new events API.
* The following functions have been finally deprecated and can not be used anymore:
  - print_textarea
  - calendar_get_all_allowed_types
  - groups_get_all_groups_for_courses
  - events_get_cached
  - events_uninstall
  - events_cleanup
  - events_dequeue
  - events_get_handlers
  - get_roles_on_exact_context
  - get_roles_with_assignment_on_context
  - message_add_contact
  - message_remove_contact
  - message_unblock_contact
  - message_block_contact
  - message_get_contact
  - get_legacy_logdata
  - set_legacy_logdata
  - get_legacy_eventname
  - get_legacy_eventdata
* The following renamed classes have been completely removed:
    - course_in_list (now: core_course_list_element)
    - coursecat (now: core_course_category)
* The form element 'htmleditor', which was deprecated in 3.6, has been removed.
* The `core_output_load_fontawesome_icon_map` web service has been deprecated and replaced by
  `core_output_load_fontawesome_icon_system_map` which takes the name of the theme to generate the icon system map for.
* A new parameter `$rolenamedisplay` has been added to `get_viewable_roles()` and `get_switchable_roles` to define how role names
  should be returned.
* The class coursecat_sortable_records has been removed.
* Admin setting admin_setting_configselect now supports lazy-loading the options list by supplying
  a callback function instead of an array of options.
* Admin setting admin_setting_configselect now supports validating the selection by supplying a
  callback function.
* The task system has new functions adhoc_task_starting() and scheduled_task_starting() which must
  be called before executing a task, and a new function \core\task\manager::get_running_tasks()
  returns information about currently-running tasks.
* New library function rename_to_unused_name() to rename a file within its current location.
* Constant \core_h5p\file_storage::EDITOR_FILEAREA has been deprecated
  because it's not required any more.
* The ZipStream-PHP library has been added to Moodle core in /lib/zipstream.
* The php-enum library has been added to Moodle core in /lib/php-enum.
* The http-message library has been added to Moodle core in /lib/http-message.
* Methods `filetypes_util::is_whitelisted()` and `filetypes_util::get_not_whitelisted()` have been deprecated and
  renamed to `is_listed()` and `get_not_listed()` respectively.
* Method `mustache_helper_collection::strip_blacklisted_helpers()` has been deprecated and renamed to
  `strip_disallowed_helpers()`.
* A new admin externalpage type `\core_admin\local\externalpage\accesscallback` for use in plugin settings is available that allows
  a callback to be provided to determine whether page can be accessed.
* New setting $CFG->localrequestdir overrides which defaults to sys_get_temp_dir()
* Function redirect() now emits a line of backtrace into the X-Redirect-By header when debugging is on
* New DML function $DB->delete_records_subquery() to delete records based on a subquery in a way
  that will work across databases.
* Add support for email DKIM signatures via $CFG->emaildkimselector

=== 3.9 ===
* Following function has been deprecated, please use \core\task\manager::run_from_cli().
    - cron_run_single_task()
* Following class has been deprecated, please use \core\task\manager.
    - \tool_task\run_from_cli
* Following CLI scripts has been deprecated:
  - admin/tool/task/cli/schedule_task.php please use admin/cli/scheduled_task.php
  - admin/tool/task/cli/adhoc_task.php please use admin/cli/adhoc_task.php
* Old Safe Exam Browser quiz access rule (quizaccess_safebrowser) replaced by new Safe Exam Browser access rule (quizaccess_seb).
  Experimental setting enablesafebrowserintegration was deleted.
* New CFPropertyList library has been added to Moodle core in /lib/plist.
* behat_data_generators::the_following_exist() has been removed, please use
  behat_data_generators::the_following_entities_exist() instead. See MDL-67691 for more info.
* admin/tool/task/cli/adhoc_task.php now observers the concurrency limits.
  If you want to get the previous (unlimited) behavior, use the --ignorelimits switch).
* Removed the following deprecated functions:
  - question_add_tops
  - question_is_only_toplevel_category_in_context
* format_float() now accepts a special value (-1) as the $decimalpoints parameter
  which means auto-detecting number of decimal points.
* plagiarism_save_form_elements() has been deprecated. Please use {plugin name}_coursemodule_edit_post_actions() instead.
* plagiarism_get_form_elements_module() has been deprecated. Please use {plugin name}_coursemodule_standard_elements() instead.
* Changed default sessiontimeout to 8 hours to cover most normal working days
* Plugins can now explicitly declare supported and incompatible Moodle versions in version.php
  - $plugin->supported = [37,39];
    supported takes an array of ascending numbers, that correspond to a range of branch numbers of supported versions, inclusive.
    Moodle versions that are outside of this range will produce a message notifying at install time, but will allow for installation.
  - $plugin->incompatible = 36;
    incompatible takes a single int corresponding to the first incompatible branch. Any Moodle versions including and
    above this will be prevented from installing the plugin, and a message will be given when attempting installation.
* Added the <component>_bulk_user_actions() callback which returns a list of custom action_links objects
* Add 'required' admin flag for mod forms allows elements to be toggled between being required or not in admin settings.
  - In mod settings, along with lock, advanced flags, the required flag can now be set with $setting->set_required_flag_options().
    The name of the admin setting must be exactly the same as the mod_form element.
  - Currently supported by:
    - mod_assign
    - mod_quiz
* Added a native MySQL / MariaDB lock implementation
* The database drivers (moodle_database and subclasses) don't need to implement get_columns() anymore.
  They have to implement fetch_columns instead.
* Added function cleanup_after_drop to the database_manager class to take care of all the cleanups that need to be done after a table is dropped.
* The 'xxxx_check_password_policy' callback now only fires if $CFG->passwordpolicy is true
* grade_item::update_final_grade() can now take an optional parameter to set the grade->timemodified. If not present the current time will carry on being used.
* lib/outputrequirementslib::get_jsrev now is public, it can be called from other classes.
* H5P libraries have been moved from /lib/h5p to h5p/h5plib as an h5plib plugintype.
* mdn-polyfills has been renamed to polyfills. The reason there is no polyfill from the MDN is
  because there is no example polyfills on the MDN for this functionality.
* AJAX pages can be called without requiring a session lock if they set READ_ONLY_SESSION to true, eg.
  define('READ_ONLY_SESSION', true); Note - this also requires $CFG->enable_read_only_sessions to be set to true.
* External functions can be called without requiring a session lock if they define 'readonlysession' => true in
  db/services.php. Note - this also requires $CFG->enable_read_only_sessions to be set to true.
* database_manager::check_database_schema() now checks for missing and extra indexes.
* Implement a more direct xsendfile_file() method for an alternative_file_system_class
* A new `dynamic` table interface has been defined, which allows any `flexible_table` to be converted into a table which
  is updatable via ajax calls. See MDL-68495 and `\core_table\dynamic` for further information.
* The core/notification module has been updated to use AMD modals for its confirmation and alert dialogues.
  The confirmation dialogue no longer has a configurable "No" button as per similar changes in MDL-59759.
  This set of confirmation modals was unintentionally missed from that deprecation process.
* The download_as_dataformat() method has been deprecated. Please use \core\dataformat::download_data() instead
* The following functions have been updated to support passing in an array of group IDs (but still support passing in a single ID):
  * groups_get_members_join()
  * groups_get_members_ids_sql()
* Additional parameters were added to core_get_user_dates:
    - type: specifies the calendar type. Optional, defaults to Gregorian.
    - fixday: Whether to remove leading zero for day. Optional, defaults to 1.
    - fixhour: Whether to remove leading zero for hour. Optional, defaults to 1.
* Legacy cron has been deprecated and will be removed in Moodle 4.1. This includes the functions:
  - cron_execute_plugin_type()
  - cron_bc_hack_plugin_functions()
  Please, use the Task API instead: https://docs.moodle.org/dev/Task_API
* Introduce new hooks for plugin developers:
    - <component>_can_course_category_delete($category)
    - <component>_can_course_category_delete_move($category, $newcategory)
  These hooks allow plugin developers greater control over category deletion. Plugin can return false in those
  functions if category deletion or deletion with content move to the new parent category is not permitted.
  Both $category and $newcategory params are instances of core_course_category class.
    - <component>_pre_course_category_delete_move($category, $newcategory)
  This hook is expanding functionality of existing <component>_pre_course_category_delete hook and allow plugin developers
  to execute code prior to category deletion when its content is moved to another category.
  Both $category and $newcategory params are instances of core_course_category class.
    - <component>_get_course_category_contents($category)
  This hook allow plugin developers to add information that is displayed on category deletion form. Function should
  return string, which will be added to the list of category contents shown on the form. $category param is an instance
  of core_course_category class.
* Data generator create_user in both unittests and behat now validates user fields and triggers user_created event

=== 3.8 ===
* Add CLI option to notify all cron tasks to stop: admin/cli/cron.php --stop
* The rotate_image function has been added to the stored_file class (MDL-63349)
* The yui checknet module is removed. Call \core\session\manager::keepalive instead.
* The generate_uuid() function has been deprecated. Please use \core\uuid::generate() instead.
* Remove lib/pear/auth/RADIUS.php (MDL-65746)
* Core components are now defined in /lib/components.json instead of coded into /lib/classes/component.php
* Subplugins should now be defined using /db/subplugins.json instead of /db/subplugins.php
* The following functions have been finally deprecated and can not be used anymore:
    * allow_override()
    * allow_assign()
    * allow_switch()
    * https_required()
    * verify_https_required()
* Remove duplicate font-awesome SCSS, Please see /theme/boost/scss/fontawesome for usage (MDL-65936)
* Remove lib/pear/Crypt/CHAP.php (MDL-65747)
* New output component available: \core\output\checkbox_toggleall
  - This allows developers to easily output groups of checkboxes that can be toggled by master controls in the form of a checkbox or
    a button. Action elements which perform actions on the selected checkboxes can also be enabled/disabled depending on whether
    at least a single checkbox item is selected or not.
* Final deprecation (removal) of the core/modal_confirm dialogue.
* Upgrade scssphp to v1.0.2, This involves renaming classes from Leafo => ScssPhp as the repo has changed.
* Implement supports_xsendfile() method and allow support for xsendfile in alternative_file_system_class
  independently of local files (MDL-66304).
* The methods get_local_path_from_storedfile and get_remote_path_from_storedfile in lib/filestore/file_system.php
  are now public. If you are overriding these then you will need to change your methods to public in your class.
* It is now possible to use sub-directories for AMD modules.
  The standard rules for Level 2 namespaces also apply to AMD modules.
  The sub-directory used must be either an valid component, or placed inside a 'local' directory to ensure that it does not conflict with other components.

    The following are all valid module names and locations in your plugin:
      mod_forum/view: mod/forum/amd/src/view.js
      mod_forum/local/views/post: mod/forum/amd/src/local/views/post
      mod_forum/form/checkbox-toggle: mod/forum/amd/src/form/checkbox-toggle.js

    The following are all invalid module names and locations in your plugin:
      mod_forum/views/post: mod/forum/amd/src/views/post
* The 'xxxx_check_password_policy' method now has an extra parameter: $user. It contains the user object to perform password
validation against and defaults to null (so, no user needed) if not provided.
* It is now possible to use sub-directories when creating mustache templates.
  The standard rules for Level 2 namespaces also apply to templates.
  The sub-directory used must be either an valid component, or placed inside a 'local' directory to ensure that it does not conflict with other components.

    The following are all valid template names and locations in your plugin:
      mod_forum/forum_post: mod/forum/templates/forum_post.mustache
      mod_forum/local/post/user: mod/forum/templates/local/post/user.mustache
      mod_forum/form/checkbox_toggle: mod/forum/templates/form/checkbox_toggle.mustache

    The following are _invalid_ template names and locations:
      mod_forum/post/user: mod/forum/templates/local/post/user.mustache
* Following behat steps have been removed from core:
    - I go to "<gradepath_string>" in the course gradebook
* A new admin setting widget 'core_admin\local\settings\filesize' is added.
* Core capabilities 'moodle/community:add' and 'moodle/community:download' have been removed from core as part of Moodle.net sunsetting.
* As part of Moodle.net sunsetting process the following hub api functions have been deprecated:
    - get_courses
    - unregister_courses
    - register_course
    - add_screenshot
    - download_course_backup
    - upload_course_backup
* A new setting 'Cache templates' was added (see MDL-66367). This setting determines if templates are cached or not.
  This setting can be set via the UI or by defining $CFG->cachetemplates in your config.php file. It is a boolean
  and should be set to either false or true. Developers will probably want to set this to false.
* The core_enrol_edit_user_enrolment webservice has been deprecated. Please use core_enrol_submit_user_enrolment_form instead.
* \single_button constructor has a new attributes param to add attributes to the button HTML tag.
* Improved url matching behaviour for profiled urls and excluded urls
* Attempting to use xsendfile via the 3rd param of readstring_accel() is now ignored.
* New H5P libraries have been added to Moodle core in /lib/h5p.
* New H5P core subsystem have been added.
* Introduced new callback for plugin developers '<component>_get_path_from_pluginfile($filearea, $args)': This will return
the itemid and filepath for the filearea and path defined in $args. It has been added in order to get the correct itemid and
filepath because some components, such as mod_page or mod_resource, add the revision to the URL where the itemid should be placed
(to prevent caching problems), but then they don't store it in database.
* New utility function \core_form\util::form_download_complete should be called if your code sends
  a file with Content-Disposition: Attachment in response to a Moodle form submit button (to ensure
  that disabled submit buttons get re-enabled in that case). It is automatically called by the
  filelib.php send_xx functions.
* If you have a form which sends a file in response to a Moodle form submit button, but you cannot
  call the above function because the file is sent by a third party library, then you should add
  the attribute data-double-submit-protection="off" to your form.

=== 3.7 ===

* Nodes in the navigation api can have labels for each group. See set/get_collectionlabel().
* The method core_user::is_real_user() now returns false for userid = 0 parameter
* 'mform1' dependencies (in themes, js...) will stop working because a randomly generated string has been added to the id
attribute on forms to avoid collisions in forms loaded in AJAX requests.
* A new method to allow queueing or rescheduling of an existing scheduled task was added. This allows an existing task
  to be updated or queued as required. This new functionality can be found in \core\task\manager::reschedule_or_queue_adhoc_task.
* Icons are displayed for screen readers unless they have empty alt text (aria-hidden). Do not provide an icon with alt text immediately beside an element with exactly the same text.
* admin_settingpage has a new function hide_if(), modeled after the same functionality in the forms library. This allows admin settings to be dynamically hidden based on the values of other settings.
* The \core_rating provider's get_sql_join function now accepts an optional $innerjoin parameter.
  It is recommended that privacy providers using this function call rewrite any long query into a number of separate
  calls to add_from_sql for improved performance, and that the new argument is used.
  This will allow queries to remain backwards-compatible with older versions of Moodle but will have significantly better performance in version supporting the innerjoin parameter.
* /message/defaultoutputs.php file and admin_page_defaultmessageoutputs class have been deprecated
  and all their settings moved to admin/message.php (see MDL-64495). Please use admin_page_managemessageoutputs class instead.
* A new parameter $lang has been added to mustache_template_source_loader->load_with_dependencies() method
  so it is possible for Mustache to request string in a specific language.
* Behat timeout constants behat_base::TIMEOUT, EXTENDED_TIMEOUT, and REDUCED_TIMEOUT have been
  deprecated. Please instead use the functions behat_base::get_timeout(), get_extended_timeout(),
  and get_reduced_timeout(). These allow for timeouts to be increased by a setting in config.php.
* The $draftitemid parameter of file_save_draft_area_files() function now supports the constant IGNORE_FILE_MERGE:
  When the parameter is set to that constant, the function won't process file merging, keeping the original state of the file area.
  Notice also than when $text is set, pluginfile rewrite won't be processed so the text will not be modified.
* Introduced new callback for plugin developers '<component>_pre_processor_message_send($procname, $proceventdata)':
  This will allow any plugin to manipulate messages or notifications before they are sent by a processor (email, mobile...)
* New capability 'moodle/category:viewcourselist' in category context that controls whether user is able to browse list of courses
  in this category. To work with list of courses use API methods in core_course_category and also 'course' form element.
* It is possible to pass additional conditions to get_courses_search();
  core_course_category::search_courses() now allows to search only among courses with completion enabled.
* Add support for a new xxx_after_require_login callback
* A new conversation type has been created for self-conversations. During the upgrading process:
  - Firstly, the existing self-conversations will be starred and migrated to the new type, removing the duplicated members in the
  message_conversation_members table.
  - Secondly, the legacy self conversations will be migrated from the legacy 'message_read' table. They will be created using the
  new conversation type and will be favourited.
  - Finally, the self-conversations for all remaining users without them will be created and starred.
Besides, from now, a self-conversation will be created and starred by default to all the new users (even when $CFG->messaging
is disabled).
* New optional parameter $throwexception for \get_complete_user_data(). If true, an exception will be thrown when there's no
  matching record found or when there are multiple records found for the given field value. If false, it will simply return false.
  Defaults to false when not set.
* Exposed submit button to allow custom styling (via customclassoverride variable) which can override btn-primary/btn-secondary classes
* `$includetoken` parameter type has been changed. Now supports:
   boolean: False indicates to not include the token, true indicates to generate a token for the current user ($USER).
   integer: Indicates to generate a token for the user whose id is the integer value.
* The following functions have been updated to support the new usage:
    - make_pluginfile_url
    - file_rewrite_pluginfile_urls
* New mform element 'float' handles localised floating point numbers.

=== 3.6 ===

* A new token-based version of pluginfile.php has been added which can be used for out-of-session file serving by
  setting the `$includetoken` parameter to true on the `moodle_url::make_pluginfile_url()`, and
  `moodle_url::make_file_url()` functions.
* The following picture functions have been updated to support use of the new token-based file serving:
    - print_group_picture
    - get_group_picture_url
* The `user_picture` class has a new public `$includetoken` property which can be set to make use of the new token-based
  file serving.
* Custom AJAX handlers for the form autocomplete fields can now optionally return string in their processResults()
  callback. If a string is returned, it is displayed instead of the list of suggested items. This can be used, for
  example, to inform the user that there are too many items matching the current search criteria.
* The form element 'htmleditor' has been deprecated. Please use the 'editor' element instead.
* The print_textarea() function has been deprecated. Please use $OUTPUT->print_textarea() instead.
* The following functions have been finally deprecated and can not be used any more:
    - external_function_info()
    - core_renderer::update_module_button()
    - events_trigger()
    - events_cron()
    - events_dispatch()
    - events_is_registered()
    - events_load_def()
    - events_pending_count()
    - events_process_queued_handler()
    - events_queue_handler()
    - events_trigger_legacy()
    - events_update_definition()
    - get_file_url()
    - course_get_cm_rename_action()
    - course_scale_used()
    - site_scale_used()
    - clam_message_admins()
    - get_clam_error_code()
    - get_records_csv()
    - put_records_csv()
    - print_log()
    - print_mnet_log()
    - print_log_csv()
    - print_log_xls()
    - print_log_ods()
    - build_logs_array()
    - get_logs_usercourse()
    - get_logs_userday()
    - get_logs()
    - prevent_form_autofill_password()
    - prefixed_tablenode_transformations()
    - core_media_renderer
    - core_media
* Following api's have been removed in behat_config_manager, please use behat_config_util instead.
    - get_features_with_tags()
    - get_components_steps_definitions()
    - get_config_file_contents()
    - merge_behat_config()
    - get_behat_profile()
    - profile_guided_allocate()
    - merge_config()
    - clean_path()
    - get_behat_tests_path()
* Following behat steps have been removed from core:
    - I set the field "<field_string>" to multiline
    - I follow "<link_string>"" in the open menu
* The following behat steps have been deprecated, please do not use these step definitions any more:
    - behat_navigation.php: i_navigate_to_node_in()
    - theme/boost/tests/behat/behat_theme_boost_behat_navigation.php: i_navigate_to_node_in()
  Use one of the following steps instead:
    - I navigate to "PATH > ITEM" in current page administration
    - I navigate to "PATH > ITEM" in site administration
    - I navigate to course participants
    - I navigate to "TAB1 > TAB2" in the course gradebook
  If some items are not available without Navigation block at all, one can use combination of:
    - I add the "Navigation" block if not present
    - I click on "LINK" "link" in the "Navigation" "block"
* The core\session\util class has been removed. This contained one function only used by the memcached class which has
  been moved there instead (connection_string_to_memcache_servers).
* Removed the lib/password_compat/lib/password.php file.
* The eventslib.php file has been deleted and its functions have been moved to deprecatedlib.php. The affected functions are:
  - events_get_cached()
  - events_uninstall()
  - events_cleanup()
  - events_dequeue()
  - events_get_handlers()
* coursecat::get() now has optional $user parameter.
* coursecat::is_uservisible() now has optional $user parameter.
* Removed the lib/form/submitlink.php element which was deprecated in 3.2.
* The user_selector classes do not support custom list of extra identity fields any more. They obey the configured user
  policy and respect the privacy setting made by site administrators. The list of user identifiers should never be
  hard-coded. Instead, the setting $CFG->showuseridentity should be always respected, which has always been the default
  behaviour (MDL-59847).
* The function message_send() in messagelib.php will now only take the object \core\message\message as a parameter.
* The method message_sent::create_from_ids() parameter courseid is now required. A debugging
  message was previously displayed, and the SITEID was used, when not provided.
* The method \core\message\manager::send_message() now only takes the object \core\message\message as the first parameter.
* Following functions have been deprecated, please use get_roles_used_in_context.
    - get_roles_on_exact_context()
    - get_roles_with_assignment_on_context()
* New functions to support the merging of user draft areas from the interface; see MDL-45170 for details:
  - file_copy_file_to_file_area()
  - file_merge_draft_areas()
  - file_replace_file_area_in_text()
  - extract_draft_file_urls_from_text()
* Class coursecat is now alias to autoloaded class core_course_category, course_in_list is an alias to
  core_course_list_element, class coursecat_sortable_records is deprecated without replacement.
* \core_user_external::create_users() and \core_user_external::update_users() can now accept more user profile fields so user
  creation/update via web service can now be very similar to the edit profile page's functionality. The new fields that have been
  added are:
  - maildisplay
  - interests
  - url
  - icq
  - skype
  - aim
  - yahoo
  - msn
  - institution
  - department
  - phone1
  - phone2
  - address
* New function mark_user_dirty() must be called after changing data that gets cached in user sessions. Examples:
  - Assigning roles to users.
  - Unassigning roles from users.
  - Enrolling users into courses.
  - Unenrolling users from courses.
* New optional parameter $context for the groups_get_members_join() function and ability to filter users that are not members of
any group. Besides, groups_get_members_ids_sql, get_enrolled_sql and get_enrolled_users now accepts -1 (USERSWITHOUTGROUP) for
the groupid field.
* Added $CFG->conversionattemptlimit setting to config.php allowing a maximum number of retries before giving up conversion
  of a given document by the assignfeedback_editpdf\task\convert_submissions task. Default value: 3.
* The following events have been deprecated and should not be used any more:
  - message_contact_blocked
  - message_contact_unblocked
  The reason for this is because you can now block/unblock users without them necessarily being a contact. These events
  have been replaced with message_user_blocked and message_user_unblocked respectively.
* The event message_deleted has been changed, it no longer records the value of the 'useridto' due to
  the introduction of group messaging. Please, if you have any observers or are triggering this event
  in your code you will have to make some changes!
* The gradebook now supports the ability to accept files as feedback. This can be achieved by adding
  'feedbackfiles' to the $grades parameter passed to grade_update().
    For example -
        $grades['feedbackfiles'] = [
            'contextid' => 1,
            'component' => 'mod_xyz',
            'filearea' => 'mod_xyz_feedback',
            'itemid' => 2
        ];
  These files will be then copied to the gradebook file area.
* Allow users to choose who can message them for privacy reasons, with a 'growing circle of contactability':
  - Added $CFG->messagingallusers, for enabling messaging to all site users. Default value: 0.
    When $CFG->messagingallusers = false users can choose being contacted by only contacts or contacts and users sharing a course with them.
    In that case, the default user preference is MESSAGE_PRIVACY_COURSEMEMBER (users sharing a course).
    When $CFG->messagingallusers = true users have a new option for the privacy messaging preferences: "Anyone on the site". In that case,
    the default user preference is MESSAGE_PRIVACY_SITE (all site users).
  - Added $CFG->keepmessagingallusersenabled setting to config.php to force enabling $CFG->messagingallusers during the upgrading process.
    Default value: 0.
    When $CFG->keepmessagingallusersenabled is set to true, $CFG->messagingallusers will be also set to true to enable messaging site users.
    However, when it is empty, $CFG->messagingallusers will be disabled during the upgrading process, so the users will only be able to
    message contacts and users sharing a course with them.
* There has been interface and functional changes to admin_apply_default_settings() (/lib/adminlib.php).  The function now takes two
  additional optional parameters, $admindefaultsettings and $settingsoutput.  It also has a return value $settingsoutput.
  The function now does not need to be called twice to ensure all default settings are set.  Instead the function calls itself recursively
  until all settings have been set. The additional parameters are used recursively and shouldn't be need to be explicitly passed in when calling
  the function from other parts of Moodle.
  The return value: $settingsoutput is an array of setting names and the values that were set by the function.
* Webservices no longer update the lastaccess time for a user in a course. Call core_course_view_course() manually if needed.
* A new field has been added to the context table. Please ensure that any contxt preloading uses get_preload_record_columns_sql or get_preload_record_columns to fetch the list of columns.

=== 3.5 ===

* There is a new privacy API that every subsystem and plugin has to implement so that the site can become GDPR
  compliant. Plugins use this API to report what information they store or process regarding users, and provide ability
  to export and delete personal data. See https://docs.moodle.org/dev/Privacy_API for guidelines on how to implement the
  privacy API in your plugin.
* The cron runner now sets up a fresh PAGE and OUTPUT between each task.
* The core_renderer methods notify_problem(), notify_success(), notify_message() and notify_redirect() that were
  deprecated in Moodle 3.1 have been removed. Use \core\notification::add(), or \core\output\notification as required.
* The maximum supported precision (the total number of digits) for XMLDB_TYPE_NUMBER ("number") fields raised from 20 to
  38 digits. Additionally, the whole number part (precision minus scale) must not be longer than the maximum length of
  integer fields (20 digits). Note that PHP floats commonly support precision of roughly 15 digits only (MDL-32113).
* Event triggering and event handlers:
    - The following events, deprecated since moodle 2.6, have been finally removed: groups_members_removed,
      groups_groupings_groups_removed, groups_groups_deleted, groups_groupings_deleted.
* The following functions have been finally deprecated and can not be used any more:
  - notify()
* XMLDB now validates the PATH attribute on every install.xml file. Both the XMLDB editor and installation will fail
  when a problem is detected with it. Please ensure your plugins contain correct directory relative paths.
* Add recaptchalib_v2.php for support of reCAPTCHA v2.
* Plugins can define class 'PLUGINNAME\privacy\local\sitepolicy\handler' if they implement an alternative mechanisms for
  site policies managements and agreements. Administrators can define which component is to be used for handling site
  policies and agreements. See https://docs.moodle.org/dev/Site_policy_handler
* Scripts can define a constant NO_SITEPOLICY_CHECK and set it to true before requiring the main config.php file. It
  will make the require_login() skipping the test for the user's policyagreed status. This is useful for plugins that
  act as a site policy handler.
* There is a new is_fulltext_search_supported() DML function. The default implementation returns false. This function
  is used by 'Simple search' global search engine to determine if the database full-text search capabilities can be used.
* The following have been removed from the list of core subsystems:
   - core_register
   - core_publish
  Following this change, \core_register_renderer and \core_publish_renderer have been removed and their methods have been
  moved to \core_admin_renderer and \core_course_renderer respectively.

=== 3.4 ===

* oauth2_client::request method has an extra parameter to specify the accept header for the response (MDL-60733)
* The following functions, previously used (exclusively) by upgrade steps are not available
  anymore because of the upgrade cleanup performed for this version. See MDL-57432 for more info:
    - upgrade_mimetypes()
    - upgrade_fix_missing_root_folders_draft()
    - upgrade_minmaxgrade()
    - upgrade_course_tags()

* Added new moodleform element 'filetypes' and new admin setting widget 'admin_setting_filetypes'. These new widgets
  allow users to define a list of file types; either by typing them manually or selecting them from a list. The widgets
  directly support the syntax used to feed the 'accepted_types' option of the filemanager and filepicker elements. File
  types can be specified as extensions (.jpg or just jpg), mime types (text/plain) or groups (image).
* Removed accesslib private functions: load_course_context(), load_role_access_by_context(), dedupe_user_access() (MDL-49398).
* Internal "accessdata" structure format has changed to improve ability to perform role definition caching (MDL-49398).
* Role definitions are no longer cached in user session (MDL-49398).
* External function core_group_external::get_activity_allowed_groups now returns an additional field: canaccessallgroups.
  It indicates whether the user will be able to access all the activity groups.
* file_get_draft_area_info does not sum the root folder anymore when calculating the foldercount.
* The moodleform element classes can now optionally provide a public function validateSubmitValue(). This method can be
  used to perform implicit validation of submitted values - without the need to explicitly add the validation rules to
  every form. The method should accept a single parameter with the submitted value. It should return a string with the
  eventual validation error, or an empty value if the validation passes.
* New user_picture attribute $includefullname to determine whether to include the user's full name with the user's picture.
* Enrol plugins which provide enrolment actions can now declare the following "data-action" attributes in their implementation of
  enrol_plugin::get_user_enrolment_actions() whenever applicable:
  * "editenrolment" - For editing a user'e enrolment details. Defined by constant ENROL_ACTION_EDIT.
  * "unenrol" - For unenrolling a student. Defined by constant ENROL_ACTION_UNENROL.
  These attributes enable enrol actions to be rendered via modals. If not added, clicking on the enrolment action buttons will still
  redirect the user to the appropriate enrolment action page. Though optional, it is recommended to add these attributes for a
  better user experience when performing enrol actions.
* The enrol_plugin::get_user_enrolment_actions() implementations for core enrol plugins have been removed and moved to
  the parent method itself. New enrol plugins don't have to implement get_user_enrolment_actions(), but just need to
  make sure that they override:
  - enrol_plugin::allow_manage(), and/or
  - enrol_plugin::allow_unenrol_user() or enrol_plugin::allow_unenrol()
  Existing enrol plugins that override enrol_plugin::get_user_enrolment_actions() don't have to do anything, but can
  also opt to remove their own implementation of the method if they basically have the same logic as the parent method.
* New optional parameter $enrolid for the following functions:
  - get_enrolled_join()
  - get_enrolled_sql()
  - get_enrolled_with_capabilities_join()
  Setting this parameter to a non-zero value will add a condition to the query such that only users that were enrolled
  with this enrolment method will be returned.
* New optional parameter 'closeSuggestionsOnSelect' for the enhance() function for form-autocomplete. Setting this to true will
  close the suggestions popup immediately after an option has been selected. If not specified, it defaults to true for single-select
  elements and false for multiple-select elements.
* user_can_view_profile() now also checks the moodle/user:viewalldetails capability.
* The core/modal_confirm dialogue has been deprecated. Please use the core/modal_save_cancel dialogue instead. Please ensure you
  update to use the ModalEvents.save and ModalEvents.cancel events instead of their yes/no counterparts.
* Instead of checking the 'moodle/course:viewparticipants' and 'moodle/site:viewparticipants' capabilities use the
  new functions course_can_view_participants() and course_require_view_participants().
* $stored_file->add_to_curl_request() now adds the filename to the curl request.
* The option for Login HTTPS (authentication-only SSL) has been removed
* $CFG->loginhttps is now deprecated, do not use it.
* $PAGE->https_required and $PAGE->verify_https_required() are now deprecated. They are no longer used and will throw a coding_exception.
* $CFG->httpswwwroot is now deprecated and will always result in the same value as wwwroot.
* Added function core_role_set_view_allowed() to check if a user should be able to see a given role.
  This should be checked whenever displaying a list of roles to a user, however, core_role_set_assign_allowed may need to override it
  in some cases.
* Deprecated allow_override, allow_assign and allow_switch and replaced with core_role_set_*_allowed to avoid function names conflicting.

=== 3.3.1 ===

* ldap_get_entries_moodle() now always returns lower-cased attribute names in the returned entries.
  It was suppposed to do so before, but it actually didn't.

=== 3.3 ===

* Behat compatibility changes are now being documented at
  https://docs.moodle.org/dev/Acceptance_testing/Compatibility_changes
* PHPUnit's bootstrap has been changed to use HTTPS wwwroot (https://www.example.com/moodle) from previous HTTP version. Any
  existing test expecting the old HTTP URLs will need to be switched to the new HTTPS value (reference: MDL-54901).
* The information returned by the idp list has changed. This is usually only rendered by the login page and login block.
  The icon attribute is removed and an iconurl attribute has been added.
* Support added for a new type of external file: FILE_CONTROLLED_LINK. This is an external file that Moodle can control
  the permissions. Moodle makes files read-only but can grant temporary write access.
    When accessing a URL, the info from file_browser::get_file_info will be checked to determine if the user has write access,
    if they do - the remote file will have access controls set to allow editing.
* The method moodleform::after_definition() has been added and can now be used to add some logic
  to be performed after the form's definition was set. This is useful for intermediate subclasses.
* Moodle has support for font-awesome icons. Plugins should use the xxx_get_fontawesome_icon_map callback
  to map their custom icons to one from font-awesome.
* $OUTPUT->pix_url() has been deprecated because it is was used mostly to manually generate image tags for icons.
  We now distinguish between icons and "small images". The difference is that an icon does not have to be rendered as an image tag
  with a source. It is OK to still have "small images" - if this desired use $OUTPUT->image_icon() and $OUTPUT->image_url(). For
  other uses - use $OUTPUT->pix_icon() or the pix helper in mustache templates {{#pix}}...{{/pix}}
  For other valid use cases use $OUTPUT->image_url().
* Activity icons have been split from standard icons. Use $OUTPUT->image_icon instead of $OUTPUT->pix_icon for these
  type of icons (the coloured main icon for each activity).
* YUI module moodle-core-formautosubmit has been removed, use jquery .change() instead (see lib/templates/url_select.mustache for
  an example)
* $mform->init_javascript_enhancement() is deprecated and no longer does anything. Existing uses of smartselect enhancement
  should be switched to the searchableselector form element or other solutions.
* Return value of the validate_email() is now proper boolean as documented. Previously the function could return 1, 0 or false.
* The mcore YUI rollup which included various YUI modules such as moodle-core-notification is no longer included on every
  page. Missing YUI depdencies may be exposed by this change (e.g. missing a requirement on moodle-core-notification when
  using M.core.dialogue).
* Various legacy javascript functions have been removed:
    * M.util.focus_login_form and M.util.focus_login_error no longer do anything. Please use jquery instead. See
      lib/templates/login.mustache for an example.
    * Some outdated global JS functions have been removed and should be replaced with calls to jquery
      or alternative approaches:
        checkall, checknone, select_all_in_element_with_id, select_all_in, deselect_all_in, confirm_if, findParentNode,
        filterByParent, stripHTML
    * M.util.init_toggle_class_on_click has been removed.
* The following functions have been deprecated and should not be used any more:
  - file_storage::try_content_recovery  - See MDL-46375 for more information
  - file_storage::content_exists        - See MDL-46375 for more information
  - file_storage::deleted_file_cleanup  - See MDL-46375 for more information
  - file_storage::get_converted_document
  - file_storage::is_format_supported_by_unoconv
  - file_storage::can_convert_documents
  - file_storage::send_test_pdf
  - file_storage::test_unoconv_path
* Following behat steps have been removed from core:
    - I click on "<element_string>" "<selector_string>" in the "<row_text_string>" table row
    - I go to notifications page
    - I add "<filename_string>" file from recent files to "<filepicker_field_string>" filepicker
    - I upload "<filepath_string>" file to "<filepicker_field_string>" filepicker
    - I create "<foldername_string>" folder in "<filepicker_field_string>" filepicker
    - I open "<foldername_string>" folder from "<filepicker_field_string>" filepicker
    - I unzip "<filename_string>" file from "<filepicker_field_string>" filepicker
    - I zip "<filename_string>" folder from "<filepicker_field_string>" filepicker
    - I delete "<file_or_folder_name_string>" from "<filepicker_field_string>" filepicker
    - I send "<message_contents_string>" message to "<username_string>"
    - I add "<user_username_string>" user to "<cohort_idnumber_string>" cohort
    - I add "<username_string>" user to "<group_name_string>" group
    - I fill in "<field_string>" with "<value_string>"
    - I select "<option_string>" from "<select_string>"
    - I select "<radio_button_string>" radio button
    - I check "<option_string>"
    - I uncheck "<option_string>"
    - the "<field_string>" field should match "<value_string>" value
    - the "<checkbox_string>" checkbox should be checked
    - the "<checkbox_string>" checkbox should not be checked
    - I fill the moodle form with:
    - "<element_string>" "<selector_string>" should exists
    - "<element_string>" "<selector_string>" should not exists
    - the following "<element_string>" exists:
* get_user_capability_course() now has an additional parameter 'limit'. This can be used to return a set number of records with
  the submitted capability. The parameter 'fieldsexceptid' will now accept context fields which can be used for preloading.
* The caching option 'immutable' has been added to send_stored_file() and send_file().
* New adhoc task refresh_mod_calendar_events_task that updates existing calendar events of modules.
* New 'priority' column for the event table to determine which event to show in case of events with user and group overrides.
* Webservices core_course_search_courses and core_course_get_courses_by_field will always return the sortorder field.
* core_course_external::get_activities_overview has been deprecated. Please do not call this function any more.
* Changed the pix mustache template helper to accept context variables for the key, component and alt text.
* New auth_plugin_base helper methods:
  - get_identity_providers() - Retrieves available auth identity providers.
  - prepare_identity_providers_for_output() - Prepares auth identity provider data for output (e.g. to templates, WS, etc.).

=== 3.2 ===

* Custom roles with access to any part of site administration that do not use the manager archetype will need
  moodle/site:configview capability added.
* Admin setting "Show My courses expanded on Dashboard" has been removed.
* Some backwards and forwards compatibility has been added for different bootstrap versions.
  This is to allow the same markup to work in "clean" and "boost" themes alot of the time. It is also to allow user text
  with bootstrap classes to keep working in the new theme. See MDL-56004 for the list of supported classes.
* MForms element 'submitlink' has been deprecated.
* Searchable selector form element is now a wrapper for autocomplete. A "No selection" option is automatically
  added to the options list for best backwards compatibility - if you were manually adding a "no selection" option you will need
  to remove it.
* Node.js versions >=4 are now required to run grunt.
* JQuery has been updated to 3.1.0. JQuery migrate plugins are no longer shipped - please read
  https://jquery.com/upgrade-guide/3.0/ and update your javascript.
* New option 'blanktarget' added to format_text. This option adds target="_blank" to links
* A new webservice structure `external_files` has been created which provides a standardised view of files in Moodle and
  should be used for all file return descriptions.
  Files matching this format can be retrieved via the new `external_util::get_area_files` method.
  See MDL-54951 for further information.
* The parameter $usepost of the following functions has been deprecated and is not used any more:
  - get_max_upload_file_size()
  - get_user_max_upload_file_size()
* The following classes have been removed and should not be used any more:
    - boxclient - See MDL-49599 for more information.
* The following functions have been removed and should not be used any more:
    - file_modify_html_header() - See MDL-29738 for more information.
* core_grades_external::get_grades has been deprecated. Please do not call this function any more.
  External function gradereport_user_external::get_grade_items can be used for retrieving the course grades information.
* New option 'escape' added to format_string. When true (default), escapes HTML entities from the string
* The following functions have been deprecated and are not used any more:
  - get_records_csv() Please use csv_import_reader::load_csv_content() instead.
  - put_records_csv() Please use download_as_dataformat (lib/dataformatlib.php) instead.
  - zip_files()   - See MDL-24343 for more information.
  - unzip_file()  - See MDL-24343 for more information.
  - print_log()           - See MDL-43681 for more information
  - print_log_csv()       - See MDL-43681 for more information
  - print_log_ods()       - See MDL-43681 for more information
  - print_log_xls()       - See MDL-43681 for more information
  - print_mnet_log()      - See MDL-43681 for more information
  - build_logs_array()    - See MDL-43681 for more information
  - get_logs()            - See MDL-43681 for more information
  - get_logs_usercourse() - See MDL-43681 for more information
  - get_logs_userday()    - See MDL-43681 for more information
  - prevent_form_autofill_password() Please do not use anymore.
* The password_compat library was removed as it is no longer required.
* Phpunit has been upgraded to 5.4.x and following has been deprecated and is not used any more:
  - setExpectedException(), use @expectedException or $this->expectException() and $this->expectExceptionMessage()
  - getMock(), use createMock() or getMockBuilder()->getMock()
  - UnitTestCase class is removed.
* The following methods have been finally deprecated and should no longer be used:
  - course_modinfo::build_section_cache()
  - cm_info::get_deprecated_group_members_only()
  - cm_info::is_user_access_restricted_by_group()
* The following methods in cm_info::standardmethods have also been finally deprecated and should no longer be used:
  - cm_info::get_after_edit_icons()
  - cm_info::get_after_link()
  - cm_info::get_content()
  - cm_info::get_custom_data()
  - cm_info::get_extra_classes()
  - cm_info::get_on_click()
  - cm_info::get_url()
  - cm_info::obtain_dynamic_data()
  Calling them through the magic method __call() will throw a coding exception.
* The alfresco library has been removed from core. It was an old version of
  the library which was not compatible with newer versions of Alfresco.
* Added down arrow: $OUTPUT->darrow.
* All file_packer implementations now accept an additional parameter to allow a simple boolean return value instead of
  an array of individual file statuses.
* "I set the field "field_string" to multiline:" now end with colon (:), as PyStrings is supposed to end with ":"
* New functions to support deprecation of events have been added to the base event. See MDL-46214 for further details.
* A new function `get_name_with_info` has been added to the base event. This function adds information about event
  deprecations and should be used where this information is relevant.
* Following api's have been deprecated in behat_config_manager, please use behat_config_util instead.
  - get_features_with_tags
  - get_components_steps_definitions
  - get_config_file_contents
  - merge_behat_config
  - get_behat_profile
  - profile_guided_allocate
  - merge_config
  - clean_path
  - get_behat_tests_path
* behat_util::start_test_mode() accepts 3 options now:
  - 1. Theme sute with all features: If behat should initialise theme suite with all core features.
  - 2. Parallel runs: How many parallel runs will be running.
  - 3. Run: Which process behat should be initialise for.
* behat_context_helper::set_session() has been deprecated, please use behat_context_helper::set_environment() instead.
* data-fieldtype="type" attribute has been added to form field default template.
* form elements extending MoodleQuickForm_group must call $this->createFormElement() instead of
  @MoodleQuickForm::createElement() in order to be compatible with PHP 7.1
* Relative paths in $CFG->alternateloginurl will be resolved to absolute path within moodle site. Previously they
  were resolved to absolute path within the server. That means:
  - $CFG->wwwroot: http://example.com/moodle
  - $CFG->alternateloginurl : /my/super/login.php
  - Login url will be: http://example.com/moodle/my/super/login.php (moodle root based)
* Database (DML) layer:
  - new sql_equal() method available for places where case sensitive/insensitive varchar comparisons are required.
* PostgreSQL connections now use advanced options to reduce connection overhead.  These options are not compatible
  with some connection poolers.  The dbhandlesoptions parameter has been added to allow the database to configure the
  required defaults. The parameters that are required in the database are;
    ALTER DATABASE moodle SET client_encoding = UTF8;
    ALTER DATABASE moodle SET standard_conforming_strings = on;
    ALTER DATABASE moodle SET search_path = 'moodle,public';  -- Optional, if you wish to use a custom schema.
  You can set these options against the database or the moodle user who connects.
* Some form elements have been refined to better support right-to-left languages. In RTL,
  most fields should not have their direction flipped, a URL, a path to a file, a number, ...
  are always displayed LTR. Input fields and text areas now will best guess whether they
  should be forced to be displayed in LTR based on the PARAM type associated with it. You
  can call $mform->setForceLtr($elementName, true/false) on some form fields to manually
  set the value.
* Action menus do_not_enhance() is deprecated, use a list of action_icon instead.
* The user_not_fully_set_up() function has a new $strict parameter (defaulting to true) in order to decide when
  custom fields (and other checks) should be evaluated to determine if the user has been completely setup.
* profile_field_base class has new methods: get_field_config_for_external() and get_field_properties().
  This two new methods should be implemented by profile field plugins to make them compatible with Web Services.
* The minifier library used by core_minify has been switched to https://github.com/matthiasmullie/minify - there are minor differences
  in minifier output.
* context_header additional buttons can now have a class attribute provided in the link attributes.
* The return signature for the antivirus::scan_file() function has changed.
  The calling function will now handle removal of infected files from Moodle based on the new integer return value.
* The first parameter $eventdata of both message_send() and \core\message\manager::send_message() should
  be \core\message\message. Use of stdClass is deprecated.
* The message_sent event now expects other[courseid] to be always set, exception otherwise. For BC with contrib code,
  message_sent::create_from_ids() will show a debugging notice if the \core\message\message being sent is missing
  the courseid property, defaulting to SITEID automatically. In Moodle 3.6 (MDL-55449) courseid will be fully mandatory
  for all messages sent.
* The send_confirmation_email() function has a new optional parameter $confirmationurl to provide a different confirmation URL.
* Introduced a new hook for plugin developers:
    - <component>_course_module_background_deletion_recommended()
  This hook should be used in conjunction with the existing '<component>_pre_course_module_delete($mod)'. It must
  return a boolean and is called by core to check whether a plugin's implementation of
  <component>_pre_course_module_deleted($mod) will take a long time. A plugin should therefore only implement this
  function if it also implements <component>_pre_course_module_delete($mod).
  An example in current use is recyclebin, which performs what can be a lengthy backup process in
  tool_recyclebin_pre_course_module_delete. The recyclebin, if enabled, now returns true in its implementation of
  tool_recyclebin_course_module_background_deletion_recommended(), to indicate to core that the deletion (and
  execution of tool_recyclebin_pre_course_module_delete) should be handled with an adhoc task, meaning it will not
  occur in real time.

=== 3.1 ===

* Webservice function core_course_search_courses accepts a new parameter 'limittoenrolled' to filter the results
  only to courses the user is enrolled in, and are visible to them.
* External functions that are not calling external_api::validate_context are buggy and will now generate
  exceptions. Previously they were only generating warnings in the webserver error log.
  See https://docs.moodle.org/dev/External_functions_API#Security
* The moodle/blog:associatecourse and moodle/blog:associatemodule capabilities has been removed.
* The following functions has been finally deprecated and can not be used any more:
    - profile_display_badges()
    - useredit_shared_definition_preferences()
    - calendar_normalize_tz()
    - get_user_timezone_offset()
    - get_timezone_offset()
    - get_list_of_timezones()
    - calculate_user_dst_table()
    - dst_changes_for_year()
    - get_timezone_record()
    - test_get_list_of_timezones()
    - test_get_timezone_offset()
    - test_get_user_timezone_offset()
* The google api library has been updated to version 1.1.7. There was some important changes
  on the SSL handling. Now the SSL version will be determined by the underlying library.
  For more information see https://github.com/googleapis/google-api-php-client/pull/644
* The get_role_users() function will now add the $sort fields that are not part
  of the requested fields to the query result and will throw a debugging message
  with the added fields when that happens.
* The core_user::fill_properties_cache() static method has been introduced to be a reference
  and allow standard user fields data validation. Right now only type validation is supported
  checking it against the parameter (PARAM_*) type of the target user field. MDL-52781 is
  going to add support to null/not null and choices validation, replacing the existing code to
  validate the user fields in different places in a common way.
* Webservice function core_course_search_courses now returns results when the search string
  is less than 2 chars long.
* Webservice function core_course_search_courses accepts a new parameter 'requiredcapabilities' to filter the results
  by the capabilities of the current user.
* New mform element 'course' handles thousands of courses with good performance and usability.
* The redirect() function will now redirect immediately if output has not
  already started. Messages will be displayed on the subsequent page using
  session notifications. The type of message output can be configured using the
  fourth parameter to redirect().
* The specification of extra classes in the $OUTPUT->notification()
  function, and \core\output\notification renderable have been deprecated
  and will be removed in a future version.
  Notifications should use the levels found in \core\output\notification.
* The constants for NOTIFY_PROBLEM, NOTIFY_REDIRECT, and NOTIFY_MESSAGE in
  \core\output\notification have been deprecated in favour of NOTIFY_ERROR,
  NOTIFY_WARNING, and NOTIFY_INFO respectively.
* The following functions, previously used (exclusively) by upgrade steps are not available
  anymore because of the upgrade cleanup performed for this version. See MDL-51580 for more info:
    - upgrade_mysql_fix_unsigned_and_lob_columns()
    - upgrade_course_completion_remove_duplicates()
    - upgrade_save_orphaned_questions()
    - upgrade_rename_old_backup_files_using_shortname()
    - upgrade_mssql_nvarcharmax()
    - upgrade_mssql_varbinarymax()
    - upgrade_fix_missing_root_folders()
    - upgrade_course_modules_sequences()
    - upgrade_grade_item_fix_sortorder()
    - upgrade_availability_item()
* A new parameter $ajaxformdata was added to the constructor for moodleform. When building a
  moodleform in a webservice or ajax script (for example using the new fragments API) we
  cannot allow the moodleform to parse it's own data from _GET and _POST - we must pass it as
  an array.
* Plugins can extend the navigation for user by declaring the following callback:
  <frankenstyle>_extend_navigation_user(navigation_node $parentnode, stdClass $user,
                                        context_user $context, stdClass $course,
                                        context_course $coursecontext)
* The function notify() now throws a debugging message - see MDL-50269.
* Ajax calls going through lib/ajax/* now validate the return values before sending
  the response. If the validation does not pass an exception is raised. This behaviour
  is consistent with web services.
* Several changes in Moodle core, standard plugins and third party libraries to
  ensure compatibility with PHP7. All plugins are recommended to perform testing
  against PHP7 as well. Refer to https://docs.moodle.org/dev/Moodle_and_PHP7 for more
  information. The following changes may affect you:
  * Class moodleform, moodleform_mod and some module classes have been changed to use
    __construct() for the constructor. Calling parent constructors by the class
    name will display debugging message. Incorrect: parent::moodleform(),
    correct: parent::__construct()
  * All form elements have also changed the constructor syntax. No changes are
    needed for using form elements, however if plugin defines new form element it
    needs to use correct syntax. For example, incorrect: parent::HTML_QuickForm_input(),
    HTML_QuickForm_input::HTML_QuickForm_input(), $this->HTML_QuickForm_input().
    Correct: HTML_QuickForm_input::__construct() or parent::__construct().
  * profile_field_base::profile_field_base() is deprecated, use parent::__construct()
    in custom profile fields constructors. Similar deprecations in exsiting
    profile_field_* classes.
  * user_filter_type::user_filter_type() is deprecated, use parent::__construct() in
    custom user filters. Similar deprecations in existing user_filter_* classes.
  * table_default_export_format_parent::table_default_export_format_parent() is
    deprecated, use parent::__construct() in extending classes.
* groups_delete_group_members() $showfeedback parameter has been removed and is no longer
  respected. Users of this function should output their own feedback if required.
* Number of changes to Tags API, see tag/upgrade.txt for more details
* The previous events API handlers are being deprecated in favour of events 2 API, debugging messages are being displayed if
  there are 3rd party plugins using it. Switch to events 2 API please, see https://docs.moodle.org/dev/Event_2#Event_dispatching_and_observers
  Note than you will need to bump the plugin version so moodle is aware that you removed the plugin's event handlers.
* mforms validation functions are not available in the global JS namespace anymore, event listeners
  are assigned to fields and buttons through a self-contained JS function.
* Added $CFG->urlrewriteclass option to config.php allowing clean / semantic urls to
  be implemented in a plugin, eg local_cleanurls.
* $CFG->pathtoclam global setting has been moved to clamav antivirus plugin setting of the same name.
* clam_message_admins() and get_clam_error_code() have been deprecated, its functionality
  is now a part of \antivirus_clamav\scanner class methods.
* \repository::antivir_scan_file() has been deprecated, \core\antivirus\manager::scan_file() that
  applies antivirus plugins is replacing its functionality.
* Added core_text::str_max_bytes() which safely truncates multi-byte strings to a maximum number of bytes.
* Zend Framework has been removed completely.
* Any plugin can report when a scale is being used with the callback function [pluginname]_scale_used_anywhere(int $scaleid).
* Changes in file_rewrite_pluginfile_urls: Passing a new option reverse = true in the $options var will make the function to convert
  actual URLs in $text to encoded URLs in the @@PLUGINFILE@@ form.
* behat_util::is_server_running() is removed, please use behat_util::check_server_status() instead.
* Behat\Mink\Selector\SelectorsHandler::xpathLiteral() method is deprecated use behat_context_helper::escape instead
  when building Xpath, or pass the unescaped value when using the named selector.',
* table_sql download process is using the new data formats plugin which you can't use if you are buffering any output
    * flexible_table::get_download_menu(), considered private, has been deleted. Use
      $OUTPUT->download_dataformat_selector() instead.
  when building Xpath, or pass the unescaped value when using the named selector.
* Add new file_is_executable(), to consistently check for executables even in Windows (PHP bug #41062).
* Introduced new hooks for plugin developers.
    - <component>_pre_course_category_delete($category)
    - <component>_pre_course_delete($course)
    - <component>_pre_course_module_delete($cm)
    - <component>_pre_block_delete($instance)
    - <component>_pre_user_delete($user)
  These hooks allow developers to use the item in question before it is deleted by core. For example, if your plugin is
  a module (plugins located in the mod folder) called 'xxx' and you wish to interact with the user object before it is
  deleted then the function to create would be mod_xxx_pre_user_delete($user) in mod/xxx/lib.php.
* pear::Net::GeoIP has been removed.

=== 3.0 ===

* Minify updated to 2.2.1
* htmlpurifier upgraded to 4.7.0
* Less.php upgraded to 1.7.0.9
* The horde library has been updated to version 5.2.7.
* Google libraries (lib/google) updated to 1.1.5
* Html2Text library has been updated to the latest version of the library.
* External functions x_is_allowed_from_ajax() methods have been deprecated. Define 'ajax' => true in db/services.php instead.
* External functions can be called without a session if they define 'loginrequired' => true in db/services.php.
* All plugins are required to declare their frankenstyle component name via
  the $plugin->component property in their version.php file. See
  https://docs.moodle.org/dev/version.php for details (MDL-48494).
* PHPUnit is upgraded to 4.7. Some tests using deprecated assertions etc may need changes to work correctly.
* Users of the text editor API to manually create a text editor should call set_text before calling use_editor.
* Javascript - SimpleYUI and the Y instance used for modules have been merged. Y is now always the same instance of Y.
* get_referer() has been deprecated, please use the get_local_referer function instead.
* \core\progress\null is renamed to \core\progress\none for improved PHP7 compatibility as null is a reserved word (see MDL-50453).
* \webservice_xmlrpc_client now respects proxy server settings. If your XMLRPC server is available on your local network and not via your proxy server, you may need to add it to the list of proxy
  server exceptions in $CFG->proxybypass. See MDL-39353 for details.
* Group and groupings idnumbers can now be passed to and/or are returned from the following web services functions:
  ** core_group_external::create_groups
  ** core_group_external::get_groups
  ** core_group_external::get_course_groups
  ** core_group_external::create_groupings
  ** core_group_external::update_groupings
  ** core_group_external::get_groupings
  ** core_group_external::get_course_groupings
  ** core_group_external::get_course_user_groups
* Following functions are removed from core. See MDL-50049 for details.
    password_compat_not_supported()
    session_get_instance()
    session_is_legacy()
    session_kill_all()
    session_touch()
    session_kill()
    session_kill_user()
    session_set_user()
    session_is_loggedinas()
    session_get_realuser()
    session_loginas()
    js_minify()
    css_minify_css()
    update_login_count()
    reset_login_count()
    check_gd_version()
    update_log_display_entry()
    get_recent_enrolments()
    groups_filter_users_by_course_module_visible()
    groups_course_module_visible()
    error()
    formerr()
    editorhelpbutton()
    editorshortcutshelpbutton()
    choose_from_menu()
    update_event()
    get_generic_section_name()
    get_all_sections()
    add_mod_to_section()
    get_all_mods()
    get_course_section()
    format_weeks_get_section_dates()
    get_print_section_cm_text()
    print_section_add_menus()
    make_editing_buttons()
    print_section()
    print_overview()
    print_recent_activity()
    delete_course_module()
    update_category_button()
    make_categories_list()
    category_delete_move()
    category_delete_full()
    move_category()
    course_category_hide()
    course_category_show()
    get_course_category()
    create_course_category()
    get_all_subcategories()
    get_child_categories()
    get_categories()
    print_course_search()
    print_my_moodle()
    print_remote_course()
    print_remote_host()
    print_whole_category_list()
    print_category_info()
    get_course_category_tree()
    print_courses()
    print_course()
    get_category_courses_array()
    get_category_courses_array_recursively()
    blog_get_context_url()
    get_courses_wmanagers()
    convert_tree_to_html()
    convert_tabrows_to_tree()
    can_use_rotated_text()
    get_parent_contexts()
    get_parent_contextid()
    get_child_contexts()
    create_contexts()
    cleanup_contexts()
    build_context_path()
    rebuild_contexts()
    preload_course_contexts()
    context_moved()
    fetch_context_capabilities()
    context_instance_preload()
    get_contextlevel_name()
    print_context_name()
    mark_context_dirty()
    delete_context()
    get_context_url()
    get_course_context()
    get_user_courses_bycap()
    get_role_context_caps()
    get_courseid_from_context()
    context_instance_preload_sql()
    get_related_contexts_string()
    get_plugin_list_with_file()
    check_browser_operating_system()
    check_browser_version()
    get_device_type()
    get_device_type_list()
    get_selected_theme_for_device_type()
    get_device_cfg_var_name()
    set_user_device_type()
    get_user_device_type()
    get_browser_version_classes()
    generate_email_supportuser()
    badges_get_issued_badge_info()
    can_use_html_editor()
    enrol_cohort_get_cohorts()
    enrol_cohort_can_view_cohort()
    cohort_get_visible_list()
    enrol_cohort_enrol_all_users()
    enrol_cohort_search_cohorts()
* The never unused webdav_locks table was dropped.
* The actionmenu hideMenu() function now expects an EventFacade object to be passed to it,
  i.e. a call to M.core.actionmenu.instance.hideMenu() should be change to M.core.actionmenu.instance.hideMenu(e)
* In the html_editors (tinyMCE, Atto), the manage files button can be hidden by changing the 'enable_filemanagement' option to false.
* external_api::validate_context now is public, it can be called from other classes.
* rss_error() now supports returning of correct HTTP status of error and will return '404 Not Found'
  unless other status is specified.
* Plugins can extend the navigation for categories settings by declaring the following callback:
  <frankenstyle>_extend_navigation_category_settings(navigation_node, context_coursecat)
* The clilib.php provides two new functions cli_write() and cli_writeln() that should be used for outputting texts from the command
  line interface scripts.
* External function core_course_external::get_course_contents returned parameter "name" has been changed to PARAM_RAW,
  this is because the new external_format_string function may return raw data if the global moodlewssettingraw parameter is used.
* Function is_web_crawler() has been deprecated, please use core_useragent::is_web_crawler() instead.

=== 2.9.1 ===

* New methods grade_grade::get_grade_max() and get_grade_min() must be used rather than directly the public properties rawgrademax and rawgrademin.
* New method grade_item::is_aggregate_item() indicates when a grade_item is an aggreggated type grade.

=== 2.9 ===

* The default home page for users has been changed to the dashboard (formely my home). See MDL-45774.
* Support for rendering templates from php or javascript has been added. See MDL-49152.
* Support for loading AMD javascript modules has been added. See MDL-49046.
* Webservice core_course_delete_courses now return warning messages on any failures and does not try to rollback the entire deletion.
* \core\event\course_viewed 'other' argument renamed from coursesectionid to coursesectionnumber as it contains the section number.
* New API core_filetypes::add_type (etc.) allows custom filetypes to be added and modified.
* PHPUnit: PHPMailer Sink is now started for all tests and is setup within the phpunit wrapper for advanced tests.
  Catching debugging messages when sending mail will no longer work. Use $sink = $this->redirectEmails(); and then check
  the message in the sink instead.
* The file pluginlib.php was deprecated since 2.6 and has now been removed, do not include or require it.
* \core_component::fetch_subsystems() now returns a valid path for completion component instead of null.
* Deprecated JS global methods have been removed (show_item, destroy_item, hide_item, addonload, getElementsByTagName, findChildNodes).
* For 3rd party plugin specific environment.xml files, it's now possible to specify version independent checks by using the
  <PLUGIN name="component_name"> tag instead of the version dependent <MOODLE version="x.y"> one. If the PLUGIN tag is used any
  Moodle specific tags will be ignored.
* html_table: new API for adding captions to tables (new field, $table->caption) and subsequently hiding said captions from sighted users using accesshide (enabled using $table->captionhide).
* The authorization procedure in the mdeploy.php script has been improved. The script
  now relies on the main config.php when deploying an available update.
* sql_internal_reader and sql_select_reader interfaces have been deprecated in favour of sql_internal_table_reader
  and sql_reader which use iterators to be more memory efficient.
* $CFG->enabletgzbackups setting has been removed as now backups are stored internally using .tar.gz format by default, you can
  set $CFG->usezipbackups to store them in zip format. This does not affect the restore process, which continues accepting both.
* Added support for custom string manager implementations via $CFG->customstringmanager
  directive in the config.php. See MDL-49361 for details.
* Add new make_request_directory() for creation of per-request files.
* Added generate_image_thumbnail_from_string. This should be used instead of generate_image_thumbnail when the source is a string.
  This prevents the need to write files to disk unnecessarily.
* Added generate_image_thumbnail to stored_file class. This should be used when generating thumbnails for stored files.
  This prevents the need to write files to disk unnecessarily.
* Removed pear/HTTP/WebDav. See MDL-49534 for details.
* Use standard PHP date time classes and methods - see new core_date class for timezone normalisation methods.
* Moved lib/google/Google/ to lib/google/src/Google. This is to address autoloader issues with Google's provided autoloader
  for the library. See MDL-49519 for details.
* The outdated lib/google/Google_Client.php and related files have been completely removed. To use
  the new client, read lib/google/readme_moodle.txt, please.
* profile_display_badges() has been deprecated. See MDL-48935 for details.
* Added a new method add_report_nodes() to pagelib.php. If you are looking to add links to the user profile page under the heading "Reports"
  then please use this function to ensure that the breadcrumb and navigation block are created properly for all user profile pages.
* process_new_icon() now does not always return a PNG file. When possible, it will try to keep the format of the original file.
  Set the new argument $preferpng to true to force PNG. See MDL-46763 and MDL-50041 for details.

=== 2.8 ===

* Gradebook grade category option "aggregatesubcats" has been removed completely.
  This means that the database column is removed, the admin settings are removed and
  the properties from the grade_category object have been removed. If any courses were
  found to be using this setting, a warning to check the grades will be shown in the
  course grader report after upgrading the site. The same warning will be shown on
  courses restored from backup that had this setting enabled (see MDL-47503).
* lib/excelllib.class.php has been updated. The class MoodleExcelWorkbook will now only produce excel 2007 files.
* renderers: We now remove the suffix _renderable when looking for a render method for a renderable.
  If you have a renderable class named like "blah_renderable" and have a method on a renderer named "render_blah_renderable"
  you will need to change the name of your render method to "render_blah" instead, as renderable at the end is no longer accepted.
* New functions get_course_and_cm_from_cmid($cmorid, $modulename) and
  get_course_and_cm_from_instance($instanceorid, $modulename) can be used to
  more efficiently load these basic data objects at the start of a script.
* New function cm_info::create($cm) can be used when you need a cm_info
  object, but have a $cm which might only be a standard database record.
* $CFG->enablegroupmembersonly no longer exists.
* Scheduled tasks have gained support for syntax to introduce variability when a
  task will run across installs. When a when hour or minute are defined as 'R'
  they will be installed with a random hour/minute value.
* Several classes grade_edit_tree_column_xxx were removed since grades setup page
  has been significantly changed. These classes should not be used outside of
  gradebook or developers can copy them into their plugins from 2.7 branch.
* Google APIs Client Library (lib/google/) has been upgraded to 1.0.5-beta and
  API has changed dramatically without backward compatibility. Any code accessing
  it must be amended. It does not apply to lib/googleapi.php. See MDL-47297
* Added an extra parameter to the function get_formatted_help_string() (default null) which is used to specify
  additional string parameters.
* User settings node and course node in navigation now support callbacks from admin tools.
* grade_get_grades() optional parameteres $itemtype, $itemmodule, $iteminstance are now required.

DEPRECATIONS:
* completion_info->get_incomplete_criteria() is deprecated and will be removed in Moodle 3.0.
* grade_category::aggregate_values() is deprecated and will be removed in Moodle 3.0.
* groups_filter_users_by_course_module_visible() is deprecated; replace with
  core_availability\info::filter_user_list. Will be removed in Moodle 3.0.
* groups_course_module_visible() is deprecated; replace with $cm->uservisible.
* cm_info property $cm->groupmembersonly is deprecated and always returns 0.
  Use core_availability\info::filter_user_list if trying to determine which
  other users can see an activity.
* cm_info method $cm->is_user_access_restricted_by_group() is deprecated and
  always returns false. Use $cm->uservisible to determine whether the user can
  access the activity.
* Constant FEATURE_GROUPMEMBERSONLY (used in module _supports functions) is
  deprecated.
* cohort_get_visible_list() is deprecated. There is a better function cohort_get_available_cohorts()
  that respects user capabilities to view cohorts.
* enrol_cohort_get_cohorts() and enrol_cohort_search_cohorts() are deprecated since
  functionality is removed. Please use cohort_get_available_cohorts()
* enrol_cohort_enrol_all_users() is deprecated; enrol_manual is now responsible for this action
* enrol_cohort_can_view_cohort() is deprecated; replace with cohort_can_view_cohort()

=== 2.6.4 / 2.7.1 ===

* setnew_password_and_mail() and update_internal_user_password() will trigger
  \core\event\user_password_updated. Previously they used to generate
  \core\event\user_updated event.
* update_internal_user_password() accepts optional boolean $fasthash for fast
  hashing.
* user_update_user() and user_create_user() api's accept optional param
  $triggerevent to avoid respective events to be triggred from the api's.

=== 2.7 ===

* PHPUnit cannot be installed via PEAR any more, please use composer package manager instead.
* $core_renderer->block_move_target() changed to support more verbose move-block-here descriptions.

Events and Logging:
* Significant changes in Logging API. For upgrading existing events_trigger() and
  add_to_log() see http://docs.moodle.org/dev/Migrating_logging_calls_in_plugins
  For accessing logs from plugins see http://docs.moodle.org/dev/Migrating_log_access_in_reports
* The validation of the following events is now stricter (see MDL-45445):
    - \core\event\blog_entry_created
    - \core\event\blog_entry_deleted
    - \core\event\blog_entry_updated
    - \core\event\cohort_member_added
    - \core\event\cohort_member_removed
    - \core\event\course_category_deleted
    - \core\event\course_completed
    - \core\event\course_content_deleted
    - \core\event\course_created
    - \core\event\course_deleted
    - \core\event\course_restored
    - \core\event\course_section_updated (see MDL-45229)
    - \core\event\email_failed
    - \core\event\group_member_added
    - \core\event\group_member_removed
    - \core\event\note_created
    - \core\event\note_deleted
    - \core\event\note_updated
    - \core\event\role_assigned
    - \core\event\role_deleted
    - \core\event\role_unassigned
    - \core\event\user_graded
    - \core\event\user_loggedinas
    - \core\event\user_profile_viewed
    - \core\event\webservice_token_created

DEPRECATIONS:
* $module uses in mod/xxx/version.php files is now deprecated. Please use $plugin instead. It will be removed in Moodle 2.10.
* Update init methods in all event classes - "level" property was renamed to "edulevel", the level property is now deprecated.
* Abstract class \core\event\course_module_instances_list_viewed is deprecated now, use \core\event\instances_list_viewed instead.
* Abstract class core\event\content_viewed has been deprecated. Please extend base event or other relevant abstract class.
* mod_book\event\instances_list_viewed has been deprecated. Please use mod_book\event\course_module_instance_list_viewed instead.
* mod_chat\event\instances_list_viewed has been deprecated. Please use mod_chat\event\course_module_instance_list_viewed instead.
* mod_choice\event\instances_list_viewed has been deprecated. Please use mod_choice\event\course_module_instance_list_viewed instead.
* mod_feedback\event\instances_list_viewed has been deprecated. Please use mod_feedback\event\course_module_instance_list_viewed instead.
* mod_page\event\instances_list_viewed has been deprecated. Please use mod_page\event\course_module_instance_list_viewed instead.
* The constants FRONTPAGECOURSELIST, FRONTPAGETOPICONLY & FRONTPAGECOURSELIMIT have been removed.
* Conditional availability API has moved and changed. The condition_info class is
  replaced by \core_availability\info_module, and condition_info_section by
  \core_availability\info_section. (Code that uses the old classes will generally
  still work.)
* coursemodule_visible_for_user() has been deprecated but still works - replaced
  by a new static function \core_availability\info_module::is_user_visible()
* cm_info::is_user_access_restricted_by_conditional_access has been deprecated
  but still works (it has never done what its name suggests, and is
  unnecessary).
* cm_info and section_info property showavailability has been deprecated, but
  still works (with the caveat that this information is now per-user).
* cm_info and section_info properties availablefrom and availableuntil have been
  deprecated and always return zero (underlying data doesn't have these values).
* section_info property groupingid has been deprecated and always returns zero,
  same deal.
* Various cm_info methods have been deprecated in favour of their read-only properties (get_url(), get_content(), get_extra_classes(),
  get_on_click(), get_custom_data(), get_after_link, get_after_edit_icons)
* The ajaxenabled function has been deprecated and always returns true. All code should be fully functional in Javascript.
* count_login_failures() has been deprecated, use user_count_login_failures() instead. Refer MDL-42891 for details.

Conditional availability (activities and sections):
* New conditional availability API in /availability, including new availability
  condition plugins in /availability/condition. The new API is very similar with
  regard to checking availability, but any code that modifies availability settings
  for an activity or section is likely to need substantial changes.

YUI:
  * The lightbox attribute for moodle-core-notification-dialogue has been
    deprecated and replaced by the modal attribute. This was actually
    changed in Moodle 2.2, but has only been marked as deprecated now. It
    will be removed in Moodle 2.9.
  * When destroying any type of dialogue based on moodle-core-notification, the relevant content is also removed from
    the DOM. Previously it was left orphaned.

JavaSript:
    * The findChildNodes global function has been deprecated. Y.all should
      be used instead.
    * The callback argument to confirm_action and M.util.show_confirm_dialog has been deprecated. If you need to write a
      confirmation which includes a callback, please use moodle-core-notification-confirmation and attach callbacks to the
      events provided.

* New locking api and admin settings to configure the system locking type.
* New "Time spent waiting for the database" performance metric displayed along with the
  other MDL_PERF vars; the change affects both the error logs and the vars displayed in
  the page footer.
* Changes in the tag API. The component and contextid are now saved when assigning tags to an item. Please see
  tag/upgrade.txt for more information.

=== 2.6 ===

* Use new methods from core_component class instead of get_core_subsystems(), get_plugin_types(),
  get_plugin_list(), get_plugin_list_with_class(), get_plugin_directory(), normalize_component(),
  get_component_directory() and get_plugin_list_with_file(). The names of the new methods are
  exactly the same, the only differences are that core_component::get_plugin_types() now always returns
  full paths and core_component::get_plugin_list() does not accept empty parameter any more.
* Use core_text::* instead of textlib:: and also core_collator::* instead of collatorlib::*.
* Use new function moodleform::mock_submit() to simulate form submission in unit tests (backported).
* New $CFG->localcachedir setting useful for cluster nodes. Admins have to update X-Sendfile aliases if used.
* MS SQL Server drivers are now using NVARCHAR(MAX) instead of NTEXT and VARBINARY(MAX) instead of IMAGE,
  this change should be fully transparent and it should help significantly with add-on compatibility.
* The string manager classes were renamed. Note that they should not be modified or used directly,
  always use get_string_manager() to get instance of the string manager.
* The ability to use an 'insecure' rc4encrypt/rc4decrypt key has been removed.
* Use $CFG->debugdeveloper instead of debugging('', DEBUG_DEVELOPER).
* Use set_debugging(DEBUG_xxx) when changing debugging level for current request.
* Function moveto_module() does not modify $mod argument and instead now returns the new module visibility value.
* Use behat_selectors::get_allowed_text_selectors() and behat_selectors::get_allowed_selectors() instead of
  behat_command::$allowedtextselectors and behat_command::$allowedselectors
* Subplugins are supported in admin tools and local plugins.
* file_packer/zip_packer API has been modified so that key functions support a new file_progress interface
  to report progress during long operations. Related to this, zip_archive now supports an estimated_count()
  function that returns an approximate number of entries in the zip faster than the count() function.
* Class cm_info no longer extends stdClass. All properties are read-only and calculated on first request only.
* Class course_modinfo no longer extends stdClass. All properties are read-only.
* Database fields modinfo and sectioncache in table course are removed. Application cache core/coursemodinfo
  is used instead. Course cache is still reset, rebuilt and retrieved using function rebuild_course_cache() and
  get_fast_modinfo(). Purging all caches and every core upgrade purges course modinfo cache as well.
  If function get_fast_modinfo() is called for multiple courses make sure to include field cacherev in course
  object.
* Internal (noreply and support) user support has been added for sending/receiving message.
  Use core_user::get_noreply_user() and core_user::get_support_user() to get noreply and support user's respectively.
  Real users can be used as noreply/support users by setting $CFG->noreplyuserid and $CFG->supportuserid
* New function readfile_allow_large() in filelib.php for use when very large files may need sending to user.
* Use core_plugin_manager::reset_caches() when changing visibility of plugins.
* Implement new method get_enabled_plugins() method in subplugin info classes.
* Each plugin should include version information in version.php.
* Module and block tables do not contain version column any more, use get_config('xx_yy', 'version') instead.
* $USER->password field is intentionally unset so that session data does not contain password hashes.
* Use core_shutdown_manager::register_function() instead of register_shutdown_function().
* New file packer for .tar.gz files; obtain by calling get_file_packer('application/x-gzip'). Intended initially
  for use in backup/restore only, as there are limitations on supported filenames. Also new packer for
  backups which supports both compression formats; get_file_packer('application/vnd.moodle.backup').
* New optional parameter to stored_file::get_content_file_handle to open file handle with 'gzopen' instead
  of 'fopen' to read gzip-compressed files if required.
* update_internal_user_password() and setnew_password_and_mail() now trigger user_updated event.
* Add thirdpartylibs.xml file to plugins that bundle any 3rd party libraries.
* New class introduced to help auto generate zIndex values for modal dialogues. Class "moodle-has-zindex"
  should set on any element which uses a non-default zindex and needs to ensure it doesn't show above a
  dialogue.
* $CFG->filelifetime is now used consistently for most file serving operations, the default was lowered
  to 6 hours from 24 hours because etags and x-sendfile support should make file serving less expensive.
* Date format locale charset for windows server will come from calendar type and for gregorian it will use
  lang file.
* The library to interact with Box.net (class boxclient) is only compatible with their APIv1 which
  reaches its end of life on the 14th of Dec. You should migrate your scripts to make usage of the
  new class boxnet_client(). Note that the method names and return values have changed.
* Settings pages are now possible for Calendar type plugins. Calendar type plugins that require a settings page to
  work properly will need to set their requires version to a number that is equal to or grater than the 2.6.1 release version.
* The admin/tool/generator tool was overhauled to use testing data generators and the previous interface to create
  test data was removed (it was not working correctly anyway). If you were using this tool you will probably need to
  update your code.

DEPRECATIONS:
Various previously deprecated functions have now been altered to throw DEBUG_DEVELOPER debugging notices
and will be removed in a future release (target: 2.8), a summary follows:

Accesslib:
    * get_context_instance()                ->  context_xxxx::instance()
    * get_context_instance_by_id()          ->  context::instance_by_id($id)
    * get_system_context()                  ->  context_system::instance()
    * context_moved()                       ->  context::update_moved()
    * preload_course_contexts()             ->  context_helper::preload_course()
    * context_instance_preload()            ->  context_helper::preload_from_record()
    * context_instance_preload_sql()        ->  context_helper::get_preload_record_columns_sql()
    * get_contextlevel_name()               ->  context_helper::get_level_name()
    * create_contexts()                     ->  context_helper::create_instances()
    * cleanup_contexts()                    ->  context_helper::cleanup_instances()
    * build_context_path()                  ->  context_helper::build_all_paths()
    * print_context_name()                  ->  $context->get_context_name()
    * mark_context_dirty()                  ->  $context->mark_dirty()
    * delete_context()                      ->  $context->delete_content() or context_helper::delete_instance()
    * get_context_url()                     ->  $context->get_url()
    * get_course_context()                  ->  $context->get_course_context()
    * get_parent_contexts()                 ->  $context->get_parent_context_ids()
    * get_parent_contextid()                ->  $context->get_parent_context()
    * get_child_contexts()                  ->  $context->get_child_contexts()
    * rebuild_contexts()                    ->  $context->reset_paths()
    * get_user_courses_bycap()              ->  enrol_get_users_courses()
    * get_courseid_from_context()           ->  $context->get_course_context(false)
    * get_role_context_caps()               ->  (no replacement)
    * load_temp_role()                      ->  (no replacement)
    * remove_temp_roles()                   ->  (no replacement)
    * get_related_contexts_string()         ->  $context->get_parent_context_ids(true)
    * get_recent_enrolments()               ->  (no replacement)

Enrollment:
    * get_course_participants()             -> get_enrolled_users()
    * is_course_participant()               -> is_enrolled()

Output:
    * current_theme()                       -> $PAGE->theme->name
    * skip_main_destination()               -> $OUTPUT->skip_link_target()
    * print_container()                     -> $OUTPUT->container()
    * print_container_start()               -> $OUTPUT->container_start()
    * print_container_end()                 -> $OUTPUT->container_end()
    * print_continue()                      -> $OUTPUT->continue_button()
    * print_header()                        -> $PAGE methods
    * print_header_simple()                 -> $PAGE methods
    * print_side_block()                    -> $OUTPUT->block()
    * print_arrow()                         -> $OUTPUT->arrow()
    * print_scale_menu_helpbutton()         -> $OUTPUT->help_icon_scale($courseid, $scale)
    * print_checkbox()                      -> html_writer::checkbox()

Navigation:
    * print_navigation()                    -> $OUTPUT->navbar()
    * build_navigation()                    -> $PAGE->navbar methods
    * navmenu()                             -> (no replacement)
    * settings_navigation::
          get_course_modules()              -> (no replacement)

Files and repositories:
    * stored_file::replace_content_with()   -> stored_file::replace_file_with()
    * stored_file::set_filesize()           -> stored_file::replace_file_with()
    * stored_file::get_referencelifetime()  -> (no replacement)
    * repository::sync_external_file()      -> see repository::sync_reference()
    * repository::get_file_by_reference()   -> repository::sync_reference()
    * repository::
          get_reference_file_lifetime()     -> (no replacement)
    * repository::sync_individual_file()    -> (no replacement)
    * repository::reset_caches()            -> (no replacement)

Calendar:
    * add_event()                           -> calendar_event::create()
    * update_event()                        -> calendar_event->update()
    * delete_event()                        -> calendar_event->delete()
    * hide_event()                          -> calendar_event->toggle_visibility(false)
    * show_event()                          -> calendar_event->toggle_visibility(true)

Misc:
    * filter_text()                         -> format_text(), format_string()...
    * httpsrequired()                       -> $PAGE->https_required()
    * detect_munged_arguments()             -> clean_param([...], PARAM_FILE)
    * mygroupid()                           -> groups_get_all_groups()
    * js_minify()                           -> core_minify::js_files()
    * css_minify_css()                      -> core_minify::css_files()
    * course_modinfo::build_section_cache() -> (no replacement)
    * generate_email_supportuser()          -> core_user::get_support_user()

Sessions:
    * session_get_instance()->xxx()         -> \core\session\manager::xxx()
    * session_kill_all()                    -> \core\session\manager::kill_all_sessions()
    * session_touch()                       -> \core\session\manager::touch_session()
    * session_kill()                        -> \core\session\manager::kill_session()
    * session_kill_user()                   -> \core\session\manager::kill_user_sessions()
    * session_gc()                          -> \core\session\manager::gc()
    * session_set_user()                    -> \core\session\manager::set_user()
    * session_is_loggedinas()               -> \core\session\manager::is_loggedinas()
    * session_get_realuser()                -> \core\session\manager::get_realuser()
    * session_loginas()                     -> \core\session\manager::loginas()

User-agent related functions:
    * check_browser_operating_system()      -> core_useragent::check_browser_operating_system()
    * check_browser_version()               -> core_useragent::check_browser_version()
    * get_device_type()                     -> core_useragent::get_device_type()
    * get_device_type_list()                -> core_useragent::get_device_type_list()
    * get_selected_theme_for_device_type()  -> core_useragent::get_device_type_theme()
    * get_device_cfg_var_name()             -> core_useragent::get_device_type_cfg_var_name()
    * set_user_device_type()                -> core_useragent::set_user_device_type()
    * get_user_device_type()                -> core_useragent::get_user_device_type()
    * get_browser_version_classes()         -> core_useragent::get_browser_version_classes()

YUI:
    * moodle-core-notification has been deprecated with a recommendation of
      using its subclasses instead. This is to allow for reduced page
      transport costs. Current subclasses include:
      * dialogue
      * alert
      * confirm
      * exception
      * ajaxexception

Event triggering and event handlers:
    * All existing events and event handlers should be replaced by new
      event classes and matching new event observers.
    * See http://docs.moodle.org/dev/Event_2 for more information.
    * The following events will be entirely removed, though they can still
      be captured using handlers, but they should not be used any more.
      * groups_members_removed          -> \core\event\group_member_removed
      * groups_groupings_groups_removed -> (no replacement)
      * groups_groups_deleted           -> \core\event\group_deleted
      * groups_groupings_deleted        -> \core\event\grouping_deleted
    * edit_module_post_actions() does not trigger events any more.

=== 2.5.1 ===

* New get_course() function for use when obtaining the course record from database. Will
  reuse existing $COURSE or $SITE globals if possible to improve performance.

=== 2.5 ===

* The database drivers (moodle_database and subclasses) aren't using anymore the ::columns property
  for caching database metadata. MUC (databasemeta) is used instead. Any custom DB driver should
  apply for that change.
* The cron output has been changed to include time and memory usage (see cron_trace_time_and_memory()),
  so any custom utility relying on the old output may require modification.
* Function get_max_file_sizes now returns an option for (for example) "Course limit (500MB)" or
  "Site limit (200MB)" when appropriate with the option set to 0. This function no longer returns
  an option for 0 bytes. Existing code that was replacing the 0 option in the return
  from this function with a more sensible message, can now use the return from this function directly.
* Functions responsible for output in course/lib.php are deprecated, the code is moved to
  appropriate renderers: print_section(), print_section_add_menus(), get_print_section_cm_text(),
  make_editing_buttons()
  See functions' phpdocs in lib/deprecatedlib.php
* Function get_print_section_cm_text() is deprecated, replaced with methods in cm_info
* zip_packer may create empty zip archives, there is a new option to ignore
  problematic files when creating archive
* The function delete_course_module was deprecated and has been replaced with
  course_delete_module. The reason for this was because the function delete_course_module
  only partially deletes data, so wherever it was called extra code was needed to
  perform the whole deletion process. The function course_delete_module now takes care
  of the whole process.
* curl::setopt() does not accept constant values any more. As it never worked properly,
  we decided to make the type check stricter. Now, the keys of the array pass must be a string
  corresponding to the curl constant name.
* Function get_users_listing now return list of users except guest and deleted users. Previously
  deleted users were excluded by get_users_listing. As guest user is not expected while browsing users,
  and not included in get_user function, it will not be returned by get_users_listing.
* The add_* functions in course/dnduploadlib.php have been deprecated. Plugins should be using the
  MODNAME_dndupload_register callback instead.
* The signature of the add() method of classes implementing the parentable_part_of_admin_tree
  interface (such as admin_category) has been extended. The new parameter allows the caller
  to prepend the new node before an existing sibling in the admin tree.
* condition_info:get_condition_user_fields($formatoptions) now accepts the optional
  param $formatoptions, that will determine if the field names are processed by
  format_string() with the passed options.
* remove all references to $CFG->gdversion, GD PHP extension is now required
* Formslib will now throw a developer warning if a PARAM_ type hasn't been set for elements which
  need it. Please set PARAM_RAW explicitly if you do not want any cleaning.
* Functions responsible for managing and accessing course categories are moved to class coursecat
  in lib/coursecatlib.php, functions responsible for rendering courses and categories lists are
  moved to course/renderer.php. The following global functions are deprecated: make_categories_list(),
  category_delete_move(), category_delete_full(), move_category(), course_category_hide(),
  course_category_show(), get_course_category(), create_course_category(), get_all_subcategories(),
  get_child_categories(), get_categories(), print_my_moodle(), print_remote_course(),
  print_remote_host(), print_whole_category_list(), print_category_info(), get_course_category_tree(),
  print_courses(), print_course(), get_category_courses_array(), get_category_courses_array_recursively(),
  get_courses_wmanagers()
  See http://docs.moodle.org/dev/Courses_lists_upgrade_to_2.5
* $core_renderer->block_move_target() changed to support more verbose move-block-here descriptions.
* Additional (optional) param $onlyactive has been added to get_enrolled_users, count_enrolled_users
  functions to get information for only active (excluding suspended enrolments) users. Included two
  helper functions extract_suspended_users, get_suspended_userids to extract suspended user information.
* The core_plugin_manager class now provides two new helper methods for getting information
  about known plugins: get_plugins_of_type() and get_subplugins_of_plugin().
* The get_uninstall_url() method of all subclasses of \core\plugininfo\base class is now expected
  to always return moodle_url. Subclasses can use the new method is_uninstall_allowed()
  to control the availability of the 'Uninstall' link at the Plugins overview page (previously
  they would do it by get_uninstall_url() returning null). By default, URL to a new general plugin
  uninstall tool is returned. Unless the plugin type needs extra steps that can't be handled by
  plugininfo_xxx::uninstall() method or xmldb_xxx_uninstall() function, this default URL should
  satisfy all plugin types.

Database (DML) layer:
* $DB->sql_empty() is deprecated, you have to use sql parameters with empty values instead,
  please note hardcoding of empty strings in SQL queries breaks execution in Oracle database.
* Indexes must not be defined on the same columns as keys, this is now reported as fatal problem.
  Please note that internally we create indexes instead of foreign keys.

YUI changes:
* M.util.help_icon has been deprecated. Code should be updated to use moodle-core-popuphelp
  instead. To do so, remove any existing JS calls to M.util.help_icon from your PHP and ensure
  that your help link is placed in a span which has the class 'helplink'.

=== 2.4 ===

* Pagelib: Numerous deprecated functions were removed as classes page_base, page_course
  and page_generic_activity.
* use $CFG->googlemapkey3 instead of removed $CFG->googlemapkey and migrate to Google Maps API V3
* Function settings_navigation::add_course_editing_links() is completely removed
* function global_navigation::format_display_course_content() is removed completely (the
  functionality is moved to course format class)
* in the function global_navigation::load_generic_course_sections() the argument $courseformat is
  removed
* New component and itemid columns in groups_members table - this allows plugin to create protected
  group memberships using 'xx_yy_allow_group_member_remove' callback and there is also a new restore
  callback 'xx_yy_restore_group_member()'.
* New general role assignment restore plugin callback 'xx_yy_restore_role_assignment()'.
* functions get_generic_section_name(), get_all_sections(), add_mod_to_section(), get_all_mods()
  are deprecated. See their phpdocs in lib/deprecatedlib.php on how to replace them

YUI changes:
* moodle-enrol-notification has been renamed to moodle-core-notification
* YUI2 code must now use 2in3, see http://yuilibrary.com/yui/docs/yui/yui-yui2.html
* M.util.init_select_autosubmit() and M.util.init_url_select() have been deprecated. Code using this should be updated
  to use moodle-core-formautosubmit

Unit testing changes:
* output debugging() is not sent to standard output any more,
  use $this->assertDebuggingCalled(), $this->assertDebuggingNotCalled(),
  $this->getDebuggingMessages() or $this->assertResetDebugging() instead.

=== 2.3 ===

Database layer changes:
* objects are not allowed in paramters of DML functions, use explicit casting to strings if necessary

Note:
* DDL and DML methods which were deprecated in 2.0 have now been removed, they will no longer produce
debug messages and will produce fatal errors

API changes:

* send_stored_file() has changed its interface
* deleted several resourcelib_embed_* functions from resourcelib.php

=== 2.2 ===

removed unused libraries:
* odbc, base32, CodeSniffer, overlib, apd profiling, kses, Smarty, PEAR Console, swfobject, cssshover.htc, md5.js

API changes:
* new admin/tool plugin type
* new context API - old API is still available
* deleted users do not have context any more
* removed global search


=== 2.1 ===

API changes:
* basic suport for restore from 1.9
* new mobile devices API
* new questions API


=== 2.0 ===

API changes:
* new DML API - http://docs.moodle.org/dev/DML_functions
* new DDL API - http://docs.moodle.org/dev/DDL_functions
* new file API - http://docs.moodle.org/dev/File_API
* new $PAGE and $OUTPUT API
* new navigation API
* new theme API - http://docs.moodle.org/dev/Theme_changes_in_2.0
* new javascript API - http://docs.moodle.org/dev/JavaScript_usage_guide
* new portfolio API
* new local plugin type
* new translation support - http://lang.moodle.org
* new web service API
* new cohorts API
* new messaging API
* new rating API
* new comment API
* new sessions API
* new enrolment API
* new backup/restore API
* new blocks API
* new filters API
* improved plugin support (aka Frankenstyle)
* new registration and hub API
* new course completion API
* new plagiarism API
* changed blog API
* new text editor API
* new my moodle and profiles API<|MERGE_RESOLUTION|>--- conflicted
+++ resolved
@@ -59,16 +59,13 @@
 * New method moodleform::filter_shown_headers() is created to show some expanded headers only and hide the rest.
 * count_words() and count_letters() have a new optional parameter called $format to format the text before doing the counting.
 * New core_renderer::sr_text method to generate screen reader only inline texts without using html_writter.
-<<<<<<< HEAD
 * New events \core\event\qbank_plugin_enabled and \core\event\qbank_plugin_disabled are triggered when a qbank plugin is enabled or
   disabled respectively, with the plugin's frankenstyle name. Any plugins that need to perform an action in response to a qbank
   plugin being enabled or disabled should observe these events.
 * Code calling to qbank plugins was moved from question_delete_question in questionlib.php into the plugins themselves. Any plugins
   that need to perform processing when a question is deleted should observe the \core\event\question_deleted event instead.
-=======
 * The external function core_grades_get_groups_for_selector is now relocated.
   Please use it at core_group_get_groups_for_selector instead.
->>>>>>> c279443b
 
 === 4.2 ===
 
