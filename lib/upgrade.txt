This files describes API changes in core libraries and APIs,
information provided here is intended especially for developers.

=== 4.3.1 ===

* Added modalform config object `moduleName` param that can be used to define alternative modal type for the modalform. By default 'core/modal_save_cancel' is used.
<<<<<<< HEAD
* Add a new parameter to the debounce (core/utils) function to allow for cancellation.
* Add a new method core_user::get_initials to get the initials of a user in a way compatible with internationalisation.
=======
* course_modinfo now has a purge_course_modules_cache() method, which takes a list of cmids and purges
  them all in a single cache set.
>>>>>>> b1d436a2

=== 4.3 ===

* Unnecessary parameters of admin_apply_default_settings() function were removed; upgrade script lists
  setting names in the same format as admin UI; default setting writing errors now trigger debugging messages;
  duplicate setting names (with different plugin part) in one setting page do not cause problems any more.
* Added a new render of caption for the table in render_caption. It can be used by
  set_caption($caption, $captionattributes).
    e.g. $caption = 'Caption for table'
    e.g. $captionattributes = ['class' => 'inline'];
* Admin settings for passwords (admin_setting_configpasswordunmask) can now be a required field using the following class:
    - admin_setting_requiredpasswordunmask
* The `$a` argument passed to `get_string` can now include any stringable type, removing the need for explicit casts (for
  example, of `\moodle_url` instances)
* The badges_get_oauth2_service_options() method has been deprecated, because it's not required anymore. It should no longer
  be used.
* The following class constants are deprecated, as Sodium is now required and we no longer support the OpenSSL fallback except
  when decrypting existing content for backwards compatibility:
  - `\core\encryption::METHOD_OPENSSL`
  - `\core\encryption::OPENSSL_CIPHER`
* The `\core\encryption::is_sodium_installed` method is deprecated, as Sodium is now a requirement
* The `drop_plugin_tables` method now returns immediately after deleting tables defined by plugin XMLDB file
* Support for the following phpunit coverage info properties, deprecated since 3.11, has been removed:
  - `whitelistfolders`
  - `whitelistfiles`
* The following previously deprecated methods have been removed and can no longer be used:
  - `get_extra_user_fields`
  - `get_extra_user_fields_sql`
  - `get_user_field_name`
  - `get_all_user_name_fields`
  - `unzip_file`
  - `zip_files`
* Added a new parameter in address_in_subnet to give us the ability to check for 0.0.0.0 or not.
* New method moodleform::add_sticky_action_buttons() is created to enable sticky footer for QuickForms.
* Added new \admin_setting::is_forceable() method to determine whether the setting can be overridden or not. Therefore,
  whether the settings can be overriden or not will depend on the value of implemented \admin_setting::is_forceable() method,
  even if we define the settings in config.php.
* New core_renderer::paragraph method to replace the overused html_writer::tag('p', ...) pattern.
* All functions associated with device specific themes have been deprecated.
  - core_useragent::get_device_type_theme()
  - core_useragent::get_device_type_cfg_var_name()
  - theme_is_device_locked()
  - theme_get_locked_theme_for_device()
* Addition of new 'name' field in the external_tokens table.
* \core_external\util::generate_token() has a new optional argument "name" used as a token name.
* Introduce a new public function \core_external\util::generate_token_name()
* Legacy (and custom) Behat --skip-passed option has been removed completely. Please, use the standard
  --rerun option that provides exactly the same (execution of failed scenarios only).
* Allowed database identifier lengths have been raised:
  - From 28 characters to 53 for table names (xmldb_table::NAME_MAX_LENGTH).
  - From 30 characters to 63 for column names (xmldb_field::NAME_MAX_LENGTH).
  - Maximum length for table prefixes has been set to 10 characters (xmldb_table::PREFIX_MAX_LENGTH). And it's enforced
    by environmental checks.
* New scheduled tasks show_started_courses_task and hide_ended_courses_task that updates the course visibility when the current
  day matches course start date/end date. They are disabled by default. Once they are enabled, only courses with start/end dates
  near the past 24 hours will be checked. The visibility of these courses will only changed when their start/end dates are higher
  than the current one, to avoid updating the course visibility early.
* New events course_started and course_ended have been created. For now, they are triggered when courses change automatically their
  visibility through the new scheduled tasks to hide/show courses based on their start/end dates.
* The action_menu::set_constraint() method is deprecated. Please use action_menu::set_boundary() instead.
* New \core\output\activity_header::get_heading_level() method to get the heading level for a given heading level depending whether
  the page displays a heading for the activity (usually a h2 heading containing the activity name).
* New method moodleform::filter_shown_headers() is created to show some expanded headers only and hide the rest.
* count_words() and count_letters() have a new optional parameter called $format to format the text before doing the counting.
* New core_renderer::sr_text method to generate screen reader only inline texts without using html_writer.
* New events \core\event\qbank_plugin_enabled and \core\event\qbank_plugin_disabled are triggered when a qbank plugin is enabled or
  disabled respectively, with the plugin's frankenstyle name. Any plugins that need to perform an action in response to a qbank
  plugin being enabled or disabled should observe these events.
* Code calling to qbank plugins was moved from question_delete_question in questionlib.php into the plugins themselves. Any plugins
  that need to perform processing when a question is deleted should observe the \core\event\question_deleted event instead.
* The external function core_grades_get_groups_for_selector is now relocated.
  Please use it at core_group_get_groups_for_selector instead.
* The M.util.show_confirm_dialog function has been rewritten as an ESM to use the core/notification module instead.
  See MDL-77174 for further information.
* The moodle-core-notification-confirm module, found under the M.core.confirm namespace, has been deprecated.
  Any code using it should be rewritten as an ESM and use the core/notification module instead.
  See MDL-77174 for further information.
* New set of output generic components. Check the component library for more information:
  - core\output\local\action_menu\subpanel to add subpanels to action menus.
  - core\output\local\dropdown\dialog to display HTML inside a dropdown element.
  - core\output\local\dropdown\status to render a user choice into a dropdown.
  - core\output\choicelist class to render a list of user choices. It combines with dropdown status and action menu subpanels.
* The behat step I choose "WHATEVER" in the open action menu is now compatible with action menus subpanels
  using the ">" symbol to suparate the item link text and subitem one. For example:
  - I choose "Group mode > Visible groups" in the open action menu
* addHelpButton() function has a new optional $a parameter to allow variables with translation strings.
* help_icon constructor has a new optional $a parameter to allow variables with translation strings.
* The random_bytes_emulate() function has been deprecated, because it's not required anymore. PHP native function random_bytes()
  should be used instead.
* New behat behat_navigation::i_close_block_drawer_if_open() and behat_navigation::i_keep_block_drawer_closed()
to ensure in some test that the block drawer is closed. This helps with random failures due to the block drawer
being forced open in all behat tests.
* The core_useragent::get_device_type_list() function has been deprecated. Use core_useragent::devicetypes instead as a replacement.
* The parameter $size of the following functions has been deprecated and is not used any more:
  - file_extension_icon
  - file_file_icon
  - file_folder_icon
  - file_mimetype_icon
  - mimeinfo_from_type
  - url_guess_icon
* The xxxxxxx-yyy.png MIME icons placed in pix/f have been removed and replaced with new SVG files.
  In order to reduce the number of icons for the MIME types, a few MIME icons have been removed and
  replaced with their generic from the existing ones:
    - avi -> video
    - base -> database
    - bmp -> image
    - html -> markup
    - jpeg -> image
    - mov -> video
    - mp3 -> audio
    - mpeg -> video
    - png -> image
    - quicktime -> video
    - tiff -> image
    - wav -> audio
    - wmv -> video
  Apart from that, the following MIME icons have been completely removed:
    - clip-353 --> It was added in MDL-75362 by mistake.
    - edit
    - env
    - explore
    - folder-open
    - help
    - move
    - parent
* The signature of the static method `can_user_share` in the `core\moodlenet\local\can_share_manager` class has been updated to include an additional parameter `$type`.
  This parameter specifies the type of resource being checked for sharing capabilities, which can either be 'activity' or 'course'.
* The method 'share_activity' in 'core\moodlenet\activity_sender' class has been deprecated and renamed to 'share_resource'. The method signature is the same as before and
  the new method is coming from the base class 'core\moodlenet\resource_sender'.
* Final deprecation and removal of legacy cron. This includes the functions:
  - cron_execute_plugin_type()
  - cron_bc_hack_plugin_functions()
  Please, use the Task API instead: https://moodledev.io/docs/apis/subsystems/task
* Final deprecation and removal of the following classes:
  - \core\task\legacy_plugin_cron_task
  - \mod_quiz\task\legacy_quiz_reports_cron
  - \mod_quiz\task\legacy_quiz_accessrules_cron
  - \mod_workshop\task\legacy_workshop_allocation_cron
  Please, use the Task API instead: https://moodledev.io/docs/apis/subsystems/task
* New method login_captcha_enabled() is created to check whether the login captcha is enabled or not.
* New method validate_login_captcha() is created to validate the login captcha.
* A new parameter $loginrecaptcha has been added to the authenticate_user_login() to check whether the login captcha is needed to verify or not. The default value is false.
* A new parameter $compactmode has been added to the recaptcha_get_challenge_html() to define whether the reCaptcha element should be displayed in the compact mode or not.
  Default value is false.
* A new native event in the `core_filters/events` AMD module eventTypes.filterContentRenderingComplete has been created to determine when the filter is complete the rendering.
* New parameters for \get_time_interval_string():
  - `$dropzeroes` - Passing `true` will exclude zero date/time units from the output.
  - `$fullformat` - Passing `true` will return date/time units in full format (e.g. `1 day` instead of `1d`).
* The print_object function (for temporary debugging use only) can now be used on objects that have recursive references,
  and has an improved display and other changes. (New parameters are available; see function documentation.)
* New `filteroptions` field added to getFilterValue() in core/datafilter/filtertype. This is generated by `get filterOptions()`
  and returns an arbitrary list of options specific to the filter type, in [{name:, value}] format. This allows filters to extend
  the values returned with additional fields.
* New `required` field added to core\output\datafilter. This will be output via the data-required property in filter_type.mustache,
  any additional filter types will need to output this property as well. Filters with data-required="1" will not be removable from
  the list of filters.
* addFilterRow() in core/datafilter now accepts a filterdata object to add a row with a pre-defined filter.
* New "binary" datafilter type added for creating filters with a single yes/no option.
* New "joinlist" parameter added to core\output\datafilter::get_filter_object(). This takes an array of datafilter::JOINTYPE_*
  constants to define which types of join the filter supports. By default this will include all three of "Any", "All" and "None",
  but a subset can be specified instead.
* core/form-autocomplete now supports disabled options in the source select list. These will be displayed in the autocomplete
  options with the aria-disabled attribute, and will not be selectable.
* The method grade_item::set_locked() now returns true if the grade item needs to be updated. The method schedules the locking of
  the grade item once the recalculations are completed. (This was fixed in 4.3, 4.2.2)
* Added a new constant called MAX_PASSWORD_CHARACTERS in moodlelib.php to hold a length of accepted password.
* Added a new method called exceeds_password_length in moodlelib.php to validate the password length.
* The core/modal_factory has been deprecated. From Moodle 4.3 onwards pleáse instantiate new modals using the ModalType.create method instead.
  Please note that this method does not support the `trigger` option.
* \moodle_page::set_title() has been updated to append the site name depending on the value of $CFG->sitenameintitle and whether
  the site's fullname/shortname has been set. So there's no need to manually add the site name whenever calling $PAGE->set_title().
  If it's necessary to override this, pass `false` to its new optional parameter `$appendsitename`.
* New page title separator constant `moodle_page:TITLE_SEPARATOR` has been created to help standardise the separators used in page
  titles.
* New Behat step \behat_general::the_page_title_should_contain() has been added to allow checking of page titles. You can use this
  when writing feature files to check that the page title contains the expected string.
  e.g. `And the page title should contain "Some title"`
* Ensure that all system icons now come with an accompanying SVG file. Any missing SVG files have been addressed, and to maintain
  this consistency, a PHPUnit test has been implemented to validate the inclusion of SVG files for any new icons.
* The $CFG->svgicons setting has been removed because all modern browsers now handle SVG files correctly.
* The method `\core_renderer->supportemail()` has an updated signature. It now allows a second optional parameter.
  Set it to true if you want to embed the generated link in other inline content.
* The users_search_sql function parameter $searchanywhere has been change to $searchtype for different type of search. $searchtype is a int parameter and has three constant value:
  USER_SEARCH_STARTS_WITH: 0, USER_SEARCH_CONTAINS: 1, USER_SEARCH_EXACT_MATCH: 2
  See MDL-78312 for further information.
* Function course_modinfo::clear_instance_cache now has an extra optional parameter $newcacherev, although this is really
  intended only for use by rebuild_course_cache.

=== 4.2 ===

* All context classes were moved to \core\context namespace while keeping full backwards compatibility.
  Please note it is not necessary to update plugins unless they rely on exact class names returned from
  get_class() or context_helper.
* Travis CI integration has been removed from core (MDLSITE-7135). Please, use GitHub Actions (GHA) instead. For
  more information visit https://moodledev.io/general/development/tools/gha
* A new constant COMPLETION_COMPLETE_FAIL_HIDDEN is introduced to mark that user has received a failing grade
  for a hidden grade item. This state returned by internal_get_grade_state() and is only used by get_core_completion_state()
  for processing the passgrade completion data.
* \single_button constructor signature has been changed to manage more types than just primary buttons.
  The boolean "primary" parameter has been deprecated and replaced by a more generic type allowing to use
  Bootstrap styles of buttons (danger, warning...). The constructor will still manage the boolean primary
  parameter but will display a debugging message.
* In enrollib.php, the methods get_enrolled_with_capabilities_join, get_enrolled_sql, get_enrolled_users and
  count_enrolled_users used to only be able to accept a single group id, even though internally, they used
  groups_get_members_join which could also accept an array of groups, or the constant USERSWITHOUTGROUP.
  This has now been made consistent. These enrol methods now accept all the group-related options that
  groups_get_members_join can handle.
* assign_capability() now has an optional $performancehints parameter which can be used in
  situations where it is being called in a loop in response to a database query, to reduce the
  amount of checks it has to do.
* New DB parameter 'versionfromdb', only available for MySQL and MariaDB drivers. It allows to force the DB version to be
  evaluated through an explicit call to VERSION() to skip the PHP client version which appears to be sometimes fooled by the
  underlying infrastructure, e.g. PaaS on Azure.
* The actionmenu component has now a set_kebab_trigger that will setup the action menu for use in kebab menus.
* The useexternalyui configuration setting has been removed as a part of the migration away from YUI.
  It only worked with http sites and did not officially support SSL, and is at risk of disappearing should Yahoo! decide
  to remove it.
* New `properties_filter` method of persistent class for filtering properties of a record against persistent definition
* Added 'extrainfo' in the DB options config. Its extra information for the DB driver, e.g. SQL Server
  has additional configuration according to its environment, which the administrator can specify to alter and
  override any connection options.
* In outputcomponents.php, initials_bar() can now be rendered in a smaller (mini) way. This provides purely the
  initials bar without the bootstrapping and form handling on each initials bar. If you use this mini render,
  you'll need to implement your own form handling. Example usage can be found within the grader report.
* There is a new helper function mtrace_exception to help with reporting exceptions you have caught in scheduled tasks.
* Box/Spout has been archived and is no longer maintained, so it has now been removed and replaced by OpenSpout.
* The following parts of the external API have been moved to the core_external subsystem:
  Classes:
    - external_api                      => core_external\external_api
    - external_description              => core_external\external_description
    - external_files                    => core_external\files
    - external_format_value             => core_external\external_format_value
    - external_function_parameters      => core_external\external_function_parameters
    - external_multiple_structure       => core_external\external_multiple_structure
    - external_settings                 => core_external\external_settings
    - external_single_structure         => core_external\external_single_structure
    - external_util                     => core_external\util
    - external_value                    => core_external\external_value
    - external_warnings                 => core_external\external_warnings
    - restricted_context_exception      => core_external\restricted_context_exception
  Functions:
    - external_format_string()          => core_external\util::format_string()
    - external_format_text()            => core_external\util::format_text()
    - external_create_service_token()   => core_external\util::generate_token()
    - external_generate_token()         => core_external\util::generate_token()
    - external_generate_token_for_current_user()
                                        => core_external\util::generate_token_for_current_user()
    - external_log_token_request        => core_external\util::log_token_request()

  The old class locations have been aliased for backwards compatibility and will emit a deprecation notice in a future
  release.
* The following methods, deprecated since 3.10, have been removed and can no longer be used:
  - `\core\output\mustache_helper_collection::strip_blacklisted_helpers`
  - `\core_form\filetypes_util::is_whitelisted`
  - `\core_form\filetypes_util::get_not_whitelisted`
* Convert a floating value to an integer in lib/graphlib.php to avoid PHP 8.1 deprecated function error.
* The $required parameter for \core_external\external_description is now being validated in order to prevent
  unintentionally passing incorrect parameters to the external_description's (and its subclasses') constructors (e.g. the parameter
  description being incorrectly passed for the $required parameter). A debugging notice will be shown when such cases occur.
* The moodle-core-popuphelp YUI modal has been removed. It has not been actively used in Moodle since 3.3. It should be replaced with appropriate ESM/AMD JavaScript.
* The moodle-core-tooltip YUI modal has been removed. It should be replaced with appropriate ESM/AMD JavaScript.
* A `\core\event\role_created` event is now triggered when roles are created via the `create_role` API.
* Event \core\event\user_created is now triggered if the user is created during course restore. In this case
  $event->other has properties 'restoreid' and 'courseid'.
* The core/modal module and all their versions (SAVE_CANCEL, DELETE_CANCEL...) now has a setButtonDisable to disable or enable
  specific modal action buttons. This function allows developers to have modals that could only be submited if the user do some
  action in the modal body like ticking a checkbox or selecting an element.
* Course module indentation has been recovered for course format using components via Move right/left feature.
  Course formats using components will be allowed to use one level indentation only.
* The method `flexible_table::set_columnsattributes` now can be used with 'class' key to add custom classes to the DOM.
* The editor_tinymce plugin has been removed from core.
* A new grunt task, upgradablelibs, has been added to get the list of libraries that have a newer version in their repositories.
* Support for serving of AMD modules built in really old versions of Moodle (<= 3.8) has been removed.
  Please ensure that your AMD modules have been rebuilt with a supported Moodle version.
* Addition of new 'visibility' and 'participation' fields in the groups table, and 'moodle/group:viewhiddengroups' capability.
  The following grouplib functions will now return groups and members based on group visibility and the user's permissions:
   - groups_get_all_groups()
   - groups_get_user_groups()
   - groups_get_my_groups()
   - groups_is_member()
   - groups_get_members()
   - groups_get_groups_members()
  groups_print_activity_menu() will now only return groups where particiation == true.
* Cron utility functions have been moved from the global namespaces to the \core\cron class, these include:
  - cron_setup_user()                => \core\cron::setup_user()
  - cron_run()                       => \core\cron::run_main_process()
  - cron_run_scheduled_task()        => \core\cron::run_scheduled_tasks()
  - cron_run_adhoc_task()            => \core\cron::run_adhoc_tasks()
  - cron_run_inner_scheduled_task()  => \core\cron::run_inner_scheduled_task()
  - cron_run_inner_adhoc_task()      => \core\cron::run_inner_adhoc_task()
  - cron_set_process_title()         => \core\cron::set_process_title()
  - cron_trace_time_and_memory()     => \core\cron::trace_time_and_memory()
  - cron_prepare_core_renderer()     => \core\cron::prepare_core_renderer()
* The `run_scheduled_tasks` and `run_adhoc_tasks` functions take an additional parameter to calculate the start of a run.
* The following phpunit advanced testcase helper methods, deprecated since 3.10, have been removed and can no longer be used:
  - `createXMLDataSet`
  - `createCsvDataSet`
  - `createArrayDataSet`
  - `loadDataSet`
* The external function core_grades_get_enrolled_users_for_search_widget is now deprecated.
  Please use the new core_grades_get_enrolled_users_for_selector external function instead.
* The external function core_grades_get_groups_for_search_widget is now deprecated.
  Please use the new core_grades_get_groups_for_selector external function instead.
* New \core_component::has_monologo_icon() that determines whether a plugin has monologo icons. This can be used to
  determine whether to apply CSS filtering to the plugin's icon when rendering it.
* \cm_info::get_icon_url() resolves the icon's file type and adds a `filtericon` parameter in the URL when rendering the monologo
  version of the course module icon or when the plugin declares, via its `filtericon` custom data, that the icon needs to be
  filtered. This additional information can be used by plugins when rendering the module icon to determine whether to apply
  CSS filtering to the icon.
* Activity plugins displaying activity module icons using \cm_info::get_icon_url() can declare the `filtericon` custom data in their
  `get_coursemodule_info()` callback. If set, this will be used by \cm_info::get_icon_url() to set the icon URL's `filtericon`
  parameter. This information can be used by the plugins when enclosing the icons in `.activityiconcontainer .icon` or
  `.activityiconcontainer .activityicon` containers to determine whether CSS filtering should be applied to the icon. If the icon
  needs to be rendered as is and not whitened out, the `.nofilter` CSS class needs to be applied to the icon.
* New moodle_url::export_params_for_template() returns the params as an array of key => value pairs. You should use this when
  you want to pass URL params to a template. An example can be found in single button.
* Functions get_next_adhoc_task() and cron::run_adhoc_tasks() have additional parameter $classname to filter by the specified class.
* Function cron::run_adhoc_tasks() has additional parameter $number to limit the number of the tasks to run.
* Function get_adhoc_tasks() has additional parameter $failedonly to return only failed tasks.
* admin/cli/adhoc_task.php has additional parameters:
  - id - to run individual tasks by id
  - classname - to run tasks by classname
  - taskslimit - to limit the number of tasks in one run
  - failed - to limit the run to only the tasks that failed in their previous run
  Can be mixed, apart from 'id' of course.
* The file_system class now declares a new, optional, `get_psr_stream` function which allows a Stream implementing `\Psr\Http\Message\StreamInterface` to be returned.
  A default implementation which uses the existing file handle resource is used by default, but this should be extended by file_system implementations where relevant.

=== 4.1 ===

* HTMLPurifier has been upgraded to the latest version - 4.16.0
* A process to deprecate capabilities by flagging them in the access.php by adding a $deprecatedcapabilities variable (an array).
  This array will list the deprecated capabilities and a possible replacement. Once we declare the capability as deprecated, a debugging
  message will be displayed (in DEBUG_DEVELOPPER mode only) when using the deprecated capability.
  Declaration is as follow:
    $deprecatedcapabilities = [
        'fake/access:fakecapability' => ['replacement' => '', 'message' => 'This capability should not be used anymore.']
    ];
* coursemodinfo cache uses the new `requirelockingbeforewrite` option, and rebuilding the cache now uses the cache lock API, rather
  than using the core lock factory directly. This allows the locks to be stored locally if the cache is stored locally, and
  avoids the risk of delays and timeouts when multiple nodes need to rebuild the cache locally, but are waiting for a central lock.
* Final deprecation and removal of the class \admin_setting_managelicenses, please use \tool_licensemanager\manager instead.
* Final deprecation and removal of the function license_manager::add(). Please use license_manager::save() instead.
* Final deprecation of the following functions behat_field_manager::get_node_type() and behat_field_manager::get_field()
  please call behat_field_manager::get_field_node_type() and behat_field_manager::get_form_field().
* Final deprecation and removal of the following class, please use \core\task\manager.
    - \tool_task\run_from_cli
* Final deprecation and removal of the following CLI scripts:
  - admin/tool/task/cli/schedule_task.php please use admin/cli/scheduled_task.php
  - admin/tool/task/cli/adhoc_task.php please use admin/cli/adhoc_task.php
* Final deprecation and removal of cron_run_single_task(), please use \core\task\manager::run_from_cli().
* The $USER->groupmember hack that fills the user object with the groups that the user belongs to has been removed.
  Please use the Groups API function groups_get_user_groups() to fetch the cached list of groups the user is a member of.
* The following functions, previously used (exclusively) by upgrade steps are not available anymore
  because of the upgrade cleanup performed for this version. See MDL-71747 for more info:
    - upgrade_analytics_fix_contextids_defaults()
    - upgrade_convert_hub_config_site_param_names()
    - upgrade_rename_prediction_actions_useful_incorrectly_flagged()
* The method ensure_adhoc_task_qos() in lib/classes/task/manager.php  has been deprecated, please use get_next_adhoc_task()
  instead.
* New setting $CFG->enrolments_sync_interval controls the minimum time in seconds between re-synchronization of enrollment via enrol_check_plugins.
  This only applies to web requests without a session such as webservice calls, tokenpluginfile.php and rss links Function
  enrol_check_plugins now has $ignoreintervalcheck flag to bypass checking for that setting.
* For performance reasons, sql_reader interface has a new function get_events_select_exists() which determines whether
  an event exists with the given criteria (see MDL-72723 for details).
   - Breaking: 3rd party log readers implementing interface sql_reader will need to implement get_events_select_exists()
* Added $strictness parameter to persistent `get_record` method, optionally allowing caller to ensure record exists
* New DML driver method `$DB->sql_cast_to_char` for casting given field/expression to char
* The core renderer `edit_button` method now accepts an optional `$method` argument (get/post) for the button
* For plugins that override secondary navigation, the namespace for the custom secondary navigation class has
  changed. It was (for example) mod_mymodule\local\views\secondary but is now
  mod_mymodule\navigation\views\secondary. The old location will continue to work, but is deprecated.
* The check for $plugin->incompatible was found to be incorrect. The $plugin->incompatible attribute is meant to define the minimum
  Moodle version the plugin is incompatible with but the implemented logic for the check was the opposite. Plugins declaring this
  attribute may encounter different behaviours between older Moodle versions (<v3.11.8, <v4.0.2) and the later ones. We recommend
  plugin developers to not use this attribute for Moodle versions 4.0 and below in order to avoid this problem.
* Added $CFG->proxylogunsafe and proxyfixunsafe to detect code which doesn't honor the proxy config
* Function admin_externalpage_setup() now has additional option 'nosearch' allowing to remove Site administration search form.
* The function print_error has been deprecated. Kindly use moodle_exception.
* When exporting table content, HTML tags/entities will be removed when the selected dataformat does not support HTML
* The abstract `get_name` method has been moved from `\core\task\scheduled_task` to the `\core\task\task_base` class and can now be
  implemented by adhoc tasks. For backwards compatibility, a default implementation has been added to `\core\task\adhoc_task` to
  return the class name.
* The function get_module_metadata() has been finally deprecated and can not be used anymore.
* New DML driver method `$DB->sql_order_by_null` for sorting nulls sort nulls first when ascending and last when descending.
* Allow plugins to callback on all pages just prior to the session start.
* New function set_additional_classes() has been implemented to add additional classes to action_menu.
* Most Behat functionality for the Moodle App has been removed from core, refer to the documentation in order to upgrade your testing
  setup: https://moodledev.io/general/app/development/testing/acceptance-testing#upgrading-tests-from-an-older-version
* New DML driver methods `$DB->sql_regex_get_word_beginning_boundary_marker` and `$DB->sql_regex_get_word_end_boundary_marker`
  for managing word boundary markers in a database driver supporting regex syntax when searching.
* The plugin_functions cache in core has been made localisable by prefixing the
  key it uses with the all versions hash, which only changes when there are code
  changes.

=== 4.0 ===

* To better detect wrong floats (like, for example, unformatted, using local-dependent separators ones) a number of
  gradebook functions now have stricter float type checking. All them will require now the "float" being passed to be
  a correct float value (numeric or string). Usually, that's achieved by using unformat_float() or
  PARAM_LOCALISEDFLOAT for all the user-entered grades before any processing on them. Functions affected are:
    - grade_format_gradevalue(), $value param (keeping it as optional/nullable).
    - grade_format_gradevalue_real(), $value param (keeping it as optional/nullable).
    - grade_format_gradevalue_percentage(), $value param (keeping it as optional/nullable).
    - grade_format_gradevalue_letter(), $value param (keeping it as optional/nullable).
    - grade_floats_different(), $f1 and $f2 params (keeping them as optional/nullable).
    - grade_floats_equal(), $f1 and $f2 params (keeping them as optional/nullable).
* The method action_menu->set_alignment() has been deprecated, please use action_menu->set_menu_left if you need a dropdown
  to align to the left of the dropdown button.
* The $OUTPUT->should_display_main_logo() function has been deprecated and should no longer be used.
* New method flexible_table::set_columnsattributes() has been introduced to add column attributes applied in every cell.
* New method flexible_table::get_row_cells_html() has been introduced, extracted from flexible_table::get_row_html
  so it can be overriden individually.
* Since Boxnet has been remove from core then boxnet_client() class has been removed from core too.
* New navigation classes to mimic the new navigation project. The existing navigation callbacks are still available and
  will be called. The following behaviour will be the new standard for nodes added via callbacks in Boost and Boost-based themes:
  - Module nodes added will be appended to the end and will appear within the More menu.
  - Course nodes added will also be appended and appear within the 'More' menu.
* The core/event events have been renamed and now fire native events, in addition to the legacy YUI and jQuery events.
  The following events have been renamed:
  - The BLOCK_CONTENT_UPDATED event has been replaced with a new native event in the `core_block/events` AMD module
    eventTypes.blockContentUpdated.
  - The EDITOR_CONTENT_RESTORED event has been replaced with a new native event in the `core_editor/events` AMD module
    eventTypes.editorContentRestored.
  - The FILTER_CONTENT_UPDATED event has been replaced with a new native event in the `core_filters/events` AMD module
    eventTypes.filterContentUpdated.
  - The FORM_FIELD_VALIDATION event has been replaced with a new native event in the `core_form/events` AMD module
    eventTypes.formFieldValidationFailed.
  - The FORM_SUBMIT_AJAX event has been replaced with a new native event in the `core_form/events` AMD module
    eventTypes.formSubmittedByJavascript.
* The block template now includues a block-instanceid data attribute.
* The core/event::getLegacyEvents() function has been deprecated and should no longer be used.
* Typo3 has now been removed. Use native mbstring or iconv functions.
* A new index has been added on mdl_user_preferences.name. This upgrade step might take some time on big sites.
* The completion_info function display_help_icon() which returned the 'Your progress' help icon has been deprecated and
  should no longer be used.
* The completion_info function print_help_icon() which has been deprecated since Moodle 2.0 should no longer be used.
* @babel/polyfill has been removed in favour of corejs@3.
* A new parameter $partialrebuild has been added to the rebuild_course_cache to invalidate the cache
  of the section or module only, not the whole course cache
* A new parameter $isbulkupdate has been added to the following functions:
  - grade_category::update()
  - grade_category::insert()
  - grade_grade::update()
  - grade_grade::insert()
  - grade_grade::notify_changed()
  - grade_item::insert()
  - grade_item::update()
  - grade_item::update_final_grade()
  - grade_item::update_raw_grade()
  - grade_object::update()
  - grade_object::insert()
  - grade_outcome::update()
  - grade_outcome::insert()
  - grade_scale::update()
  - grade_scale::insert()
  - grade_update()
  - completion_info::inform_grade_changed()
  - completion_info::update_state()
  - completion_info::internal_set_data()
  All functions except completion_info::internal_set_data() are only passing this parameter from very beginning of
  workflow (like grade report page where bulk grade update is possible) so this parameter is used in
  completion_info::internal_set_data() to decide if we need to mark completions instantly without waiting for cron.
* Following methods now return an int instead of bool:
  - completion_completion::_save()
  - completion_completion::mark_enrolled()
  - completion_completion::mark_inprogress()
  - completion_completion::mark_complete()
  which is needed to store id of completion record on successful update which is later beeing used by
  completion_info::internal_set_data() to reaggregate completions that have been marked for instant course completion.
* The following functions have been finally deprecated and can not be used anymore:
  - generate_uuid
* The YUI moodle-core-formchangechecker module has been deprecated and replaced with a new AMD module
  core_form/changechecker.
* New method \core_user::awaiting_action() has been introduced to check if the user is fully ready to use the site or
  whether there is an action (such as filling the missing profile field, changing password or agreeing to the site
  policy) needed.
* The signature of the get_name() function for grade_category and grade_item has been extended. The new parameter allows
  callers to get the name without escaped characters.
* The inplace_editable element constructor now accepts an optional pix_icon parameter to use as it's editing icon when
  rendered. The default icon for "select" types has also changed to a dropdown caret ("t/expanded").
* The inplace_editable Javascript module now emits native events, removing the jQuery dependency from calling code
  that wants to listen for the events. Backwards compatibility with existing code using jQuery is preserved.
* The function message_send() in messagelib.php now returns false if there is an error sending the message to the
  message processor (MDL-70046).
* Moodle 4.0 has major changes to the question bank. Therefore, there are major changes in questionlib.php
  and the core_question database tables. These are documented in detail in question/upgrade.txt.
* The postgres driver now wraps calls to pg_field_type() and caches them in databasemeta to save an invisible internal
  DB call on every request.
* The default type of 'core/toast' messages has been changed to 'information' (callers can still explicitely set the type)
* As the message_jabber notification plugin has been moved to the plugins database, the XMPPHP library (aka Jabber) has been
completely removed from Moodle core too.
* The SWF media player has been completely removed (The Flash Player was deprecated in 2017 and officially discontinued
  on 31 December 2020).
* The display_size function has been improved to add new optional parameters (decimal places,
  fixed units), to always include a non-breaking space between the number and unit, and to use
  consistent rounding (always 1 decimal place by default).
* The persistent method get() now returns the correct type for each property defined in the persistent class.
* The persistent method from_record() now only attempts to load record properties defined in the persistent class.
* New persistent set_many() helper for setting multiple properties in single method call.
* Require pass grade criteria is now part of core.
  Refer to upgrade.php to see transitioning from similar plugin criteria to core
  Refer to completion/upgrade.txt for additional information.
* The method enable_plugin() has been added to the core_plugininfo\base class and it has been implemented by all the plugininfo
classes extending it. When possible, the enable_plugin() method will store these changes into the config_log table, to let admins
check when and who has enabled/disabled plugins.
* Final deprecation: The following functions along with associated tests have been removed:
  - core_grades_external::get_grades
  - core_grades_external::get_grade_item
  - report_insights_context_insights
* \core\session\manager::init_empty_session() has a new optional parameter $newsid to indicate whether this is a new user session
* New html_table attribute "$responsive" which defaults to true. When set to true, tables created via html_writer::table() will be enclosed
  in a .table-responsive div container which will allow the table to be scrolled horizontally with ease, especially when the table is rendered in smaller viewports.
  Set to false to prevent the table from being enclosed in the responsive container.
* Two new helper functions have been added to lib/datalib.php, for safely preparing SQL ORDER BY statements where user
  interactions define sort parameters (see the respective docblocks for full details and examples):
  -get_safe_orderby() - where a single sort parameter is required.
  -get_safe_orderby_multiple() - where multiple sort parameters are required.
* Added the cleanstr mustache template helper to clean strings after loading them from language packs.
* The following behat functions have been modified to work with the new navigation
  - i_add_the_block
  - the_add_block_selector_should_contain_block
  - the_add_block_selector_should_contain_block
  - go_to_the_current_course_activity_completion_report
  - i_navigate_to_course_participants
  - i_go_to_advanced_grading_page
  - i_navigate_to_in_the_course_gradebook
  - should_exist_in_current_page_administration
  - should_not_exist_in_current_page_administration
  - go_to_main_course_page
  - select_on_administration_page
  - find_header_administration_menu
  - select_from_administration_menu
  - i_edit_the_lesson
  - i_add_a_question_filling_the_form_with
* The following behat step has been deprecated
  - i_select_from_flat_navigation_drawer
* The type for the "message" field in the external_warnings() structure has been changed from PARAM_TEXT to PARAM_RAW
* A new parameter $displayoptions has been added to the core_renderer::confirm() to allow better customization for confirming page
such as the title and strings for continue and cancel buttons.
* The method get_enabled_plugin($pluginname) has been added to the core_plugininfo\base class. It has a default implementation for
all the plugininfo classes and it can be overwritten when required (like it has been done with filter). This method returns the
current value for a pluginname depending on its status (enabled, disabled, other...).
* Unit Test coverage defaults have been updated to include some sensible defaults.
  The default values now include:
  * /classes/
  * /tests/generator/
  * /externallib.php
  * /lib.php
  * /locallib.php
  * /renderer.php
  * /rsslib.php
  This default applies both when there is no supplied coverage.php file, and is used to supplement any existing coverage configuration file if one is found.
* New method get_unaddable_by_theme_block_types() has been added to block_manager class. It uses the 'unaddableblocks' theme setting
value to get the list of blocks that won't be displayed for a theme.
* Loggedin / Loggedoff component settings on notification preferences have been merged to a single enabled switch:
  MESSAGE_DEFAULT_LOGGEDIN and MESSAGE_DEFAULT_LOGGEDOFF are now deprecated, so plugins should be updated if db/messages.php is present and replace
    MESSAGE_DEFAULT_LOGGEDIN + MESSAGE_DEFAULT_LOGGEDOFF to MESSAGE_DEFAULT_ENABLED. Backward compatibility will take any of both settings as enabled.
  MESSAGE_DEFAULT_PERMITTED also deprecated.
  core_message_get_user_notification_preferences and core_message_get_user_message_preferences Webservice are now returning enabled boolean on
    components > notifications > processors. loggedin and loggedoff are deprecated but present for backward compatibility.
* A new parameter $strength of type int is added to method search_for_active_node. This parameter would help us to search for the active nodes based on the
  $strength passed to it.
* A new method get_page() has been added to the settings_navigation class. This method can be used to obtain the
  moodle_page object associated to the settings navigation.
* A new interface, `core\output\named_templatable` has been created to allow renderable classes to define a
  `get_template_name(\renderer_base): string` function which will inform the default render() function with a template
  name.
* The parameter $modinfo of the get_data method in completion_info class has been deprecated and is not used anymore.
* A new method, get_default_home_page(), has been added to moodlelib to get the default home page to display if current one is not
defined or can't be applied.
* A new language_menu renderable is created to handle collecting available languages and generating the menu for use in different situations
* New primary navigation classes to mimic the primary nav. Consists of the views/primary.php and output/primary.php. The
  base nodes are added within the views/primary.php while output/primary.php is a renderable that combines the primary
  view and the lang, user and any custom menu items.
  - The language menu now resides within the user menu.
* New primary and secondary magic getters/setters included in pagelib.php that also initialises the objects
* All secondary navigation nodes have a predefined ordering within the relevant context and are defined as a
  mapping construct within core\navigation\views\secondary. Secondary navigation ordering can be overridden by
  generating a custom secondary class within a plugin's {plugin}\local\views namespace. This is only applicable to the
  following plugin types and is automatically loaded:
    * Module - refer to mod_assign\local\views\secondary for examples and magic_get_secondarynav for calling code
    * Block - refer to core_block\local\views\secondary for examples and blocklib::get_secondarynav for calling code
  - Additionally a custom secondary object may be set using the convenient setters in pagelib.php.
  - Secondary nav nodes can be forced into the 'More' menu using the 'set_force_into_more_menu'. It is advisable to set
    this in the existing nav callbacks when generating the nodes. Alternately, the corresponding
    'get_default_{admin/course/module}_more_menu_nodes functions in secondary can be overridded to provide a custom set
    of node keys to push into the more menu
  - The secondary navigation can be omitted from a theme/page by setting $PAGE->set_secondary_navigation(false). e.g. admin/search.php and in classic.
  - Within a single activity course format, the course and module level secondary navigation options are displayed within
    dropdowns in the secondary navigation bar
* New function 'get_overflow_menu_data' introduced in core\navigation\views\secondary to get additional/custom sub navigation
  to be displayed as a url_select for tertiary navigation.
* It is required that the action provided to navigation_node::create be of type moodle_url/action_link. Non conformance
  results in a debugging message being thrown.
* New page lib config '_navigationoverflow' and associated getters/setters to toggle whether the overflow menu is displayed
* New functions to explicitly set what tabs should be highlighted on the primary and secondary navigation
* Breadcrumbs modified to follow standards defined here https://www.nngroup.com/articles/breadcrumbs/
  - New navbar class in boost to follow the standards defined above.
* Settings cog have been removed and replaced with either secondary and tertiary navigation components
* New activity_header class to handle display of common content for plugins.
  * Handles display of the activity name, completion information and description.
  * New pagelib.php magic getters to fetch activity_header
  * New theme level config to govern display of the activity name $THEME->activityheaderconfig['notitle']
        - Default for boost is to show no activity title.
  * New page layout level option to handle display within activity header. Options should be defined
    within 'activityheader' and accept the following array keys:
        - notitle
        - nocompletion
        - nodescription
  * Convenient functions to set the parameters in the header OR hide them altogether.
* Category navigations has been updated with a preference of tertiary navigation components over buttons within the page
  content and/or context header actions
* A new 'My courses' page has been introduced which houses the course overview block
* Default blocks for dashboard has been updated. The page will now have the following in the corresponding region:
    * Calendar, Timeline - Center
    * Recently accessed courses - Side bar/blocks drawer
* Flat navigation classes have been marked for deprecation with the introduction of primary and secondary navigation concepts.
* A new method, force_lock_all_blocks(), has been added to the moodle_page class to allow pages to force the value of
  user_can_edit_blocks() to return false where necessary. This makes it possible to remove block editing on a page
  from ALL users, including admins, where required on pages with multi region layouts exist, such as "My courses".
* Add an early $CFG->session_redis_acquire_lock_warn option
* Removed $CFG->conversionattemptlimit setting from config.php. assignfeedback_editpdf\task\convert_submissions task
  is now replaced with adhoc tasks with standard fail delay approach.
* With strftime() being deprecated in PHP 8.1, a new function \core_date::strftime() that can be used as a PHP 8.1-compatible
  alternative has been introduced.

=== 3.11.4 ===
* A new option dontforcesvgdownload has been added to the $options parameter of the send_file() function.
  Note: This option overrides the forced download of directly accessed SVGs, so should only be used where the calling method is
  rendering SVGs directly for content created using XSS risk flagged capabilities (such as creating a SCORM activity).
  This is also not necessary where SVGs are already being safely loaded into <img> tags by Moodle (eg within forum posts).

=== 3.11.2 ===
* For security reasons, filelib has been updated so all requests now use emulated redirects.
  For this reason, manually disabling emulateredirects will no longer have any effect (and will generate a debugging message).

=== 3.11 ===
* PHPUnit has been upgraded to 9.5 (see MDL-71036 for details).
  That comes with a few changes:
  - Breaking: All the changes that were deprecated with PHPUnit 8.5
    are now removed (see the 3.10 section below).
  - Breaking: assertContains() now performs stricter comparison (like assertSame()
    does). New assertContainsEquals() has been created to provide the old
    behavior.
  - Deprecation: A number of file-related assertions have been deprecated, will
    be removed with PHPUnit 10. Alternatives for all them have been created:
      - assertNotIsReadable()         -> assertIsNotReadable()
      - assertNotIsWritable()         -> assertIsNotWritable()
      - assertDirectoryNotExists()    -> assertDirectoryDoesNotExist()
      - assertDirectoryNotIsReadable()-> assertDirectoryIsNotReadable()
      - assertDirectoryNotIsWritable()-> assertDirectoryIsNotWritable()
      - assertFileNotExists()         -> assertFileDoesNotExist()
      - assertFileNotIsReadable()     -> assertFileIsNotReadable()
      - assertFileNotIsWritable()     -> assertFileIsNotWritable()
  - Deprecation: Regexp-related assertions have been deprecated, will be
    removed with PHPUnit 10. Alternatives for all them have been created:
      - assertRegExp()     -> assertMatchesRegularExpression()
      - assertNotRegExp()  -> assertDoesNotMatchRegularExpression()
  - Deprecation: The expectException() for Notice, Warning, Deprecation and
    Error is deprecated, will be removed with PHPUnit 10. New expectations
    have been created to better define the expectation:
      - expectDeprecation() for E_DEPRECATED and E_USER_DEPRECATED.
      - expectNotice() for E_NOTICE, E_USER_NOTICE, and E_STRICT.
      - expectWarning() for E_WARNING and E_USER_WARNING.
      - expectError() for everything else.
   - Deprecation: The Mock->at() matcher has been deprecated and will be
     removed with PHPUnit 10. Switch to better, more deterministic and clearer
     matchers is recommended (->once(), ->exactly(), ->never()...).
   - Deprecation: The Mock->setMethods() method has been *silently* deprecated
     and will be removed in the future. Change uses to the new Mock->onlyMethods()
     alternative. Also, it doesn't accept "null" anymore, new default must
     be [] (empty array).
   - Mostly internal: With the raise to PHP 7.3 as lower version supported,
     various internal bits perform now stricter type checking in params and
     return values. If your tests have own-created comparators, assertions...
     they may need to be adjusted.
   - Mostly internal: The phpunit.xml schema has changed, basically removing
     the old <filter> section and replacing it with a new, less confusing
     <coverage> section. Also the elements within them have been changed:
       - <whitelist> has been replaced by <include>.
       - <exclude> is not a child of <whitelist> anymore, but of <coverage>.
     Note that this only will affect if you've custom phpunit.xml files
     instead of using the automatically generated ones by Moodle.
   - Deprecation: Related to the previous point, the $whitelistxxx properties
     used by the coverage.php files have been deprecated (will continue
     working until Moodle 4.3) to follow the same pattern:
       - whitelistfolders -> includelistfolders
       - whitelistfiles   -> includelistfiles
   - Internal: Custom autoloaders are deprecated and will be removed with
     PHPUnit 10. Hence we have removed our one already.
     Note that it was not useful since PHPUnit 8.5, where the ability
     to run tests by class name was removed.
   - Warning: Because of some new restrictions about how test files and
     test classes must be named (that Moodle haven't followed ever) it's not
     possible to run individual test files any more. Use any of the alternative
     execution methods (filter, suite, config) to specify which tests
     you want to run. This will be hopefully fixed in MDL-71049
     once it has been agreed which the best way to proceed is.
* The horde library has been updated to version 5.2.23.
* New optional parameter $extracontent for print_collapsible_region_start(). This allows developers to add interactive HTML elements
  (e.g. a help icon) after the collapsible region's toggle link.
* Final deprecation i_dock_block() in behat_deprecated.php
* Final deprecation of get_courses_page. Function has been removed and core_course_category::get_courses() should be
  used instead.
* New encryption API in \core\encryption allows secure encryption and decryption of data. By
  default the key is stored in moodledata but admins can configure a different, more secure
  location in config.php if required. To get the best possible security for this feature, we
  recommend enabling the Sodium PHP extension.
  The OpenSSL alternative for this API, used when Sodium is not available, is considered deprecated
  at all effects, and will be removed in Moodle 4.2. See MDL-71421 for more information.
* Behat timeout constants behat_base::TIMEOUT, EXTENDED_TIMEOUT, and REDUCED_TIMEOUT, which were deprecated in 3.7, have been removed.
* \core_table\local\filter\filterset::JOINTYPE_DEFAULT is being changed from 1 (ANY) to 2 (ALL). Filterset implementations
  can override the default filterset join type by overriding \core_table\local\filter\filterset::get_join_type() instead.
* HTMLPurifier has been upgraded to the latest version - 4.13.0
* Markdown lib has been upgraded to the latest version - 1.9.0
* The minify lib has been upgraded to 1.3.63 and pathconvertor to 1.1.3
* A new optional parameter `$sort` has been added to all `$context->get_capabilities()` methods to be able to define order of
  returned capability array.
* Spout has been upgraded to the latest version - 3.1.0
* emoji-data has been upgraded to 6.0.0.
* The final deprecation of /message/defaultoutputs.php file and admin_page_defaultmessageoutputs.
  All their settings moved to admin/message.php (see MDL-64495). Please use admin_page_managemessageoutputs class instead.
* Behat now supports date selection from the date form element. Examples:
    - I set the field "<field_string>" to "##15 March 2021##"
    - I set the field "<field_string>" to "##first day of January last year##"
* Behat now supports date and time selection from the datetime form element. Examples:
    - I set the field "<field_string>" to "##15 March 2021 08:15##"
    - I set the field "<field_string>" to "##first day of January last year noon##"
* New DML driver method `$DB->sql_group_concat` for performing group concatenation of a field within a SQL query
* Added new class, AMD modules and WS that allow displaying forms in modal popups or load and submit in AJAX requests.
  See https://docs.moodle.org/dev/Modal_and_AJAX_forms for more details.
* New base class for defining an activity's custom completion requirements: \core_completion\activity_custom_completion.
  Activity module plugins that define custom completion conditions should implement a mod_[modname]\completion\custom_completion
  subclass and the following methods:
  - get_state(): Provides the completion state for a given custom completion rule.
  - get_defined_custom_rules(): Returns an array of the activity module's custom completion rules.
    e.g. ['completionsubmit']
  - get_custom_rule_descriptions(): Returns an associative array with values containing the user-facing textual description
    of the custom completion rules (which serve as the keys to these values).
    e.g. ['completionsubmit' => 'Must submit']
  - get_sort_order(): Returns an array listing the order the activity module's completion rules should be displayed to the user,
    including both custom completion and relevant core completion rules
    e.g. ['completionview', 'completionsubmit', 'completionusegrade']
* Admin setting admin_setting_configmulticheckbox now supports lazy-loading the options list by
  supplying a callback function instead of an array of options.
* A new core API class \core_user\fields provides ways to get lists of user fields, and SQL related to
  those fields. This replaces existing functions get_extra_user_fields(), get_extra_user_fields_sql(),
  get_user_field_name(), get_all_user_name_fields(), and user_picture::fields(), which have all been
  deprecated.
* Allow plugins to augment the curl security helper via callback. The plugin's function has to be defined as
  plugintype_pluginname_curl_security_helper in pluginname/lib.php file and the function should return a plugin's security
  helper instance.
* The behat transformation 'string time to timestamp' no longer supports datetime format. If provided, the format must
  be strftime compatible. Example:
    - I should see "##tomorrow noon##%A, %d %B %Y, %I:%M %p##"
* External functions implementation classes should use 'execute' as the method name, in which case the
  'methodname' property should not be specified in db/services.php file.
* The core_grades_create_gradecategory webservice has been deprecated in favour of core_grades_create_gradecategories, which is
  functionally identical but allows for parallel gradecategory creations by supplying a data array to the webservice.
* The signature of the get_context_name() function in the abstract class context and all extending classes (such as context_course)
  has been extended. The new parameter allows the to get the name without escaped characters.
* The signature of the question_category_options() has been extended. The new parameter allows the to get the categories name
  in the returned array without escaped characters.
* The \core\hub\site_registration_form::add_select_with_email() method has been deprecated in favour of
  \core\hub\site_registration_form::add_checkbox_with_email().

=== 3.10 ===
* PHPUnit has been upgraded to 8.5. That comes with a few changes:
  - Breaking change: All the "template methods" (setUp(), tearDown()...) now require to return void. This implies
    that the minimum version of PHP able to run tests will be PHP 7.1
  - A good number of assertions have been deprecated with this version
    and will be removed in a future one. In core all cases have been removed
    (so it's deprecation-warnings free). It's recommended to perform the
    switch to their new counterparts ASAP:
      - assertInternalType() has been deprecated. Use the assertIsXXX() methods instead.
      - assertArraySubset() has been deprecated. Use looping + assertArrayHasKey() or similar.
      - @expectedExceptionXXX annotations have been deprecated. Use the expectExceptionXXX()
        methods instead (and put them exactly before the line that is expected to throw the exception).
      - assertAttributeXXX() have been deprecated. If testing public attributes use normal assertions. If
        testing non-public attributes... you're doing something wrong :-)
      - assertContains() to find substrings on strings has been deprecated. Use assertStringContainsString() instead.
        (note that there are "IgnoringCase()" variants to perform case-insensitive matching.
      - assertEquals() extra params have been deprecated and new assertions for them created:
        - delta => use assertEqualsWithDelta()
        - canonicalize => use assertEqualsCanonicalizing()
        - ignoreCase => use assertEqualsIgnoringCase()
        - maxDepth => removed without replacement.
  - The custom printer that was used to show how to rerun a failure has been removed, it was old and "hacky"
    solution, for more information about how to run tests, see the docs, there are plenty of options.
  - phpunit/dbunit is not available any more and it has been replaced by a lightweight phpunit_dataset class, able to
    load XML/CSV and PHP arrays, send the to database and return rows to calling code (in tests). That implies the
    follwoing changes in the advanced_testcase class:
      - createFlatXMLDataSet() has been removed. No uses in core, uses can switch to createXMLDataSet() (read below).
      - createXMLDataSet() has been deprecated. Use dataset_from_files() instead.
      - createCsvDataSet() has been deprecated. Use dataset_from_files() instead.
      - createArrayDataSet() has been deprecated. This method was using the phpunit_ArrayDataSet class
        that has been also removed from core. Use dataset_from_array() instead.
      - loadDataSet() has been deprecated. Use phpunit_dataset->to_database() instead.
      - All the previous uses of phpunit/dbunit methods like Dataset:getRows(), Dataset::getRowCount()
        must be replaced by the new phpunit_dataset->get_rows() method.
* Retains the source course id when a course is copied from another course on the same site.
* Added function setScrollable in core/modal. This function can be used to set the modal's body to be scrollable or not
  when the modal's height exceeds the browser's height. This is also supported in core/modal_factory through the
  'scrollable' config parameter which can be set to either true or false. If not explicitly defined, the default value
  of 'scrollable' is true.
* The `$CFG->behat_retart_browser_after` configuration setting has been removed.
  The browser session is now restarted between all tests.
* add_to_log() has been through final deprecation, please rewrite your code to the new events API.
* The following functions have been finally deprecated and can not be used anymore:
  - print_textarea
  - calendar_get_all_allowed_types
  - groups_get_all_groups_for_courses
  - events_get_cached
  - events_uninstall
  - events_cleanup
  - events_dequeue
  - events_get_handlers
  - get_roles_on_exact_context
  - get_roles_with_assignment_on_context
  - message_add_contact
  - message_remove_contact
  - message_unblock_contact
  - message_block_contact
  - message_get_contact
  - get_legacy_logdata
  - set_legacy_logdata
  - get_legacy_eventname
  - get_legacy_eventdata
* The following renamed classes have been completely removed:
    - course_in_list (now: core_course_list_element)
    - coursecat (now: core_course_category)
* The form element 'htmleditor', which was deprecated in 3.6, has been removed.
* The `core_output_load_fontawesome_icon_map` web service has been deprecated and replaced by
  `core_output_load_fontawesome_icon_system_map` which takes the name of the theme to generate the icon system map for.
* A new parameter `$rolenamedisplay` has been added to `get_viewable_roles()` and `get_switchable_roles` to define how role names
  should be returned.
* The class coursecat_sortable_records has been removed.
* Admin setting admin_setting_configselect now supports lazy-loading the options list by supplying
  a callback function instead of an array of options.
* Admin setting admin_setting_configselect now supports validating the selection by supplying a
  callback function.
* The task system has new functions adhoc_task_starting() and scheduled_task_starting() which must
  be called before executing a task, and a new function \core\task\manager::get_running_tasks()
  returns information about currently-running tasks.
* New library function rename_to_unused_name() to rename a file within its current location.
* Constant \core_h5p\file_storage::EDITOR_FILEAREA has been deprecated
  because it's not required any more.
* The ZipStream-PHP library has been added to Moodle core in /lib/zipstream.
* The php-enum library has been added to Moodle core in /lib/php-enum.
* The http-message library has been added to Moodle core in /lib/http-message.
* Methods `filetypes_util::is_whitelisted()` and `filetypes_util::get_not_whitelisted()` have been deprecated and
  renamed to `is_listed()` and `get_not_listed()` respectively.
* Method `mustache_helper_collection::strip_blacklisted_helpers()` has been deprecated and renamed to
  `strip_disallowed_helpers()`.
* A new admin externalpage type `\core_admin\local\externalpage\accesscallback` for use in plugin settings is available that allows
  a callback to be provided to determine whether page can be accessed.
* New setting $CFG->localrequestdir overrides which defaults to sys_get_temp_dir()
* Function redirect() now emits a line of backtrace into the X-Redirect-By header when debugging is on
* New DML function $DB->delete_records_subquery() to delete records based on a subquery in a way
  that will work across databases.
* Add support for email DKIM signatures via $CFG->emaildkimselector

=== 3.9 ===
* Following function has been deprecated, please use \core\task\manager::run_from_cli().
    - cron_run_single_task()
* Following class has been deprecated, please use \core\task\manager.
    - \tool_task\run_from_cli
* Following CLI scripts has been deprecated:
  - admin/tool/task/cli/schedule_task.php please use admin/cli/scheduled_task.php
  - admin/tool/task/cli/adhoc_task.php please use admin/cli/adhoc_task.php
* Old Safe Exam Browser quiz access rule (quizaccess_safebrowser) replaced by new Safe Exam Browser access rule (quizaccess_seb).
  Experimental setting enablesafebrowserintegration was deleted.
* New CFPropertyList library has been added to Moodle core in /lib/plist.
* behat_data_generators::the_following_exist() has been removed, please use
  behat_data_generators::the_following_entities_exist() instead. See MDL-67691 for more info.
* admin/tool/task/cli/adhoc_task.php now observers the concurrency limits.
  If you want to get the previous (unlimited) behavior, use the --ignorelimits switch).
* Removed the following deprecated functions:
  - question_add_tops
  - question_is_only_toplevel_category_in_context
* format_float() now accepts a special value (-1) as the $decimalpoints parameter
  which means auto-detecting number of decimal points.
* plagiarism_save_form_elements() has been deprecated. Please use {plugin name}_coursemodule_edit_post_actions() instead.
* plagiarism_get_form_elements_module() has been deprecated. Please use {plugin name}_coursemodule_standard_elements() instead.
* Changed default sessiontimeout to 8 hours to cover most normal working days
* Plugins can now explicitly declare supported and incompatible Moodle versions in version.php
  - $plugin->supported = [37,39];
    supported takes an array of ascending numbers, that correspond to a range of branch numbers of supported versions, inclusive.
    Moodle versions that are outside of this range will produce a message notifying at install time, but will allow for installation.
  - $plugin->incompatible = 36;
    incompatible takes a single int corresponding to the first incompatible branch. Any Moodle versions including and
    above this will be prevented from installing the plugin, and a message will be given when attempting installation.
* Added the <component>_bulk_user_actions() callback which returns a list of custom action_links objects
* Add 'required' admin flag for mod forms allows elements to be toggled between being required or not in admin settings.
  - In mod settings, along with lock, advanced flags, the required flag can now be set with $setting->set_required_flag_options().
    The name of the admin setting must be exactly the same as the mod_form element.
  - Currently supported by:
    - mod_assign
    - mod_quiz
* Added a native MySQL / MariaDB lock implementation
* The database drivers (moodle_database and subclasses) don't need to implement get_columns() anymore.
  They have to implement fetch_columns instead.
* Added function cleanup_after_drop to the database_manager class to take care of all the cleanups that need to be done after a table is dropped.
* The 'xxxx_check_password_policy' callback now only fires if $CFG->passwordpolicy is true
* grade_item::update_final_grade() can now take an optional parameter to set the grade->timemodified. If not present the current time will carry on being used.
* lib/outputrequirementslib::get_jsrev now is public, it can be called from other classes.
* H5P libraries have been moved from /lib/h5p to h5p/h5plib as an h5plib plugintype.
* mdn-polyfills has been renamed to polyfills. The reason there is no polyfill from the MDN is
  because there is no example polyfills on the MDN for this functionality.
* AJAX pages can be called without requiring a session lock if they set READ_ONLY_SESSION to true, eg.
  define('READ_ONLY_SESSION', true); Note - this also requires $CFG->enable_read_only_sessions to be set to true.
* External functions can be called without requiring a session lock if they define 'readonlysession' => true in
  db/services.php. Note - this also requires $CFG->enable_read_only_sessions to be set to true.
* database_manager::check_database_schema() now checks for missing and extra indexes.
* Implement a more direct xsendfile_file() method for an alternative_file_system_class
* A new `dynamic` table interface has been defined, which allows any `flexible_table` to be converted into a table which
  is updatable via ajax calls. See MDL-68495 and `\core_table\dynamic` for further information.
* The core/notification module has been updated to use AMD modals for its confirmation and alert dialogues.
  The confirmation dialogue no longer has a configurable "No" button as per similar changes in MDL-59759.
  This set of confirmation modals was unintentionally missed from that deprecation process.
* The download_as_dataformat() method has been deprecated. Please use \core\dataformat::download_data() instead
* The following functions have been updated to support passing in an array of group IDs (but still support passing in a single ID):
  * groups_get_members_join()
  * groups_get_members_ids_sql()
* Additional parameters were added to core_get_user_dates:
    - type: specifies the calendar type. Optional, defaults to Gregorian.
    - fixday: Whether to remove leading zero for day. Optional, defaults to 1.
    - fixhour: Whether to remove leading zero for hour. Optional, defaults to 1.
* Legacy cron has been deprecated and will be removed in Moodle 4.1. This includes the functions:
  - cron_execute_plugin_type()
  - cron_bc_hack_plugin_functions()
  Please, use the Task API instead: https://moodledev.io/docs/apis/subsystems/task
* Introduce new hooks for plugin developers:
    - <component>_can_course_category_delete($category)
    - <component>_can_course_category_delete_move($category, $newcategory)
  These hooks allow plugin developers greater control over category deletion. Plugin can return false in those
  functions if category deletion or deletion with content move to the new parent category is not permitted.
  Both $category and $newcategory params are instances of core_course_category class.
    - <component>_pre_course_category_delete_move($category, $newcategory)
  This hook is expanding functionality of existing <component>_pre_course_category_delete hook and allow plugin developers
  to execute code prior to category deletion when its content is moved to another category.
  Both $category and $newcategory params are instances of core_course_category class.
    - <component>_get_course_category_contents($category)
  This hook allow plugin developers to add information that is displayed on category deletion form. Function should
  return string, which will be added to the list of category contents shown on the form. $category param is an instance
  of core_course_category class.
* Data generator create_user in both unittests and behat now validates user fields and triggers user_created event

=== 3.8 ===
* Add CLI option to notify all cron tasks to stop: admin/cli/cron.php --stop
* The rotate_image function has been added to the stored_file class (MDL-63349)
* The yui checknet module is removed. Call \core\session\manager::keepalive instead.
* The generate_uuid() function has been deprecated. Please use \core\uuid::generate() instead.
* Remove lib/pear/auth/RADIUS.php (MDL-65746)
* Core components are now defined in /lib/components.json instead of coded into /lib/classes/component.php
* Subplugins should now be defined using /db/subplugins.json instead of /db/subplugins.php
* The following functions have been finally deprecated and can not be used anymore:
    * allow_override()
    * allow_assign()
    * allow_switch()
    * https_required()
    * verify_https_required()
* Remove duplicate font-awesome SCSS, Please see /theme/boost/scss/fontawesome for usage (MDL-65936)
* Remove lib/pear/Crypt/CHAP.php (MDL-65747)
* New output component available: \core\output\checkbox_toggleall
  - This allows developers to easily output groups of checkboxes that can be toggled by master controls in the form of a checkbox or
    a button. Action elements which perform actions on the selected checkboxes can also be enabled/disabled depending on whether
    at least a single checkbox item is selected or not.
* Final deprecation (removal) of the core/modal_confirm dialogue.
* Upgrade scssphp to v1.0.2, This involves renaming classes from Leafo => ScssPhp as the repo has changed.
* Implement supports_xsendfile() method and allow support for xsendfile in alternative_file_system_class
  independently of local files (MDL-66304).
* The methods get_local_path_from_storedfile and get_remote_path_from_storedfile in lib/filestore/file_system.php
  are now public. If you are overriding these then you will need to change your methods to public in your class.
* It is now possible to use sub-directories for AMD modules.
  The standard rules for Level 2 namespaces also apply to AMD modules.
  The sub-directory used must be either an valid component, or placed inside a 'local' directory to ensure that it does not conflict with other components.

    The following are all valid module names and locations in your plugin:
      mod_forum/view: mod/forum/amd/src/view.js
      mod_forum/local/views/post: mod/forum/amd/src/local/views/post
      mod_forum/form/checkbox-toggle: mod/forum/amd/src/form/checkbox-toggle.js

    The following are all invalid module names and locations in your plugin:
      mod_forum/views/post: mod/forum/amd/src/views/post
* The 'xxxx_check_password_policy' method now has an extra parameter: $user. It contains the user object to perform password
validation against and defaults to null (so, no user needed) if not provided.
* It is now possible to use sub-directories when creating mustache templates.
  The standard rules for Level 2 namespaces also apply to templates.
  The sub-directory used must be either an valid component, or placed inside a 'local' directory to ensure that it does not conflict with other components.

    The following are all valid template names and locations in your plugin:
      mod_forum/forum_post: mod/forum/templates/forum_post.mustache
      mod_forum/local/post/user: mod/forum/templates/local/post/user.mustache
      mod_forum/form/checkbox_toggle: mod/forum/templates/form/checkbox_toggle.mustache

    The following are _invalid_ template names and locations:
      mod_forum/post/user: mod/forum/templates/local/post/user.mustache
* Following behat steps have been removed from core:
    - I go to "<gradepath_string>" in the course gradebook
* A new admin setting widget 'core_admin\local\settings\filesize' is added.
* Core capabilities 'moodle/community:add' and 'moodle/community:download' have been removed from core as part of Moodle.net sunsetting.
* As part of Moodle.net sunsetting process the following hub api functions have been deprecated:
    - get_courses
    - unregister_courses
    - register_course
    - add_screenshot
    - download_course_backup
    - upload_course_backup
* A new setting 'Cache templates' was added (see MDL-66367). This setting determines if templates are cached or not.
  This setting can be set via the UI or by defining $CFG->cachetemplates in your config.php file. It is a boolean
  and should be set to either false or true. Developers will probably want to set this to false.
* The core_enrol_edit_user_enrolment webservice has been deprecated. Please use core_enrol_submit_user_enrolment_form instead.
* \single_button constructor has a new attributes param to add attributes to the button HTML tag.
* Improved url matching behaviour for profiled urls and excluded urls
* Attempting to use xsendfile via the 3rd param of readstring_accel() is now ignored.
* New H5P libraries have been added to Moodle core in /lib/h5p.
* New H5P core subsystem have been added.
* Introduced new callback for plugin developers '<component>_get_path_from_pluginfile($filearea, $args)': This will return
the itemid and filepath for the filearea and path defined in $args. It has been added in order to get the correct itemid and
filepath because some components, such as mod_page or mod_resource, add the revision to the URL where the itemid should be placed
(to prevent caching problems), but then they don't store it in database.
* New utility function \core_form\util::form_download_complete should be called if your code sends
  a file with Content-Disposition: Attachment in response to a Moodle form submit button (to ensure
  that disabled submit buttons get re-enabled in that case). It is automatically called by the
  filelib.php send_xx functions.
* If you have a form which sends a file in response to a Moodle form submit button, but you cannot
  call the above function because the file is sent by a third party library, then you should add
  the attribute data-double-submit-protection="off" to your form.

=== 3.7 ===

* Nodes in the navigation api can have labels for each group. See set/get_collectionlabel().
* The method core_user::is_real_user() now returns false for userid = 0 parameter
* 'mform1' dependencies (in themes, js...) will stop working because a randomly generated string has been added to the id
attribute on forms to avoid collisions in forms loaded in AJAX requests.
* A new method to allow queueing or rescheduling of an existing scheduled task was added. This allows an existing task
  to be updated or queued as required. This new functionality can be found in \core\task\manager::reschedule_or_queue_adhoc_task.
* Icons are displayed for screen readers unless they have empty alt text (aria-hidden). Do not provide an icon with alt text immediately beside an element with exactly the same text.
* admin_settingpage has a new function hide_if(), modeled after the same functionality in the forms library. This allows admin settings to be dynamically hidden based on the values of other settings.
* The \core_rating provider's get_sql_join function now accepts an optional $innerjoin parameter.
  It is recommended that privacy providers using this function call rewrite any long query into a number of separate
  calls to add_from_sql for improved performance, and that the new argument is used.
  This will allow queries to remain backwards-compatible with older versions of Moodle but will have significantly better performance in version supporting the innerjoin parameter.
* /message/defaultoutputs.php file and admin_page_defaultmessageoutputs class have been deprecated
  and all their settings moved to admin/message.php (see MDL-64495). Please use admin_page_managemessageoutputs class instead.
* A new parameter $lang has been added to mustache_template_source_loader->load_with_dependencies() method
  so it is possible for Mustache to request string in a specific language.
* Behat timeout constants behat_base::TIMEOUT, EXTENDED_TIMEOUT, and REDUCED_TIMEOUT have been
  deprecated. Please instead use the functions behat_base::get_timeout(), get_extended_timeout(),
  and get_reduced_timeout(). These allow for timeouts to be increased by a setting in config.php.
* The $draftitemid parameter of file_save_draft_area_files() function now supports the constant IGNORE_FILE_MERGE:
  When the parameter is set to that constant, the function won't process file merging, keeping the original state of the file area.
  Notice also than when $text is set, pluginfile rewrite won't be processed so the text will not be modified.
* Introduced new callback for plugin developers '<component>_pre_processor_message_send($procname, $proceventdata)':
  This will allow any plugin to manipulate messages or notifications before they are sent by a processor (email, mobile...)
* New capability 'moodle/category:viewcourselist' in category context that controls whether user is able to browse list of courses
  in this category. To work with list of courses use API methods in core_course_category and also 'course' form element.
* It is possible to pass additional conditions to get_courses_search();
  core_course_category::search_courses() now allows to search only among courses with completion enabled.
* Add support for a new xxx_after_require_login callback
* A new conversation type has been created for self-conversations. During the upgrading process:
  - Firstly, the existing self-conversations will be starred and migrated to the new type, removing the duplicated members in the
  message_conversation_members table.
  - Secondly, the legacy self conversations will be migrated from the legacy 'message_read' table. They will be created using the
  new conversation type and will be favourited.
  - Finally, the self-conversations for all remaining users without them will be created and starred.
Besides, from now, a self-conversation will be created and starred by default to all the new users (even when $CFG->messaging
is disabled).
* New optional parameter $throwexception for \get_complete_user_data(). If true, an exception will be thrown when there's no
  matching record found or when there are multiple records found for the given field value. If false, it will simply return false.
  Defaults to false when not set.
* Exposed submit button to allow custom styling (via customclassoverride variable) which can override btn-primary/btn-secondary classes
* `$includetoken` parameter type has been changed. Now supports:
   boolean: False indicates to not include the token, true indicates to generate a token for the current user ($USER).
   integer: Indicates to generate a token for the user whose id is the integer value.
* The following functions have been updated to support the new usage:
    - make_pluginfile_url
    - file_rewrite_pluginfile_urls
* New mform element 'float' handles localised floating point numbers.

=== 3.6 ===

* A new token-based version of pluginfile.php has been added which can be used for out-of-session file serving by
  setting the `$includetoken` parameter to true on the `moodle_url::make_pluginfile_url()`, and
  `moodle_url::make_file_url()` functions.
* The following picture functions have been updated to support use of the new token-based file serving:
    - print_group_picture
    - get_group_picture_url
* The `user_picture` class has a new public `$includetoken` property which can be set to make use of the new token-based
  file serving.
* Custom AJAX handlers for the form autocomplete fields can now optionally return string in their processResults()
  callback. If a string is returned, it is displayed instead of the list of suggested items. This can be used, for
  example, to inform the user that there are too many items matching the current search criteria.
* The form element 'htmleditor' has been deprecated. Please use the 'editor' element instead.
* The print_textarea() function has been deprecated. Please use $OUTPUT->print_textarea() instead.
* The following functions have been finally deprecated and can not be used any more:
    - external_function_info()
    - core_renderer::update_module_button()
    - events_trigger()
    - events_cron()
    - events_dispatch()
    - events_is_registered()
    - events_load_def()
    - events_pending_count()
    - events_process_queued_handler()
    - events_queue_handler()
    - events_trigger_legacy()
    - events_update_definition()
    - get_file_url()
    - course_get_cm_rename_action()
    - course_scale_used()
    - site_scale_used()
    - clam_message_admins()
    - get_clam_error_code()
    - get_records_csv()
    - put_records_csv()
    - print_log()
    - print_mnet_log()
    - print_log_csv()
    - print_log_xls()
    - print_log_ods()
    - build_logs_array()
    - get_logs_usercourse()
    - get_logs_userday()
    - get_logs()
    - prevent_form_autofill_password()
    - prefixed_tablenode_transformations()
    - core_media_renderer
    - core_media
* Following api's have been removed in behat_config_manager, please use behat_config_util instead.
    - get_features_with_tags()
    - get_components_steps_definitions()
    - get_config_file_contents()
    - merge_behat_config()
    - get_behat_profile()
    - profile_guided_allocate()
    - merge_config()
    - clean_path()
    - get_behat_tests_path()
* Following behat steps have been removed from core:
    - I set the field "<field_string>" to multiline
    - I follow "<link_string>"" in the open menu
* The following behat steps have been deprecated, please do not use these step definitions any more:
    - behat_navigation.php: i_navigate_to_node_in()
    - theme/boost/tests/behat/behat_theme_boost_behat_navigation.php: i_navigate_to_node_in()
  Use one of the following steps instead:
    - I navigate to "PATH > ITEM" in current page administration
    - I navigate to "PATH > ITEM" in site administration
    - I navigate to course participants
    - I navigate to "TAB1 > TAB2" in the course gradebook
  If some items are not available without Navigation block at all, one can use combination of:
    - I add the "Navigation" block if not present
    - I click on "LINK" "link" in the "Navigation" "block"
* The core\session\util class has been removed. This contained one function only used by the memcached class which has
  been moved there instead (connection_string_to_memcache_servers).
* Removed the lib/password_compat/lib/password.php file.
* The eventslib.php file has been deleted and its functions have been moved to deprecatedlib.php. The affected functions are:
  - events_get_cached()
  - events_uninstall()
  - events_cleanup()
  - events_dequeue()
  - events_get_handlers()
* coursecat::get() now has optional $user parameter.
* coursecat::is_uservisible() now has optional $user parameter.
* Removed the lib/form/submitlink.php element which was deprecated in 3.2.
* The user_selector classes do not support custom list of extra identity fields any more. They obey the configured user
  policy and respect the privacy setting made by site administrators. The list of user identifiers should never be
  hard-coded. Instead, the setting $CFG->showuseridentity should be always respected, which has always been the default
  behaviour (MDL-59847).
* The function message_send() in messagelib.php will now only take the object \core\message\message as a parameter.
* The method message_sent::create_from_ids() parameter courseid is now required. A debugging
  message was previously displayed, and the SITEID was used, when not provided.
* The method \core\message\manager::send_message() now only takes the object \core\message\message as the first parameter.
* Following functions have been deprecated, please use get_roles_used_in_context.
    - get_roles_on_exact_context()
    - get_roles_with_assignment_on_context()
* New functions to support the merging of user draft areas from the interface; see MDL-45170 for details:
  - file_copy_file_to_file_area()
  - file_merge_draft_areas()
  - file_replace_file_area_in_text()
  - extract_draft_file_urls_from_text()
* Class coursecat is now alias to autoloaded class core_course_category, course_in_list is an alias to
  core_course_list_element, class coursecat_sortable_records is deprecated without replacement.
* \core_user_external::create_users() and \core_user_external::update_users() can now accept more user profile fields so user
  creation/update via web service can now be very similar to the edit profile page's functionality. The new fields that have been
  added are:
  - maildisplay
  - interests
  - url
  - icq
  - skype
  - aim
  - yahoo
  - msn
  - institution
  - department
  - phone1
  - phone2
  - address
* New function mark_user_dirty() must be called after changing data that gets cached in user sessions. Examples:
  - Assigning roles to users.
  - Unassigning roles from users.
  - Enrolling users into courses.
  - Unenrolling users from courses.
* New optional parameter $context for the groups_get_members_join() function and ability to filter users that are not members of
any group. Besides, groups_get_members_ids_sql, get_enrolled_sql and get_enrolled_users now accepts -1 (USERSWITHOUTGROUP) for
the groupid field.
* Added $CFG->conversionattemptlimit setting to config.php allowing a maximum number of retries before giving up conversion
  of a given document by the assignfeedback_editpdf\task\convert_submissions task. Default value: 3.
* The following events have been deprecated and should not be used any more:
  - message_contact_blocked
  - message_contact_unblocked
  The reason for this is because you can now block/unblock users without them necessarily being a contact. These events
  have been replaced with message_user_blocked and message_user_unblocked respectively.
* The event message_deleted has been changed, it no longer records the value of the 'useridto' due to
  the introduction of group messaging. Please, if you have any observers or are triggering this event
  in your code you will have to make some changes!
* The gradebook now supports the ability to accept files as feedback. This can be achieved by adding
  'feedbackfiles' to the $grades parameter passed to grade_update().
    For example -
        $grades['feedbackfiles'] = [
            'contextid' => 1,
            'component' => 'mod_xyz',
            'filearea' => 'mod_xyz_feedback',
            'itemid' => 2
        ];
  These files will be then copied to the gradebook file area.
* Allow users to choose who can message them for privacy reasons, with a 'growing circle of contactability':
  - Added $CFG->messagingallusers, for enabling messaging to all site users. Default value: 0.
    When $CFG->messagingallusers = false users can choose being contacted by only contacts or contacts and users sharing a course with them.
    In that case, the default user preference is MESSAGE_PRIVACY_COURSEMEMBER (users sharing a course).
    When $CFG->messagingallusers = true users have a new option for the privacy messaging preferences: "Anyone on the site". In that case,
    the default user preference is MESSAGE_PRIVACY_SITE (all site users).
  - Added $CFG->keepmessagingallusersenabled setting to config.php to force enabling $CFG->messagingallusers during the upgrading process.
    Default value: 0.
    When $CFG->keepmessagingallusersenabled is set to true, $CFG->messagingallusers will be also set to true to enable messaging site users.
    However, when it is empty, $CFG->messagingallusers will be disabled during the upgrading process, so the users will only be able to
    message contacts and users sharing a course with them.
* There has been interface and functional changes to admin_apply_default_settings() (/lib/adminlib.php).  The function now takes two
  additional optional parameters, $admindefaultsettings and $settingsoutput.  It also has a return value $settingsoutput.
  The function now does not need to be called twice to ensure all default settings are set.  Instead the function calls itself recursively
  until all settings have been set. The additional parameters are used recursively and shouldn't be need to be explicitly passed in when calling
  the function from other parts of Moodle.
  The return value: $settingsoutput is an array of setting names and the values that were set by the function.
* Webservices no longer update the lastaccess time for a user in a course. Call core_course_view_course() manually if needed.
* A new field has been added to the context table. Please ensure that any contxt preloading uses get_preload_record_columns_sql or get_preload_record_columns to fetch the list of columns.

=== 3.5 ===

* There is a new privacy API that every subsystem and plugin has to implement so that the site can become GDPR
  compliant. Plugins use this API to report what information they store or process regarding users, and provide ability
  to export and delete personal data. See https://moodledev.io/docs/apis/subsystems/privacy for guidelines on how to implement the
  privacy API in your plugin.
* The cron runner now sets up a fresh PAGE and OUTPUT between each task.
* The core_renderer methods notify_problem(), notify_success(), notify_message() and notify_redirect() that were
  deprecated in Moodle 3.1 have been removed. Use \core\notification::add(), or \core\output\notification as required.
* The maximum supported precision (the total number of digits) for XMLDB_TYPE_NUMBER ("number") fields raised from 20 to
  38 digits. Additionally, the whole number part (precision minus scale) must not be longer than the maximum length of
  integer fields (20 digits). Note that PHP floats commonly support precision of roughly 15 digits only (MDL-32113).
* Event triggering and event handlers:
    - The following events, deprecated since moodle 2.6, have been finally removed: groups_members_removed,
      groups_groupings_groups_removed, groups_groups_deleted, groups_groupings_deleted.
* The following functions have been finally deprecated and can not be used any more:
  - notify()
* XMLDB now validates the PATH attribute on every install.xml file. Both the XMLDB editor and installation will fail
  when a problem is detected with it. Please ensure your plugins contain correct directory relative paths.
* Add recaptchalib_v2.php for support of reCAPTCHA v2.
* Plugins can define class 'PLUGINNAME\privacy\local\sitepolicy\handler' if they implement an alternative mechanisms for
  site policies managements and agreements. Administrators can define which component is to be used for handling site
  policies and agreements.
* Scripts can define a constant NO_SITEPOLICY_CHECK and set it to true before requiring the main config.php file. It
  will make the require_login() skipping the test for the user's policyagreed status. This is useful for plugins that
  act as a site policy handler.
* There is a new is_fulltext_search_supported() DML function. The default implementation returns false. This function
  is used by 'Simple search' global search engine to determine if the database full-text search capabilities can be used.
* The following have been removed from the list of core subsystems:
   - core_register
   - core_publish
  Following this change, \core_register_renderer and \core_publish_renderer have been removed and their methods have been
  moved to \core_admin_renderer and \core_course_renderer respectively.

=== 3.4 ===

* oauth2_client::request method has an extra parameter to specify the accept header for the response (MDL-60733)
* The following functions, previously used (exclusively) by upgrade steps are not available
  anymore because of the upgrade cleanup performed for this version. See MDL-57432 for more info:
    - upgrade_mimetypes()
    - upgrade_fix_missing_root_folders_draft()
    - upgrade_minmaxgrade()
    - upgrade_course_tags()

* Added new moodleform element 'filetypes' and new admin setting widget 'admin_setting_filetypes'. These new widgets
  allow users to define a list of file types; either by typing them manually or selecting them from a list. The widgets
  directly support the syntax used to feed the 'accepted_types' option of the filemanager and filepicker elements. File
  types can be specified as extensions (.jpg or just jpg), mime types (text/plain) or groups (image).
* Removed accesslib private functions: load_course_context(), load_role_access_by_context(), dedupe_user_access() (MDL-49398).
* Internal "accessdata" structure format has changed to improve ability to perform role definition caching (MDL-49398).
* Role definitions are no longer cached in user session (MDL-49398).
* External function core_group_external::get_activity_allowed_groups now returns an additional field: canaccessallgroups.
  It indicates whether the user will be able to access all the activity groups.
* file_get_draft_area_info does not sum the root folder anymore when calculating the foldercount.
* The moodleform element classes can now optionally provide a public function validateSubmitValue(). This method can be
  used to perform implicit validation of submitted values - without the need to explicitly add the validation rules to
  every form. The method should accept a single parameter with the submitted value. It should return a string with the
  eventual validation error, or an empty value if the validation passes.
* New user_picture attribute $includefullname to determine whether to include the user's full name with the user's picture.
* Enrol plugins which provide enrolment actions can now declare the following "data-action" attributes in their implementation of
  enrol_plugin::get_user_enrolment_actions() whenever applicable:
  * "editenrolment" - For editing a user'e enrolment details. Defined by constant ENROL_ACTION_EDIT.
  * "unenrol" - For unenrolling a student. Defined by constant ENROL_ACTION_UNENROL.
  These attributes enable enrol actions to be rendered via modals. If not added, clicking on the enrolment action buttons will still
  redirect the user to the appropriate enrolment action page. Though optional, it is recommended to add these attributes for a
  better user experience when performing enrol actions.
* The enrol_plugin::get_user_enrolment_actions() implementations for core enrol plugins have been removed and moved to
  the parent method itself. New enrol plugins don't have to implement get_user_enrolment_actions(), but just need to
  make sure that they override:
  - enrol_plugin::allow_manage(), and/or
  - enrol_plugin::allow_unenrol_user() or enrol_plugin::allow_unenrol()
  Existing enrol plugins that override enrol_plugin::get_user_enrolment_actions() don't have to do anything, but can
  also opt to remove their own implementation of the method if they basically have the same logic as the parent method.
* New optional parameter $enrolid for the following functions:
  - get_enrolled_join()
  - get_enrolled_sql()
  - get_enrolled_with_capabilities_join()
  Setting this parameter to a non-zero value will add a condition to the query such that only users that were enrolled
  with this enrolment method will be returned.
* New optional parameter 'closeSuggestionsOnSelect' for the enhance() function for form-autocomplete. Setting this to true will
  close the suggestions popup immediately after an option has been selected. If not specified, it defaults to true for single-select
  elements and false for multiple-select elements.
* user_can_view_profile() now also checks the moodle/user:viewalldetails capability.
* The core/modal_confirm dialogue has been deprecated. Please use the core/modal_save_cancel dialogue instead. Please ensure you
  update to use the ModalEvents.save and ModalEvents.cancel events instead of their yes/no counterparts.
* Instead of checking the 'moodle/course:viewparticipants' and 'moodle/site:viewparticipants' capabilities use the
  new functions course_can_view_participants() and course_require_view_participants().
* $stored_file->add_to_curl_request() now adds the filename to the curl request.
* The option for Login HTTPS (authentication-only SSL) has been removed
* $CFG->loginhttps is now deprecated, do not use it.
* $PAGE->https_required and $PAGE->verify_https_required() are now deprecated. They are no longer used and will throw a coding_exception.
* $CFG->httpswwwroot is now deprecated and will always result in the same value as wwwroot.
* Added function core_role_set_view_allowed() to check if a user should be able to see a given role.
  This should be checked whenever displaying a list of roles to a user, however, core_role_set_assign_allowed may need to override it
  in some cases.
* Deprecated allow_override, allow_assign and allow_switch and replaced with core_role_set_*_allowed to avoid function names conflicting.

=== 3.3.1 ===

* ldap_get_entries_moodle() now always returns lower-cased attribute names in the returned entries.
  It was suppposed to do so before, but it actually didn't.

=== 3.3 ===

* Behat compatibility changes are now being documented at https://moodledev.io
* PHPUnit's bootstrap has been changed to use HTTPS wwwroot (https://www.example.com/moodle) from previous HTTP version. Any
  existing test expecting the old HTTP URLs will need to be switched to the new HTTPS value (reference: MDL-54901).
* The information returned by the idp list has changed. This is usually only rendered by the login page and login block.
  The icon attribute is removed and an iconurl attribute has been added.
* Support added for a new type of external file: FILE_CONTROLLED_LINK. This is an external file that Moodle can control
  the permissions. Moodle makes files read-only but can grant temporary write access.
    When accessing a URL, the info from file_browser::get_file_info will be checked to determine if the user has write access,
    if they do - the remote file will have access controls set to allow editing.
* The method moodleform::after_definition() has been added and can now be used to add some logic
  to be performed after the form's definition was set. This is useful for intermediate subclasses.
* Moodle has support for font-awesome icons. Plugins should use the xxx_get_fontawesome_icon_map callback
  to map their custom icons to one from font-awesome.
* $OUTPUT->pix_url() has been deprecated because it is was used mostly to manually generate image tags for icons.
  We now distinguish between icons and "small images". The difference is that an icon does not have to be rendered as an image tag
  with a source. It is OK to still have "small images" - if this desired use $OUTPUT->image_icon() and $OUTPUT->image_url(). For
  other uses - use $OUTPUT->pix_icon() or the pix helper in mustache templates {{#pix}}...{{/pix}}
  For other valid use cases use $OUTPUT->image_url().
* Activity icons have been split from standard icons. Use $OUTPUT->image_icon instead of $OUTPUT->pix_icon for these
  type of icons (the coloured main icon for each activity).
* YUI module moodle-core-formautosubmit has been removed, use jquery .change() instead (see lib/templates/url_select.mustache for
  an example)
* $mform->init_javascript_enhancement() is deprecated and no longer does anything. Existing uses of smartselect enhancement
  should be switched to the searchableselector form element or other solutions.
* Return value of the validate_email() is now proper boolean as documented. Previously the function could return 1, 0 or false.
* The mcore YUI rollup which included various YUI modules such as moodle-core-notification is no longer included on every
  page. Missing YUI depdencies may be exposed by this change (e.g. missing a requirement on moodle-core-notification when
  using M.core.dialogue).
* Various legacy javascript functions have been removed:
    * M.util.focus_login_form and M.util.focus_login_error no longer do anything. Please use jquery instead. See
      lib/templates/login.mustache for an example.
    * Some outdated global JS functions have been removed and should be replaced with calls to jquery
      or alternative approaches:
        checkall, checknone, select_all_in_element_with_id, select_all_in, deselect_all_in, confirm_if, findParentNode,
        filterByParent, stripHTML
    * M.util.init_toggle_class_on_click has been removed.
* The following functions have been deprecated and should not be used any more:
  - file_storage::try_content_recovery  - See MDL-46375 for more information
  - file_storage::content_exists        - See MDL-46375 for more information
  - file_storage::deleted_file_cleanup  - See MDL-46375 for more information
  - file_storage::get_converted_document
  - file_storage::is_format_supported_by_unoconv
  - file_storage::can_convert_documents
  - file_storage::send_test_pdf
  - file_storage::test_unoconv_path
* Following behat steps have been removed from core:
    - I click on "<element_string>" "<selector_string>" in the "<row_text_string>" table row
    - I go to notifications page
    - I add "<filename_string>" file from recent files to "<filepicker_field_string>" filepicker
    - I upload "<filepath_string>" file to "<filepicker_field_string>" filepicker
    - I create "<foldername_string>" folder in "<filepicker_field_string>" filepicker
    - I open "<foldername_string>" folder from "<filepicker_field_string>" filepicker
    - I unzip "<filename_string>" file from "<filepicker_field_string>" filepicker
    - I zip "<filename_string>" folder from "<filepicker_field_string>" filepicker
    - I delete "<file_or_folder_name_string>" from "<filepicker_field_string>" filepicker
    - I send "<message_contents_string>" message to "<username_string>"
    - I add "<user_username_string>" user to "<cohort_idnumber_string>" cohort
    - I add "<username_string>" user to "<group_name_string>" group
    - I fill in "<field_string>" with "<value_string>"
    - I select "<option_string>" from "<select_string>"
    - I select "<radio_button_string>" radio button
    - I check "<option_string>"
    - I uncheck "<option_string>"
    - the "<field_string>" field should match "<value_string>" value
    - the "<checkbox_string>" checkbox should be checked
    - the "<checkbox_string>" checkbox should not be checked
    - I fill the moodle form with:
    - "<element_string>" "<selector_string>" should exists
    - "<element_string>" "<selector_string>" should not exists
    - the following "<element_string>" exists:
* get_user_capability_course() now has an additional parameter 'limit'. This can be used to return a set number of records with
  the submitted capability. The parameter 'fieldsexceptid' will now accept context fields which can be used for preloading.
* The caching option 'immutable' has been added to send_stored_file() and send_file().
* New adhoc task refresh_mod_calendar_events_task that updates existing calendar events of modules.
* New 'priority' column for the event table to determine which event to show in case of events with user and group overrides.
* Webservices core_course_search_courses and core_course_get_courses_by_field will always return the sortorder field.
* core_course_external::get_activities_overview has been deprecated. Please do not call this function any more.
* Changed the pix mustache template helper to accept context variables for the key, component and alt text.
* New auth_plugin_base helper methods:
  - get_identity_providers() - Retrieves available auth identity providers.
  - prepare_identity_providers_for_output() - Prepares auth identity provider data for output (e.g. to templates, WS, etc.).

=== 3.2 ===

* Custom roles with access to any part of site administration that do not use the manager archetype will need
  moodle/site:configview capability added.
* Admin setting "Show My courses expanded on Dashboard" has been removed.
* Some backwards and forwards compatibility has been added for different bootstrap versions.
  This is to allow the same markup to work in "clean" and "boost" themes alot of the time. It is also to allow user text
  with bootstrap classes to keep working in the new theme. See MDL-56004 for the list of supported classes.
* MForms element 'submitlink' has been deprecated.
* Searchable selector form element is now a wrapper for autocomplete. A "No selection" option is automatically
  added to the options list for best backwards compatibility - if you were manually adding a "no selection" option you will need
  to remove it.
* Node.js versions >=4 are now required to run grunt.
* JQuery has been updated to 3.1.0. JQuery migrate plugins are no longer shipped - please read
  https://jquery.com/upgrade-guide/3.0/ and update your javascript.
* New option 'blanktarget' added to format_text. This option adds target="_blank" to links
* A new webservice structure `external_files` has been created which provides a standardised view of files in Moodle and
  should be used for all file return descriptions.
  Files matching this format can be retrieved via the new `external_util::get_area_files` method.
  See MDL-54951 for further information.
* The parameter $usepost of the following functions has been deprecated and is not used any more:
  - get_max_upload_file_size()
  - get_user_max_upload_file_size()
* The following classes have been removed and should not be used any more:
    - boxclient - See MDL-49599 for more information.
* The following functions have been removed and should not be used any more:
    - file_modify_html_header() - See MDL-29738 for more information.
* core_grades_external::get_grades has been deprecated. Please do not call this function any more.
  External function gradereport_user_external::get_grade_items can be used for retrieving the course grades information.
* New option 'escape' added to format_string. When true (default), escapes HTML entities from the string
* The following functions have been deprecated and are not used any more:
  - get_records_csv() Please use csv_import_reader::load_csv_content() instead.
  - put_records_csv() Please use download_as_dataformat (lib/dataformatlib.php) instead.
  - zip_files()   - See MDL-24343 for more information.
  - unzip_file()  - See MDL-24343 for more information.
  - print_log()           - See MDL-43681 for more information
  - print_log_csv()       - See MDL-43681 for more information
  - print_log_ods()       - See MDL-43681 for more information
  - print_log_xls()       - See MDL-43681 for more information
  - print_mnet_log()      - See MDL-43681 for more information
  - build_logs_array()    - See MDL-43681 for more information
  - get_logs()            - See MDL-43681 for more information
  - get_logs_usercourse() - See MDL-43681 for more information
  - get_logs_userday()    - See MDL-43681 for more information
  - prevent_form_autofill_password() Please do not use anymore.
* The password_compat library was removed as it is no longer required.
* Phpunit has been upgraded to 5.4.x and following has been deprecated and is not used any more:
  - setExpectedException(), use @expectedException or $this->expectException() and $this->expectExceptionMessage()
  - getMock(), use createMock() or getMockBuilder()->getMock()
  - UnitTestCase class is removed.
* The following methods have been finally deprecated and should no longer be used:
  - course_modinfo::build_section_cache()
  - cm_info::get_deprecated_group_members_only()
  - cm_info::is_user_access_restricted_by_group()
* The following methods in cm_info::standardmethods have also been finally deprecated and should no longer be used:
  - cm_info::get_after_edit_icons()
  - cm_info::get_after_link()
  - cm_info::get_content()
  - cm_info::get_custom_data()
  - cm_info::get_extra_classes()
  - cm_info::get_on_click()
  - cm_info::get_url()
  - cm_info::obtain_dynamic_data()
  Calling them through the magic method __call() will throw a coding exception.
* The alfresco library has been removed from core. It was an old version of
  the library which was not compatible with newer versions of Alfresco.
* Added down arrow: $OUTPUT->darrow.
* All file_packer implementations now accept an additional parameter to allow a simple boolean return value instead of
  an array of individual file statuses.
* "I set the field "field_string" to multiline:" now end with colon (:), as PyStrings is supposed to end with ":"
* New functions to support deprecation of events have been added to the base event. See MDL-46214 for further details.
* A new function `get_name_with_info` has been added to the base event. This function adds information about event
  deprecations and should be used where this information is relevant.
* Following api's have been deprecated in behat_config_manager, please use behat_config_util instead.
  - get_features_with_tags
  - get_components_steps_definitions
  - get_config_file_contents
  - merge_behat_config
  - get_behat_profile
  - profile_guided_allocate
  - merge_config
  - clean_path
  - get_behat_tests_path
* behat_util::start_test_mode() accepts 3 options now:
  - 1. Theme sute with all features: If behat should initialise theme suite with all core features.
  - 2. Parallel runs: How many parallel runs will be running.
  - 3. Run: Which process behat should be initialise for.
* behat_context_helper::set_session() has been deprecated, please use behat_context_helper::set_environment() instead.
* data-fieldtype="type" attribute has been added to form field default template.
* form elements extending MoodleQuickForm_group must call $this->createFormElement() instead of
  @MoodleQuickForm::createElement() in order to be compatible with PHP 7.1
* Relative paths in $CFG->alternateloginurl will be resolved to absolute path within moodle site. Previously they
  were resolved to absolute path within the server. That means:
  - $CFG->wwwroot: http://example.com/moodle
  - $CFG->alternateloginurl : /my/super/login.php
  - Login url will be: http://example.com/moodle/my/super/login.php (moodle root based)
* Database (DML) layer:
  - new sql_equal() method available for places where case sensitive/insensitive varchar comparisons are required.
* PostgreSQL connections now use advanced options to reduce connection overhead.  These options are not compatible
  with some connection poolers.  The dbhandlesoptions parameter has been added to allow the database to configure the
  required defaults. The parameters that are required in the database are;
    ALTER DATABASE moodle SET client_encoding = UTF8;
    ALTER DATABASE moodle SET standard_conforming_strings = on;
    ALTER DATABASE moodle SET search_path = 'moodle,public';  -- Optional, if you wish to use a custom schema.
  You can set these options against the database or the moodle user who connects.
* Some form elements have been refined to better support right-to-left languages. In RTL,
  most fields should not have their direction flipped, a URL, a path to a file, a number, ...
  are always displayed LTR. Input fields and text areas now will best guess whether they
  should be forced to be displayed in LTR based on the PARAM type associated with it. You
  can call $mform->setForceLtr($elementName, true/false) on some form fields to manually
  set the value.
* Action menus do_not_enhance() is deprecated, use a list of action_icon instead.
* The user_not_fully_set_up() function has a new $strict parameter (defaulting to true) in order to decide when
  custom fields (and other checks) should be evaluated to determine if the user has been completely setup.
* profile_field_base class has new methods: get_field_config_for_external() and get_field_properties().
  This two new methods should be implemented by profile field plugins to make them compatible with Web Services.
* The minifier library used by core_minify has been switched to https://github.com/matthiasmullie/minify - there are minor differences
  in minifier output.
* context_header additional buttons can now have a class attribute provided in the link attributes.
* The return signature for the antivirus::scan_file() function has changed.
  The calling function will now handle removal of infected files from Moodle based on the new integer return value.
* The first parameter $eventdata of both message_send() and \core\message\manager::send_message() should
  be \core\message\message. Use of stdClass is deprecated.
* The message_sent event now expects other[courseid] to be always set, exception otherwise. For BC with contrib code,
  message_sent::create_from_ids() will show a debugging notice if the \core\message\message being sent is missing
  the courseid property, defaulting to SITEID automatically. In Moodle 3.6 (MDL-55449) courseid will be fully mandatory
  for all messages sent.
* The send_confirmation_email() function has a new optional parameter $confirmationurl to provide a different confirmation URL.
* Introduced a new hook for plugin developers:
    - <component>_course_module_background_deletion_recommended()
  This hook should be used in conjunction with the existing '<component>_pre_course_module_delete($mod)'. It must
  return a boolean and is called by core to check whether a plugin's implementation of
  <component>_pre_course_module_deleted($mod) will take a long time. A plugin should therefore only implement this
  function if it also implements <component>_pre_course_module_delete($mod).
  An example in current use is recyclebin, which performs what can be a lengthy backup process in
  tool_recyclebin_pre_course_module_delete. The recyclebin, if enabled, now returns true in its implementation of
  tool_recyclebin_course_module_background_deletion_recommended(), to indicate to core that the deletion (and
  execution of tool_recyclebin_pre_course_module_delete) should be handled with an adhoc task, meaning it will not
  occur in real time.

=== 3.1 ===

* Webservice function core_course_search_courses accepts a new parameter 'limittoenrolled' to filter the results
  only to courses the user is enrolled in, and are visible to them.
* External functions that are not calling external_api::validate_context are buggy and will now generate
  exceptions. Previously they were only generating warnings in the webserver error log.
  See https://moodledev.io/docs/apis/subsystems/external/security
* The moodle/blog:associatecourse and moodle/blog:associatemodule capabilities has been removed.
* The following functions has been finally deprecated and can not be used any more:
    - profile_display_badges()
    - useredit_shared_definition_preferences()
    - calendar_normalize_tz()
    - get_user_timezone_offset()
    - get_timezone_offset()
    - get_list_of_timezones()
    - calculate_user_dst_table()
    - dst_changes_for_year()
    - get_timezone_record()
    - test_get_list_of_timezones()
    - test_get_timezone_offset()
    - test_get_user_timezone_offset()
* The google api library has been updated to version 1.1.7. There was some important changes
  on the SSL handling. Now the SSL version will be determined by the underlying library.
  For more information see https://github.com/googleapis/google-api-php-client/pull/644
* The get_role_users() function will now add the $sort fields that are not part
  of the requested fields to the query result and will throw a debugging message
  with the added fields when that happens.
* The core_user::fill_properties_cache() static method has been introduced to be a reference
  and allow standard user fields data validation. Right now only type validation is supported
  checking it against the parameter (PARAM_*) type of the target user field. MDL-52781 is
  going to add support to null/not null and choices validation, replacing the existing code to
  validate the user fields in different places in a common way.
* Webservice function core_course_search_courses now returns results when the search string
  is less than 2 chars long.
* Webservice function core_course_search_courses accepts a new parameter 'requiredcapabilities' to filter the results
  by the capabilities of the current user.
* New mform element 'course' handles thousands of courses with good performance and usability.
* The redirect() function will now redirect immediately if output has not
  already started. Messages will be displayed on the subsequent page using
  session notifications. The type of message output can be configured using the
  fourth parameter to redirect().
* The specification of extra classes in the $OUTPUT->notification()
  function, and \core\output\notification renderable have been deprecated
  and will be removed in a future version.
  Notifications should use the levels found in \core\output\notification.
* The constants for NOTIFY_PROBLEM, NOTIFY_REDIRECT, and NOTIFY_MESSAGE in
  \core\output\notification have been deprecated in favour of NOTIFY_ERROR,
  NOTIFY_WARNING, and NOTIFY_INFO respectively.
* The following functions, previously used (exclusively) by upgrade steps are not available
  anymore because of the upgrade cleanup performed for this version. See MDL-51580 for more info:
    - upgrade_mysql_fix_unsigned_and_lob_columns()
    - upgrade_course_completion_remove_duplicates()
    - upgrade_save_orphaned_questions()
    - upgrade_rename_old_backup_files_using_shortname()
    - upgrade_mssql_nvarcharmax()
    - upgrade_mssql_varbinarymax()
    - upgrade_fix_missing_root_folders()
    - upgrade_course_modules_sequences()
    - upgrade_grade_item_fix_sortorder()
    - upgrade_availability_item()
* A new parameter $ajaxformdata was added to the constructor for moodleform. When building a
  moodleform in a webservice or ajax script (for example using the new fragments API) we
  cannot allow the moodleform to parse it's own data from _GET and _POST - we must pass it as
  an array.
* Plugins can extend the navigation for user by declaring the following callback:
  <frankenstyle>_extend_navigation_user(navigation_node $parentnode, stdClass $user,
                                        context_user $context, stdClass $course,
                                        context_course $coursecontext)
* The function notify() now throws a debugging message - see MDL-50269.
* Ajax calls going through lib/ajax/* now validate the return values before sending
  the response. If the validation does not pass an exception is raised. This behaviour
  is consistent with web services.
* Several changes in Moodle core, standard plugins and third party libraries to
  ensure compatibility with PHP7. All plugins are recommended to perform testing
  against PHP7 as well. Refer to https://moodledev.io/general/development/policies/php for more
  information. The following changes may affect you:
  * Class moodleform, moodleform_mod and some module classes have been changed to use
    __construct() for the constructor. Calling parent constructors by the class
    name will display debugging message. Incorrect: parent::moodleform(),
    correct: parent::__construct()
  * All form elements have also changed the constructor syntax. No changes are
    needed for using form elements, however if plugin defines new form element it
    needs to use correct syntax. For example, incorrect: parent::HTML_QuickForm_input(),
    HTML_QuickForm_input::HTML_QuickForm_input(), $this->HTML_QuickForm_input().
    Correct: HTML_QuickForm_input::__construct() or parent::__construct().
  * profile_field_base::profile_field_base() is deprecated, use parent::__construct()
    in custom profile fields constructors. Similar deprecations in exsiting
    profile_field_* classes.
  * user_filter_type::user_filter_type() is deprecated, use parent::__construct() in
    custom user filters. Similar deprecations in existing user_filter_* classes.
  * table_default_export_format_parent::table_default_export_format_parent() is
    deprecated, use parent::__construct() in extending classes.
* groups_delete_group_members() $showfeedback parameter has been removed and is no longer
  respected. Users of this function should output their own feedback if required.
* Number of changes to Tags API, see tag/upgrade.txt for more details
* The previous events API handlers are being deprecated in favour of events 2 API, debugging messages are being displayed if
  there are 3rd party plugins using it. Switch to events 2 API please, see https://docs.moodle.org/dev/Events_API#Event_dispatching_and_observers
  Note than you will need to bump the plugin version so moodle is aware that you removed the plugin's event handlers.
* mforms validation functions are not available in the global JS namespace anymore, event listeners
  are assigned to fields and buttons through a self-contained JS function.
* Added $CFG->urlrewriteclass option to config.php allowing clean / semantic urls to
  be implemented in a plugin, eg local_cleanurls.
* $CFG->pathtoclam global setting has been moved to clamav antivirus plugin setting of the same name.
* clam_message_admins() and get_clam_error_code() have been deprecated, its functionality
  is now a part of \antivirus_clamav\scanner class methods.
* \repository::antivir_scan_file() has been deprecated, \core\antivirus\manager::scan_file() that
  applies antivirus plugins is replacing its functionality.
* Added core_text::str_max_bytes() which safely truncates multi-byte strings to a maximum number of bytes.
* Zend Framework has been removed completely.
* Any plugin can report when a scale is being used with the callback function [pluginname]_scale_used_anywhere(int $scaleid).
* Changes in file_rewrite_pluginfile_urls: Passing a new option reverse = true in the $options var will make the function to convert
  actual URLs in $text to encoded URLs in the @@PLUGINFILE@@ form.
* behat_util::is_server_running() is removed, please use behat_util::check_server_status() instead.
* Behat\Mink\Selector\SelectorsHandler::xpathLiteral() method is deprecated use behat_context_helper::escape instead
  when building Xpath, or pass the unescaped value when using the named selector.',
* table_sql download process is using the new data formats plugin which you can't use if you are buffering any output
    * flexible_table::get_download_menu(), considered private, has been deleted. Use
      $OUTPUT->download_dataformat_selector() instead.
  when building Xpath, or pass the unescaped value when using the named selector.
* Add new file_is_executable(), to consistently check for executables even in Windows (PHP bug #41062).
* Introduced new hooks for plugin developers.
    - <component>_pre_course_category_delete($category)
    - <component>_pre_course_delete($course)
    - <component>_pre_course_module_delete($cm)
    - <component>_pre_block_delete($instance)
    - <component>_pre_user_delete($user)
  These hooks allow developers to use the item in question before it is deleted by core. For example, if your plugin is
  a module (plugins located in the mod folder) called 'xxx' and you wish to interact with the user object before it is
  deleted then the function to create would be mod_xxx_pre_user_delete($user) in mod/xxx/lib.php.
* pear::Net::GeoIP has been removed.

=== 3.0 ===

* Minify updated to 2.2.1
* htmlpurifier upgraded to 4.7.0
* Less.php upgraded to 1.7.0.9
* The horde library has been updated to version 5.2.7.
* Google libraries (lib/google) updated to 1.1.5
* Html2Text library has been updated to the latest version of the library.
* External functions x_is_allowed_from_ajax() methods have been deprecated. Define 'ajax' => true in db/services.php instead.
* External functions can be called without a session if they define 'loginrequired' => true in db/services.php.
* All plugins are required to declare their frankenstyle component name via
  the $plugin->component property in their version.php file. See
  https://moodledev.io/docs/apis/commonfiles/version.php for details (MDL-48494).
* PHPUnit is upgraded to 4.7. Some tests using deprecated assertions etc may need changes to work correctly.
* Users of the text editor API to manually create a text editor should call set_text before calling use_editor.
* Javascript - SimpleYUI and the Y instance used for modules have been merged. Y is now always the same instance of Y.
* get_referer() has been deprecated, please use the get_local_referer function instead.
* \core\progress\null is renamed to \core\progress\none for improved PHP7 compatibility as null is a reserved word (see MDL-50453).
* \webservice_xmlrpc_client now respects proxy server settings. If your XMLRPC server is available on your local network and not via your proxy server, you may need to add it to the list of proxy
  server exceptions in $CFG->proxybypass. See MDL-39353 for details.
* Group and groupings idnumbers can now be passed to and/or are returned from the following web services functions:
  ** core_group_external::create_groups
  ** core_group_external::get_groups
  ** core_group_external::get_course_groups
  ** core_group_external::create_groupings
  ** core_group_external::update_groupings
  ** core_group_external::get_groupings
  ** core_group_external::get_course_groupings
  ** core_group_external::get_course_user_groups
* Following functions are removed from core. See MDL-50049 for details.
    password_compat_not_supported()
    session_get_instance()
    session_is_legacy()
    session_kill_all()
    session_touch()
    session_kill()
    session_kill_user()
    session_set_user()
    session_is_loggedinas()
    session_get_realuser()
    session_loginas()
    js_minify()
    css_minify_css()
    update_login_count()
    reset_login_count()
    check_gd_version()
    update_log_display_entry()
    get_recent_enrolments()
    groups_filter_users_by_course_module_visible()
    groups_course_module_visible()
    error()
    formerr()
    editorhelpbutton()
    editorshortcutshelpbutton()
    choose_from_menu()
    update_event()
    get_generic_section_name()
    get_all_sections()
    add_mod_to_section()
    get_all_mods()
    get_course_section()
    format_weeks_get_section_dates()
    get_print_section_cm_text()
    print_section_add_menus()
    make_editing_buttons()
    print_section()
    print_overview()
    print_recent_activity()
    delete_course_module()
    update_category_button()
    make_categories_list()
    category_delete_move()
    category_delete_full()
    move_category()
    course_category_hide()
    course_category_show()
    get_course_category()
    create_course_category()
    get_all_subcategories()
    get_child_categories()
    get_categories()
    print_course_search()
    print_my_moodle()
    print_remote_course()
    print_remote_host()
    print_whole_category_list()
    print_category_info()
    get_course_category_tree()
    print_courses()
    print_course()
    get_category_courses_array()
    get_category_courses_array_recursively()
    blog_get_context_url()
    get_courses_wmanagers()
    convert_tree_to_html()
    convert_tabrows_to_tree()
    can_use_rotated_text()
    get_parent_contexts()
    get_parent_contextid()
    get_child_contexts()
    create_contexts()
    cleanup_contexts()
    build_context_path()
    rebuild_contexts()
    preload_course_contexts()
    context_moved()
    fetch_context_capabilities()
    context_instance_preload()
    get_contextlevel_name()
    print_context_name()
    mark_context_dirty()
    delete_context()
    get_context_url()
    get_course_context()
    get_user_courses_bycap()
    get_role_context_caps()
    get_courseid_from_context()
    context_instance_preload_sql()
    get_related_contexts_string()
    get_plugin_list_with_file()
    check_browser_operating_system()
    check_browser_version()
    get_device_type()
    get_device_type_list()
    get_selected_theme_for_device_type()
    get_device_cfg_var_name()
    set_user_device_type()
    get_user_device_type()
    get_browser_version_classes()
    generate_email_supportuser()
    badges_get_issued_badge_info()
    can_use_html_editor()
    enrol_cohort_get_cohorts()
    enrol_cohort_can_view_cohort()
    cohort_get_visible_list()
    enrol_cohort_enrol_all_users()
    enrol_cohort_search_cohorts()
* The never unused webdav_locks table was dropped.
* The actionmenu hideMenu() function now expects an EventFacade object to be passed to it,
  i.e. a call to M.core.actionmenu.instance.hideMenu() should be change to M.core.actionmenu.instance.hideMenu(e)
* In the html_editors (tinyMCE, Atto), the manage files button can be hidden by changing the 'enable_filemanagement' option to false.
* external_api::validate_context now is public, it can be called from other classes.
* rss_error() now supports returning of correct HTTP status of error and will return '404 Not Found'
  unless other status is specified.
* Plugins can extend the navigation for categories settings by declaring the following callback:
  <frankenstyle>_extend_navigation_category_settings(navigation_node, context_coursecat)
* The clilib.php provides two new functions cli_write() and cli_writeln() that should be used for outputting texts from the command
  line interface scripts.
* External function core_course_external::get_course_contents returned parameter "name" has been changed to PARAM_RAW,
  this is because the new external_format_string function may return raw data if the global moodlewssettingraw parameter is used.
* Function is_web_crawler() has been deprecated, please use core_useragent::is_web_crawler() instead.

=== 2.9.1 ===

* New methods grade_grade::get_grade_max() and get_grade_min() must be used rather than directly the public properties rawgrademax and rawgrademin.
* New method grade_item::is_aggregate_item() indicates when a grade_item is an aggreggated type grade.

=== 2.9 ===

* The default home page for users has been changed to the dashboard (formely my home). See MDL-45774.
* Support for rendering templates from php or javascript has been added. See MDL-49152.
* Support for loading AMD javascript modules has been added. See MDL-49046.
* Webservice core_course_delete_courses now return warning messages on any failures and does not try to rollback the entire deletion.
* \core\event\course_viewed 'other' argument renamed from coursesectionid to coursesectionnumber as it contains the section number.
* New API core_filetypes::add_type (etc.) allows custom filetypes to be added and modified.
* PHPUnit: PHPMailer Sink is now started for all tests and is setup within the phpunit wrapper for advanced tests.
  Catching debugging messages when sending mail will no longer work. Use $sink = $this->redirectEmails(); and then check
  the message in the sink instead.
* The file pluginlib.php was deprecated since 2.6 and has now been removed, do not include or require it.
* \core_component::fetch_subsystems() now returns a valid path for completion component instead of null.
* Deprecated JS global methods have been removed (show_item, destroy_item, hide_item, addonload, getElementsByTagName, findChildNodes).
* For 3rd party plugin specific environment.xml files, it's now possible to specify version independent checks by using the
  <PLUGIN name="component_name"> tag instead of the version dependent <MOODLE version="x.y"> one. If the PLUGIN tag is used any
  Moodle specific tags will be ignored.
* html_table: new API for adding captions to tables (new field, $table->caption) and subsequently hiding said captions from sighted users using accesshide (enabled using $table->captionhide).
* The authorization procedure in the mdeploy.php script has been improved. The script
  now relies on the main config.php when deploying an available update.
* sql_internal_reader and sql_select_reader interfaces have been deprecated in favour of sql_internal_table_reader
  and sql_reader which use iterators to be more memory efficient.
* $CFG->enabletgzbackups setting has been removed as now backups are stored internally using .tar.gz format by default, you can
  set $CFG->usezipbackups to store them in zip format. This does not affect the restore process, which continues accepting both.
* Added support for custom string manager implementations via $CFG->customstringmanager
  directive in the config.php. See MDL-49361 for details.
* Add new make_request_directory() for creation of per-request files.
* Added generate_image_thumbnail_from_string. This should be used instead of generate_image_thumbnail when the source is a string.
  This prevents the need to write files to disk unnecessarily.
* Added generate_image_thumbnail to stored_file class. This should be used when generating thumbnails for stored files.
  This prevents the need to write files to disk unnecessarily.
* Removed pear/HTTP/WebDav. See MDL-49534 for details.
* Use standard PHP date time classes and methods - see new core_date class for timezone normalisation methods.
* Moved lib/google/Google/ to lib/google/src/Google. This is to address autoloader issues with Google's provided autoloader
  for the library. See MDL-49519 for details.
* The outdated lib/google/Google_Client.php and related files have been completely removed. To use
  the new client, read lib/google/readme_moodle.txt, please.
* profile_display_badges() has been deprecated. See MDL-48935 for details.
* Added a new method add_report_nodes() to pagelib.php. If you are looking to add links to the user profile page under the heading "Reports"
  then please use this function to ensure that the breadcrumb and navigation block are created properly for all user profile pages.
* process_new_icon() now does not always return a PNG file. When possible, it will try to keep the format of the original file.
  Set the new argument $preferpng to true to force PNG. See MDL-46763 and MDL-50041 for details.

=== 2.8 ===

* Gradebook grade category option "aggregatesubcats" has been removed completely.
  This means that the database column is removed, the admin settings are removed and
  the properties from the grade_category object have been removed. If any courses were
  found to be using this setting, a warning to check the grades will be shown in the
  course grader report after upgrading the site. The same warning will be shown on
  courses restored from backup that had this setting enabled (see MDL-47503).
* lib/excelllib.class.php has been updated. The class MoodleExcelWorkbook will now only produce excel 2007 files.
* renderers: We now remove the suffix _renderable when looking for a render method for a renderable.
  If you have a renderable class named like "blah_renderable" and have a method on a renderer named "render_blah_renderable"
  you will need to change the name of your render method to "render_blah" instead, as renderable at the end is no longer accepted.
* New functions get_course_and_cm_from_cmid($cmorid, $modulename) and
  get_course_and_cm_from_instance($instanceorid, $modulename) can be used to
  more efficiently load these basic data objects at the start of a script.
* New function cm_info::create($cm) can be used when you need a cm_info
  object, but have a $cm which might only be a standard database record.
* $CFG->enablegroupmembersonly no longer exists.
* Scheduled tasks have gained support for syntax to introduce variability when a
  task will run across installs. When a when hour or minute are defined as 'R'
  they will be installed with a random hour/minute value.
* Several classes grade_edit_tree_column_xxx were removed since grades setup page
  has been significantly changed. These classes should not be used outside of
  gradebook or developers can copy them into their plugins from 2.7 branch.
* Google APIs Client Library (lib/google/) has been upgraded to 1.0.5-beta and
  API has changed dramatically without backward compatibility. Any code accessing
  it must be amended. It does not apply to lib/googleapi.php. See MDL-47297
* Added an extra parameter to the function get_formatted_help_string() (default null) which is used to specify
  additional string parameters.
* User settings node and course node in navigation now support callbacks from admin tools.
* grade_get_grades() optional parameteres $itemtype, $itemmodule, $iteminstance are now required.

DEPRECATIONS:
* completion_info->get_incomplete_criteria() is deprecated and will be removed in Moodle 3.0.
* grade_category::aggregate_values() is deprecated and will be removed in Moodle 3.0.
* groups_filter_users_by_course_module_visible() is deprecated; replace with
  core_availability\info::filter_user_list. Will be removed in Moodle 3.0.
* groups_course_module_visible() is deprecated; replace with $cm->uservisible.
* cm_info property $cm->groupmembersonly is deprecated and always returns 0.
  Use core_availability\info::filter_user_list if trying to determine which
  other users can see an activity.
* cm_info method $cm->is_user_access_restricted_by_group() is deprecated and
  always returns false. Use $cm->uservisible to determine whether the user can
  access the activity.
* Constant FEATURE_GROUPMEMBERSONLY (used in module _supports functions) is
  deprecated.
* cohort_get_visible_list() is deprecated. There is a better function cohort_get_available_cohorts()
  that respects user capabilities to view cohorts.
* enrol_cohort_get_cohorts() and enrol_cohort_search_cohorts() are deprecated since
  functionality is removed. Please use cohort_get_available_cohorts()
* enrol_cohort_enrol_all_users() is deprecated; enrol_manual is now responsible for this action
* enrol_cohort_can_view_cohort() is deprecated; replace with cohort_can_view_cohort()

=== 2.6.4 / 2.7.1 ===

* setnew_password_and_mail() and update_internal_user_password() will trigger
  \core\event\user_password_updated. Previously they used to generate
  \core\event\user_updated event.
* update_internal_user_password() accepts optional boolean $fasthash for fast
  hashing.
* user_update_user() and user_create_user() api's accept optional param
  $triggerevent to avoid respective events to be triggred from the api's.

=== 2.7 ===

* PHPUnit cannot be installed via PEAR any more, please use composer package manager instead.
* $core_renderer->block_move_target() changed to support more verbose move-block-here descriptions.

Events and Logging:
* Significant changes in Logging API. For upgrading existing events_trigger() and
  add_to_log() see http://docs.moodle.org/dev/Migrating_logging_calls_in_plugins
  For accessing logs from plugins see http://docs.moodle.org/dev/Migrating_log_access_in_reports
* The validation of the following events is now stricter (see MDL-45445):
    - \core\event\blog_entry_created
    - \core\event\blog_entry_deleted
    - \core\event\blog_entry_updated
    - \core\event\cohort_member_added
    - \core\event\cohort_member_removed
    - \core\event\course_category_deleted
    - \core\event\course_completed
    - \core\event\course_content_deleted
    - \core\event\course_created
    - \core\event\course_deleted
    - \core\event\course_restored
    - \core\event\course_section_updated (see MDL-45229)
    - \core\event\email_failed
    - \core\event\group_member_added
    - \core\event\group_member_removed
    - \core\event\note_created
    - \core\event\note_deleted
    - \core\event\note_updated
    - \core\event\role_assigned
    - \core\event\role_deleted
    - \core\event\role_unassigned
    - \core\event\user_graded
    - \core\event\user_loggedinas
    - \core\event\user_profile_viewed
    - \core\event\webservice_token_created

DEPRECATIONS:
* $module uses in mod/xxx/version.php files is now deprecated. Please use $plugin instead. It will be removed in Moodle 2.10.
* Update init methods in all event classes - "level" property was renamed to "edulevel", the level property is now deprecated.
* Abstract class \core\event\course_module_instances_list_viewed is deprecated now, use \core\event\instances_list_viewed instead.
* Abstract class core\event\content_viewed has been deprecated. Please extend base event or other relevant abstract class.
* mod_book\event\instances_list_viewed has been deprecated. Please use mod_book\event\course_module_instance_list_viewed instead.
* mod_chat\event\instances_list_viewed has been deprecated. Please use mod_chat\event\course_module_instance_list_viewed instead.
* mod_choice\event\instances_list_viewed has been deprecated. Please use mod_choice\event\course_module_instance_list_viewed instead.
* mod_feedback\event\instances_list_viewed has been deprecated. Please use mod_feedback\event\course_module_instance_list_viewed instead.
* mod_page\event\instances_list_viewed has been deprecated. Please use mod_page\event\course_module_instance_list_viewed instead.
* The constants FRONTPAGECOURSELIST, FRONTPAGETOPICONLY & FRONTPAGECOURSELIMIT have been removed.
* Conditional availability API has moved and changed. The condition_info class is
  replaced by \core_availability\info_module, and condition_info_section by
  \core_availability\info_section. (Code that uses the old classes will generally
  still work.)
* coursemodule_visible_for_user() has been deprecated but still works - replaced
  by a new static function \core_availability\info_module::is_user_visible()
* cm_info::is_user_access_restricted_by_conditional_access has been deprecated
  but still works (it has never done what its name suggests, and is
  unnecessary).
* cm_info and section_info property showavailability has been deprecated, but
  still works (with the caveat that this information is now per-user).
* cm_info and section_info properties availablefrom and availableuntil have been
  deprecated and always return zero (underlying data doesn't have these values).
* section_info property groupingid has been deprecated and always returns zero,
  same deal.
* Various cm_info methods have been deprecated in favour of their read-only properties (get_url(), get_content(), get_extra_classes(),
  get_on_click(), get_custom_data(), get_after_link, get_after_edit_icons)
* The ajaxenabled function has been deprecated and always returns true. All code should be fully functional in Javascript.
* count_login_failures() has been deprecated, use user_count_login_failures() instead. Refer MDL-42891 for details.

Conditional availability (activities and sections):
* New conditional availability API in /availability, including new availability
  condition plugins in /availability/condition. The new API is very similar with
  regard to checking availability, but any code that modifies availability settings
  for an activity or section is likely to need substantial changes.

YUI:
  * The lightbox attribute for moodle-core-notification-dialogue has been
    deprecated and replaced by the modal attribute. This was actually
    changed in Moodle 2.2, but has only been marked as deprecated now. It
    will be removed in Moodle 2.9.
  * When destroying any type of dialogue based on moodle-core-notification, the relevant content is also removed from
    the DOM. Previously it was left orphaned.

JavaSript:
    * The findChildNodes global function has been deprecated. Y.all should
      be used instead.
    * The callback argument to confirm_action and M.util.show_confirm_dialog has been deprecated. If you need to write a
      confirmation which includes a callback, please use moodle-core-notification-confirmation and attach callbacks to the
      events provided.

* New locking api and admin settings to configure the system locking type.
* New "Time spent waiting for the database" performance metric displayed along with the
  other MDL_PERF vars; the change affects both the error logs and the vars displayed in
  the page footer.
* Changes in the tag API. The component and contextid are now saved when assigning tags to an item. Please see
  tag/upgrade.txt for more information.

=== 2.6 ===

* Use new methods from core_component class instead of get_core_subsystems(), get_plugin_types(),
  get_plugin_list(), get_plugin_list_with_class(), get_plugin_directory(), normalize_component(),
  get_component_directory() and get_plugin_list_with_file(). The names of the new methods are
  exactly the same, the only differences are that core_component::get_plugin_types() now always returns
  full paths and core_component::get_plugin_list() does not accept empty parameter any more.
* Use core_text::* instead of textlib:: and also core_collator::* instead of collatorlib::*.
* Use new function moodleform::mock_submit() to simulate form submission in unit tests (backported).
* New $CFG->localcachedir setting useful for cluster nodes. Admins have to update X-Sendfile aliases if used.
* MS SQL Server drivers are now using NVARCHAR(MAX) instead of NTEXT and VARBINARY(MAX) instead of IMAGE,
  this change should be fully transparent and it should help significantly with add-on compatibility.
* The string manager classes were renamed. Note that they should not be modified or used directly,
  always use get_string_manager() to get instance of the string manager.
* The ability to use an 'insecure' rc4encrypt/rc4decrypt key has been removed.
* Use $CFG->debugdeveloper instead of debugging('', DEBUG_DEVELOPER).
* Use set_debugging(DEBUG_xxx) when changing debugging level for current request.
* Function moveto_module() does not modify $mod argument and instead now returns the new module visibility value.
* Use behat_selectors::get_allowed_text_selectors() and behat_selectors::get_allowed_selectors() instead of
  behat_command::$allowedtextselectors and behat_command::$allowedselectors
* Subplugins are supported in admin tools and local plugins.
* file_packer/zip_packer API has been modified so that key functions support a new file_progress interface
  to report progress during long operations. Related to this, zip_archive now supports an estimated_count()
  function that returns an approximate number of entries in the zip faster than the count() function.
* Class cm_info no longer extends stdClass. All properties are read-only and calculated on first request only.
* Class course_modinfo no longer extends stdClass. All properties are read-only.
* Database fields modinfo and sectioncache in table course are removed. Application cache core/coursemodinfo
  is used instead. Course cache is still reset, rebuilt and retrieved using function rebuild_course_cache() and
  get_fast_modinfo(). Purging all caches and every core upgrade purges course modinfo cache as well.
  If function get_fast_modinfo() is called for multiple courses make sure to include field cacherev in course
  object.
* Internal (noreply and support) user support has been added for sending/receiving message.
  Use core_user::get_noreply_user() and core_user::get_support_user() to get noreply and support user's respectively.
  Real users can be used as noreply/support users by setting $CFG->noreplyuserid and $CFG->supportuserid
* New function readfile_allow_large() in filelib.php for use when very large files may need sending to user.
* Use core_plugin_manager::reset_caches() when changing visibility of plugins.
* Implement new method get_enabled_plugins() method in subplugin info classes.
* Each plugin should include version information in version.php.
* Module and block tables do not contain version column any more, use get_config('xx_yy', 'version') instead.
* $USER->password field is intentionally unset so that session data does not contain password hashes.
* Use core_shutdown_manager::register_function() instead of register_shutdown_function().
* New file packer for .tar.gz files; obtain by calling get_file_packer('application/x-gzip'). Intended initially
  for use in backup/restore only, as there are limitations on supported filenames. Also new packer for
  backups which supports both compression formats; get_file_packer('application/vnd.moodle.backup').
* New optional parameter to stored_file::get_content_file_handle to open file handle with 'gzopen' instead
  of 'fopen' to read gzip-compressed files if required.
* update_internal_user_password() and setnew_password_and_mail() now trigger user_updated event.
* Add thirdpartylibs.xml file to plugins that bundle any 3rd party libraries.
* New class introduced to help auto generate zIndex values for modal dialogues. Class "moodle-has-zindex"
  should set on any element which uses a non-default zindex and needs to ensure it doesn't show above a
  dialogue.
* $CFG->filelifetime is now used consistently for most file serving operations, the default was lowered
  to 6 hours from 24 hours because etags and x-sendfile support should make file serving less expensive.
* Date format locale charset for windows server will come from calendar type and for gregorian it will use
  lang file.
* The library to interact with Box.net (class boxclient) is only compatible with their APIv1 which
  reaches its end of life on the 14th of Dec. You should migrate your scripts to make usage of the
  new class boxnet_client(). Note that the method names and return values have changed.
* Settings pages are now possible for Calendar type plugins. Calendar type plugins that require a settings page to
  work properly will need to set their requires version to a number that is equal to or grater than the 2.6.1 release version.
* The admin/tool/generator tool was overhauled to use testing data generators and the previous interface to create
  test data was removed (it was not working correctly anyway). If you were using this tool you will probably need to
  update your code.

DEPRECATIONS:
Various previously deprecated functions have now been altered to throw DEBUG_DEVELOPER debugging notices
and will be removed in a future release (target: 2.8), a summary follows:

Accesslib:
    * get_context_instance()                ->  context_xxxx::instance()
    * get_context_instance_by_id()          ->  context::instance_by_id($id)
    * get_system_context()                  ->  context_system::instance()
    * context_moved()                       ->  context::update_moved()
    * preload_course_contexts()             ->  context_helper::preload_course()
    * context_instance_preload()            ->  context_helper::preload_from_record()
    * context_instance_preload_sql()        ->  context_helper::get_preload_record_columns_sql()
    * get_contextlevel_name()               ->  context_helper::get_level_name()
    * create_contexts()                     ->  context_helper::create_instances()
    * cleanup_contexts()                    ->  context_helper::cleanup_instances()
    * build_context_path()                  ->  context_helper::build_all_paths()
    * print_context_name()                  ->  $context->get_context_name()
    * mark_context_dirty()                  ->  $context->mark_dirty()
    * delete_context()                      ->  $context->delete_content() or context_helper::delete_instance()
    * get_context_url()                     ->  $context->get_url()
    * get_course_context()                  ->  $context->get_course_context()
    * get_parent_contexts()                 ->  $context->get_parent_context_ids()
    * get_parent_contextid()                ->  $context->get_parent_context()
    * get_child_contexts()                  ->  $context->get_child_contexts()
    * rebuild_contexts()                    ->  $context->reset_paths()
    * get_user_courses_bycap()              ->  enrol_get_users_courses()
    * get_courseid_from_context()           ->  $context->get_course_context(false)
    * get_role_context_caps()               ->  (no replacement)
    * load_temp_role()                      ->  (no replacement)
    * remove_temp_roles()                   ->  (no replacement)
    * get_related_contexts_string()         ->  $context->get_parent_context_ids(true)
    * get_recent_enrolments()               ->  (no replacement)

Enrollment:
    * get_course_participants()             -> get_enrolled_users()
    * is_course_participant()               -> is_enrolled()

Output:
    * current_theme()                       -> $PAGE->theme->name
    * skip_main_destination()               -> $OUTPUT->skip_link_target()
    * print_container()                     -> $OUTPUT->container()
    * print_container_start()               -> $OUTPUT->container_start()
    * print_container_end()                 -> $OUTPUT->container_end()
    * print_continue()                      -> $OUTPUT->continue_button()
    * print_header()                        -> $PAGE methods
    * print_header_simple()                 -> $PAGE methods
    * print_side_block()                    -> $OUTPUT->block()
    * print_arrow()                         -> $OUTPUT->arrow()
    * print_scale_menu_helpbutton()         -> $OUTPUT->help_icon_scale($courseid, $scale)
    * print_checkbox()                      -> html_writer::checkbox()

Navigation:
    * print_navigation()                    -> $OUTPUT->navbar()
    * build_navigation()                    -> $PAGE->navbar methods
    * navmenu()                             -> (no replacement)
    * settings_navigation::
          get_course_modules()              -> (no replacement)

Files and repositories:
    * stored_file::replace_content_with()   -> stored_file::replace_file_with()
    * stored_file::set_filesize()           -> stored_file::replace_file_with()
    * stored_file::get_referencelifetime()  -> (no replacement)
    * repository::sync_external_file()      -> see repository::sync_reference()
    * repository::get_file_by_reference()   -> repository::sync_reference()
    * repository::
          get_reference_file_lifetime()     -> (no replacement)
    * repository::sync_individual_file()    -> (no replacement)
    * repository::reset_caches()            -> (no replacement)

Calendar:
    * add_event()                           -> calendar_event::create()
    * update_event()                        -> calendar_event->update()
    * delete_event()                        -> calendar_event->delete()
    * hide_event()                          -> calendar_event->toggle_visibility(false)
    * show_event()                          -> calendar_event->toggle_visibility(true)

Misc:
    * filter_text()                         -> format_text(), format_string()...
    * httpsrequired()                       -> $PAGE->https_required()
    * detect_munged_arguments()             -> clean_param([...], PARAM_FILE)
    * mygroupid()                           -> groups_get_all_groups()
    * js_minify()                           -> core_minify::js_files()
    * css_minify_css()                      -> core_minify::css_files()
    * course_modinfo::build_section_cache() -> (no replacement)
    * generate_email_supportuser()          -> core_user::get_support_user()

Sessions:
    * session_get_instance()->xxx()         -> \core\session\manager::xxx()
    * session_kill_all()                    -> \core\session\manager::kill_all_sessions()
    * session_touch()                       -> \core\session\manager::touch_session()
    * session_kill()                        -> \core\session\manager::kill_session()
    * session_kill_user()                   -> \core\session\manager::kill_user_sessions()
    * session_gc()                          -> \core\session\manager::gc()
    * session_set_user()                    -> \core\session\manager::set_user()
    * session_is_loggedinas()               -> \core\session\manager::is_loggedinas()
    * session_get_realuser()                -> \core\session\manager::get_realuser()
    * session_loginas()                     -> \core\session\manager::loginas()

User-agent related functions:
    * check_browser_operating_system()      -> core_useragent::check_browser_operating_system()
    * check_browser_version()               -> core_useragent::check_browser_version()
    * get_device_type()                     -> core_useragent::get_device_type()
    * get_device_type_list()                -> core_useragent::get_device_type_list()
    * get_selected_theme_for_device_type()  -> core_useragent::get_device_type_theme()
    * get_device_cfg_var_name()             -> core_useragent::get_device_type_cfg_var_name()
    * set_user_device_type()                -> core_useragent::set_user_device_type()
    * get_user_device_type()                -> core_useragent::get_user_device_type()
    * get_browser_version_classes()         -> core_useragent::get_browser_version_classes()

YUI:
    * moodle-core-notification has been deprecated with a recommendation of
      using its subclasses instead. This is to allow for reduced page
      transport costs. Current subclasses include:
      * dialogue
      * alert
      * confirm
      * exception
      * ajaxexception

Event triggering and event handlers:
    * All existing events and event handlers should be replaced by new
      event classes and matching new event observers.
    * See https://docs.moodle.org/dev/Events_API for more information.
    * The following events will be entirely removed, though they can still
      be captured using handlers, but they should not be used any more.
      * groups_members_removed          -> \core\event\group_member_removed
      * groups_groupings_groups_removed -> (no replacement)
      * groups_groups_deleted           -> \core\event\group_deleted
      * groups_groupings_deleted        -> \core\event\grouping_deleted
    * edit_module_post_actions() does not trigger events any more.

=== 2.5.1 ===

* New get_course() function for use when obtaining the course record from database. Will
  reuse existing $COURSE or $SITE globals if possible to improve performance.

=== 2.5 ===

* The database drivers (moodle_database and subclasses) aren't using anymore the ::columns property
  for caching database metadata. MUC (databasemeta) is used instead. Any custom DB driver should
  apply for that change.
* The cron output has been changed to include time and memory usage (see cron_trace_time_and_memory()),
  so any custom utility relying on the old output may require modification.
* Function get_max_file_sizes now returns an option for (for example) "Course limit (500MB)" or
  "Site limit (200MB)" when appropriate with the option set to 0. This function no longer returns
  an option for 0 bytes. Existing code that was replacing the 0 option in the return
  from this function with a more sensible message, can now use the return from this function directly.
* Functions responsible for output in course/lib.php are deprecated, the code is moved to
  appropriate renderers: print_section(), print_section_add_menus(), get_print_section_cm_text(),
  make_editing_buttons()
  See functions' phpdocs in lib/deprecatedlib.php
* Function get_print_section_cm_text() is deprecated, replaced with methods in cm_info
* zip_packer may create empty zip archives, there is a new option to ignore
  problematic files when creating archive
* The function delete_course_module was deprecated and has been replaced with
  course_delete_module. The reason for this was because the function delete_course_module
  only partially deletes data, so wherever it was called extra code was needed to
  perform the whole deletion process. The function course_delete_module now takes care
  of the whole process.
* curl::setopt() does not accept constant values any more. As it never worked properly,
  we decided to make the type check stricter. Now, the keys of the array pass must be a string
  corresponding to the curl constant name.
* Function get_users_listing now return list of users except guest and deleted users. Previously
  deleted users were excluded by get_users_listing. As guest user is not expected while browsing users,
  and not included in get_user function, it will not be returned by get_users_listing.
* The add_* functions in course/dnduploadlib.php have been deprecated. Plugins should be using the
  MODNAME_dndupload_register callback instead.
* The signature of the add() method of classes implementing the parentable_part_of_admin_tree
  interface (such as admin_category) has been extended. The new parameter allows the caller
  to prepend the new node before an existing sibling in the admin tree.
* condition_info:get_condition_user_fields($formatoptions) now accepts the optional
  param $formatoptions, that will determine if the field names are processed by
  format_string() with the passed options.
* remove all references to $CFG->gdversion, GD PHP extension is now required
* Formslib will now throw a developer warning if a PARAM_ type hasn't been set for elements which
  need it. Please set PARAM_RAW explicitly if you do not want any cleaning.
* Functions responsible for managing and accessing course categories are moved to class coursecat
  in lib/coursecatlib.php, functions responsible for rendering courses and categories lists are
  moved to course/renderer.php. The following global functions are deprecated: make_categories_list(),
  category_delete_move(), category_delete_full(), move_category(), course_category_hide(),
  course_category_show(), get_course_category(), create_course_category(), get_all_subcategories(),
  get_child_categories(), get_categories(), print_my_moodle(), print_remote_course(),
  print_remote_host(), print_whole_category_list(), print_category_info(), get_course_category_tree(),
  print_courses(), print_course(), get_category_courses_array(), get_category_courses_array_recursively(),
  get_courses_wmanagers()
* $core_renderer->block_move_target() changed to support more verbose move-block-here descriptions.
* Additional (optional) param $onlyactive has been added to get_enrolled_users, count_enrolled_users
  functions to get information for only active (excluding suspended enrolments) users. Included two
  helper functions extract_suspended_users, get_suspended_userids to extract suspended user information.
* The core_plugin_manager class now provides two new helper methods for getting information
  about known plugins: get_plugins_of_type() and get_subplugins_of_plugin().
* The get_uninstall_url() method of all subclasses of \core\plugininfo\base class is now expected
  to always return moodle_url. Subclasses can use the new method is_uninstall_allowed()
  to control the availability of the 'Uninstall' link at the Plugins overview page (previously
  they would do it by get_uninstall_url() returning null). By default, URL to a new general plugin
  uninstall tool is returned. Unless the plugin type needs extra steps that can't be handled by
  plugininfo_xxx::uninstall() method or xmldb_xxx_uninstall() function, this default URL should
  satisfy all plugin types.

Database (DML) layer:
* $DB->sql_empty() is deprecated, you have to use sql parameters with empty values instead,
  please note hardcoding of empty strings in SQL queries breaks execution in Oracle database.
* Indexes must not be defined on the same columns as keys, this is now reported as fatal problem.
  Please note that internally we create indexes instead of foreign keys.

YUI changes:
* M.util.help_icon has been deprecated. Code should be updated to use moodle-core-popuphelp
  instead. To do so, remove any existing JS calls to M.util.help_icon from your PHP and ensure
  that your help link is placed in a span which has the class 'helplink'.

=== 2.4 ===

* Pagelib: Numerous deprecated functions were removed as classes page_base, page_course
  and page_generic_activity.
* use $CFG->googlemapkey3 instead of removed $CFG->googlemapkey and migrate to Google Maps API V3
* Function settings_navigation::add_course_editing_links() is completely removed
* function global_navigation::format_display_course_content() is removed completely (the
  functionality is moved to course format class)
* in the function global_navigation::load_generic_course_sections() the argument $courseformat is
  removed
* New component and itemid columns in groups_members table - this allows plugin to create protected
  group memberships using 'xx_yy_allow_group_member_remove' callback and there is also a new restore
  callback 'xx_yy_restore_group_member()'.
* New general role assignment restore plugin callback 'xx_yy_restore_role_assignment()'.
* functions get_generic_section_name(), get_all_sections(), add_mod_to_section(), get_all_mods()
  are deprecated. See their phpdocs in lib/deprecatedlib.php on how to replace them

YUI changes:
* moodle-enrol-notification has been renamed to moodle-core-notification
* YUI2 code must now use 2in3, see http://yuilibrary.com/yui/docs/yui/yui-yui2.html
* M.util.init_select_autosubmit() and M.util.init_url_select() have been deprecated. Code using this should be updated
  to use moodle-core-formautosubmit

Unit testing changes:
* output debugging() is not sent to standard output any more,
  use $this->assertDebuggingCalled(), $this->assertDebuggingNotCalled(),
  $this->getDebuggingMessages() or $this->assertResetDebugging() instead.

=== 2.3 ===

Database layer changes:
* objects are not allowed in paramters of DML functions, use explicit casting to strings if necessary

Note:
* DDL and DML methods which were deprecated in 2.0 have now been removed, they will no longer produce
debug messages and will produce fatal errors

API changes:

* send_stored_file() has changed its interface
* deleted several resourcelib_embed_* functions from resourcelib.php

=== 2.2 ===

removed unused libraries:
* odbc, base32, CodeSniffer, overlib, apd profiling, kses, Smarty, PEAR Console, swfobject, cssshover.htc, md5.js

API changes:
* new admin/tool plugin type
* new context API - old API is still available
* deleted users do not have context any more
* removed global search


=== 2.1 ===

API changes:
* basic suport for restore from 1.9
* new mobile devices API
* new questions API


=== 2.0 ===

API changes:
* new DML API - https://moodledev.io/docs/apis/core/dml
* new DDL API - https://moodledev.io/docs/apis/core/dml/ddl
* new file API - https://moodledev.io/docs/apis/subsystems/files
* new $PAGE and $OUTPUT API
* new navigation API
* new theme API
* new javascript API - https://moodledev.io/docs/guides/javascript
* new portfolio API
* new local plugin type
* new translation support - http://lang.moodle.org
* new web service API
* new cohorts API
* new messaging API
* new rating API
* new comment API
* new sessions API
* new enrolment API
* new backup/restore API
* new blocks API
* new filters API
* improved plugin support (aka Frankenstyle)
* new registration and hub API
* new course completion API
* new plagiarism API
* changed blog API
* new text editor API
* new my moodle and profiles API<|MERGE_RESOLUTION|>--- conflicted
+++ resolved
@@ -4,13 +4,10 @@
 === 4.3.1 ===
 
 * Added modalform config object `moduleName` param that can be used to define alternative modal type for the modalform. By default 'core/modal_save_cancel' is used.
-<<<<<<< HEAD
 * Add a new parameter to the debounce (core/utils) function to allow for cancellation.
 * Add a new method core_user::get_initials to get the initials of a user in a way compatible with internationalisation.
-=======
 * course_modinfo now has a purge_course_modules_cache() method, which takes a list of cmids and purges
   them all in a single cache set.
->>>>>>> b1d436a2
 
 === 4.3 ===
 
