--- conflicted
+++ resolved
@@ -25,3267 +25,10 @@
 
 defined('MOODLE_INTERNAL') || die();
 
-<<<<<<< HEAD
-// IOMAD
-require_once($CFG->dirroot.'/local/iomad/lib/iomad.php');
-
-/**
- * Class to store, cache, render and manage course category
- *
- * @property-read int $id
- * @property-read string $name
- * @property-read string $idnumber
- * @property-read string $description
- * @property-read int $descriptionformat
- * @property-read int $parent
- * @property-read int $sortorder
- * @property-read int $coursecount
- * @property-read int $visible
- * @property-read int $visibleold
- * @property-read int $timemodified
- * @property-read int $depth
- * @property-read string $path
- * @property-read string $theme
- *
- * @package    core
- * @subpackage course
- * @copyright  2013 Marina Glancy
- * @license    http://www.gnu.org/copyleft/gpl.html GNU GPL v3 or later
- */
-class coursecat implements renderable, cacheable_object, IteratorAggregate {
-    /** @var coursecat stores pseudo category with id=0. Use coursecat::get(0) to retrieve */
-    protected static $coursecat0;
-
-    /** @var array list of all fields and their short name and default value for caching */
-    protected static $coursecatfields = array(
-        'id' => array('id', 0),
-        'name' => array('na', ''),
-        'idnumber' => array('in', null),
-        'description' => null, // Not cached.
-        'descriptionformat' => null, // Not cached.
-        'parent' => array('pa', 0),
-        'sortorder' => array('so', 0),
-        'coursecount' => array('cc', 0),
-        'visible' => array('vi', 1),
-        'visibleold' => null, // Not cached.
-        'timemodified' => null, // Not cached.
-        'depth' => array('dh', 1),
-        'path' => array('ph', null),
-        'theme' => null, // Not cached.
-    );
-
-    /** @var int */
-    protected $id;
-
-    /** @var string */
-    protected $name = '';
-
-    /** @var string */
-    protected $idnumber = null;
-
-    /** @var string */
-    protected $description = false;
-
-    /** @var int */
-    protected $descriptionformat = false;
-
-    /** @var int */
-    protected $parent = 0;
-
-    /** @var int */
-    protected $sortorder = 0;
-
-    /** @var int */
-    protected $coursecount = false;
-
-    /** @var int */
-    protected $visible = 1;
-
-    /** @var int */
-    protected $visibleold = false;
-
-    /** @var int */
-    protected $timemodified = false;
-
-    /** @var int */
-    protected $depth = 0;
-
-    /** @var string */
-    protected $path = '';
-
-    /** @var string */
-    protected $theme = false;
-
-    /** @var bool */
-    protected $fromcache;
-
-    /** @var bool */
-    protected $hasmanagecapability = null;
-
-    /**
-     * Magic setter method, we do not want anybody to modify properties from the outside
-     *
-     * @param string $name
-     * @param mixed $value
-     */
-    public function __set($name, $value) {
-        debugging('Can not change coursecat instance properties!', DEBUG_DEVELOPER);
-    }
-
-    /**
-     * Magic method getter, redirects to read only values. Queries from DB the fields that were not cached
-     *
-     * @param string $name
-     * @return mixed
-     */
-    public function __get($name) {
-        global $DB;
-        if (array_key_exists($name, self::$coursecatfields)) {
-            if ($this->$name === false) {
-                // Property was not retrieved from DB, retrieve all not retrieved fields.
-                $notretrievedfields = array_diff_key(self::$coursecatfields, array_filter(self::$coursecatfields));
-                $record = $DB->get_record('course_categories', array('id' => $this->id),
-                        join(',', array_keys($notretrievedfields)), MUST_EXIST);
-                foreach ($record as $key => $value) {
-                    $this->$key = $value;
-                }
-            }
-            return $this->$name;
-        }
-        debugging('Invalid coursecat property accessed! '.$name, DEBUG_DEVELOPER);
-        return null;
-    }
-
-    /**
-     * Full support for isset on our magic read only properties.
-     *
-     * @param string $name
-     * @return bool
-     */
-    public function __isset($name) {
-        if (array_key_exists($name, self::$coursecatfields)) {
-            return isset($this->$name);
-        }
-        return false;
-    }
-
-    /**
-     * All properties are read only, sorry.
-     *
-     * @param string $name
-     */
-    public function __unset($name) {
-        debugging('Can not unset coursecat instance properties!', DEBUG_DEVELOPER);
-    }
-
-    /**
-     * Create an iterator because magic vars can't be seen by 'foreach'.
-     *
-     * implementing method from interface IteratorAggregate
-     *
-     * @return ArrayIterator
-     */
-    public function getIterator() {
-        $ret = array();
-        foreach (self::$coursecatfields as $property => $unused) {
-            if ($this->$property !== false) {
-                $ret[$property] = $this->$property;
-            }
-        }
-        return new ArrayIterator($ret);
-    }
-
-    /**
-     * Constructor
-     *
-     * Constructor is protected, use coursecat::get($id) to retrieve category
-     *
-     * @param stdClass $record record from DB (may not contain all fields)
-     * @param bool $fromcache whether it is being restored from cache
-     */
-    protected function __construct(stdClass $record, $fromcache = false) {
-        context_helper::preload_from_record($record);
-        foreach ($record as $key => $val) {
-            if (array_key_exists($key, self::$coursecatfields)) {
-                $this->$key = $val;
-            }
-        }
-        $this->fromcache = $fromcache;
-    }
-
-    /**
-     * Returns coursecat object for requested category
-     *
-     * If category is not visible to the given user, it is treated as non existing
-     * unless $alwaysreturnhidden is set to true
-     *
-     * If id is 0, the pseudo object for root category is returned (convenient
-     * for calling other functions such as get_children())
-     *
-     * @param int $id category id
-     * @param int $strictness whether to throw an exception (MUST_EXIST) or
-     *     return null (IGNORE_MISSING) in case the category is not found or
-     *     not visible to current user
-     * @param bool $alwaysreturnhidden set to true if you want an object to be
-     *     returned even if this category is not visible to the current user
-     *     (category is hidden and user does not have
-     *     'moodle/category:viewhiddencategories' capability). Use with care!
-     * @param int|stdClass $user The user id or object. By default (null) checks the visibility to the current user.
-     * @return null|coursecat
-     * @throws moodle_exception
-     */
-    public static function get($id, $strictness = MUST_EXIST, $alwaysreturnhidden = false, $user = null) {
-        if (!$id) {
-            if (!isset(self::$coursecat0)) {
-                $record = new stdClass();
-                $record->id = 0;
-                $record->visible = 1;
-                $record->depth = 0;
-                $record->path = '';
-                self::$coursecat0 = new coursecat($record);
-            }
-            return self::$coursecat0;
-        }
-        $coursecatrecordcache = cache::make('core', 'coursecatrecords');
-        $coursecat = $coursecatrecordcache->get($id);
-        if ($coursecat === false) {
-            if ($records = self::get_records('cc.id = :id', array('id' => $id))) {
-                $record = reset($records);
-                $coursecat = new coursecat($record);
-                // Store in cache.
-                $coursecatrecordcache->set($id, $coursecat);
-            }
-        }
-        if ($coursecat && ($alwaysreturnhidden || $coursecat->is_uservisible($user))) {
-            return $coursecat;
-        } else {
-            if ($strictness == MUST_EXIST) {
-                throw new moodle_exception('unknowncategory');
-            }
-        }
-        return null;
-    }
-
-    /**
-     * Load many coursecat objects.
-     *
-     * @global moodle_database $DB
-     * @param array $ids An array of category ID's to load.
-     * @return coursecat[]
-     */
-    public static function get_many(array $ids) {
-        global $DB;
-        $coursecatrecordcache = cache::make('core', 'coursecatrecords');
-        $categories = $coursecatrecordcache->get_many($ids);
-        $toload = array();
-        foreach ($categories as $id => $result) {
-            if ($result === false) {
-                $toload[] = $id;
-            }
-        }
-        if (!empty($toload)) {
-            list($where, $params) = $DB->get_in_or_equal($toload, SQL_PARAMS_NAMED);
-            $records = self::get_records('cc.id '.$where, $params);
-            $toset = array();
-            foreach ($records as $record) {
-                $categories[$record->id] = new coursecat($record);
-                $toset[$record->id] = $categories[$record->id];
-            }
-            $coursecatrecordcache->set_many($toset);
-        }
-        return $categories;
-    }
-
-    /**
-     * Load all coursecat objects.
-     *
-     * @param   array   $options Options:
-     * @param   bool    $options.returnhidden Return categories even if they are hidden
-     * @return  coursecat[]
-     */
-    public static function get_all($options = []) {
-        global $DB;
-
-        $coursecatrecordcache = cache::make('core', 'coursecatrecords');
-
-        $catcontextsql = \context_helper::get_preload_record_columns_sql('ctx');
-        $catsql = "SELECT cc.*, {$catcontextsql}
-                     FROM {course_categories} cc
-                     JOIN {context} ctx ON cc.id = ctx.instanceid";
-        $catsqlwhere = "WHERE ctx.contextlevel = :contextlevel";
-        $catsqlorder = "ORDER BY cc.depth ASC, cc.sortorder ASC";
-
-        $catrs = $DB->get_recordset_sql("{$catsql} {$catsqlwhere} {$catsqlorder}", [
-            'contextlevel' => CONTEXT_COURSECAT,
-        ]);
-
-        $types['categories'] = [];
-        $categories = [];
-        $toset = [];
-        foreach ($catrs as $record) {
-            $category = new coursecat($record);
-            $toset[$category->id] = $category;
-
-            if (!empty($options['returnhidden']) || $category->is_uservisible()) {
-                $categories[$record->id] = $category;
-            }
-        }
-        $catrs->close();
-
-        $coursecatrecordcache->set_many($toset);
-
-        return $categories;
-
-    }
-
-    /**
-     * Returns the first found category
-     *
-     * Note that if there are no categories visible to the current user on the first level,
-     * the invisible category may be returned
-     *
-     * @return coursecat
-     */
-    public static function get_default() {
-        if ($visiblechildren = self::get(0)->get_children()) {
-            $defcategory = reset($visiblechildren);
-        } else {
-            $toplevelcategories = self::get_tree(0);
-            $defcategoryid = $toplevelcategories[0];
-            $defcategory = self::get($defcategoryid, MUST_EXIST, true);
-        }
-        return $defcategory;
-    }
-
-    /**
-     * Restores the object after it has been externally modified in DB for example
-     * during {@link fix_course_sortorder()}
-     */
-    protected function restore() {
-        // Update all fields in the current object.
-        $newrecord = self::get($this->id, MUST_EXIST, true);
-        foreach (self::$coursecatfields as $key => $unused) {
-            $this->$key = $newrecord->$key;
-        }
-    }
-
-    /**
-     * Creates a new category either from form data or from raw data
-     *
-     * Please note that this function does not verify access control.
-     *
-     * Exception is thrown if name is missing or idnumber is duplicating another one in the system.
-     *
-     * Category visibility is inherited from parent unless $data->visible = 0 is specified
-     *
-     * @param array|stdClass $data
-     * @param array $editoroptions if specified, the data is considered to be
-     *    form data and file_postupdate_standard_editor() is being called to
-     *    process images in description.
-     * @return coursecat
-     * @throws moodle_exception
-     */
-    public static function create($data, $editoroptions = null) {
-        global $DB, $CFG;
-        $data = (object)$data;
-        $newcategory = new stdClass();
-
-        $newcategory->descriptionformat = FORMAT_MOODLE;
-        $newcategory->description = '';
-        // Copy all description* fields regardless of whether this is form data or direct field update.
-        foreach ($data as $key => $value) {
-            if (preg_match("/^description/", $key)) {
-                $newcategory->$key = $value;
-            }
-        }
-
-        if (empty($data->name)) {
-            throw new moodle_exception('categorynamerequired');
-        }
-        if (core_text::strlen($data->name) > 255) {
-            throw new moodle_exception('categorytoolong');
-        }
-        $newcategory->name = $data->name;
-
-        // Validate and set idnumber.
-        if (isset($data->idnumber)) {
-            if (core_text::strlen($data->idnumber) > 100) {
-                throw new moodle_exception('idnumbertoolong');
-            }
-            if (strval($data->idnumber) !== '' && $DB->record_exists('course_categories', array('idnumber' => $data->idnumber))) {
-                throw new moodle_exception('categoryidnumbertaken');
-            }
-            $newcategory->idnumber = $data->idnumber;
-        }
-
-        if (isset($data->theme) && !empty($CFG->allowcategorythemes)) {
-            $newcategory->theme = $data->theme;
-        }
-
-        if (empty($data->parent)) {
-            $parent = self::get(0);
-        } else {
-            $parent = self::get($data->parent, MUST_EXIST, true);
-        }
-        $newcategory->parent = $parent->id;
-        $newcategory->depth = $parent->depth + 1;
-
-        // By default category is visible, unless visible = 0 is specified or parent category is hidden.
-        if (isset($data->visible) && !$data->visible) {
-            // Create a hidden category.
-            $newcategory->visible = $newcategory->visibleold = 0;
-        } else {
-            // Create a category that inherits visibility from parent.
-            $newcategory->visible = $parent->visible;
-            // In case parent is hidden, when it changes visibility this new subcategory will automatically become visible too.
-            $newcategory->visibleold = 1;
-        }
-
-        $newcategory->sortorder = 0;
-        $newcategory->timemodified = time();
-
-        $newcategory->id = $DB->insert_record('course_categories', $newcategory);
-
-        // Update path (only possible after we know the category id.
-        $path = $parent->path . '/' . $newcategory->id;
-        $DB->set_field('course_categories', 'path', $path, array('id' => $newcategory->id));
-
-        // We should mark the context as dirty.
-        context_coursecat::instance($newcategory->id)->mark_dirty();
-
-        fix_course_sortorder();
-
-        // If this is data from form results, save embedded files and update description.
-        $categorycontext = context_coursecat::instance($newcategory->id);
-        if ($editoroptions) {
-            $newcategory = file_postupdate_standard_editor($newcategory, 'description', $editoroptions, $categorycontext,
-                                                           'coursecat', 'description', 0);
-
-            // Update only fields description and descriptionformat.
-            $updatedata = new stdClass();
-            $updatedata->id = $newcategory->id;
-            $updatedata->description = $newcategory->description;
-            $updatedata->descriptionformat = $newcategory->descriptionformat;
-            $DB->update_record('course_categories', $updatedata);
-        }
-
-        $event = \core\event\course_category_created::create(array(
-            'objectid' => $newcategory->id,
-            'context' => $categorycontext
-        ));
-        $event->trigger();
-
-        cache_helper::purge_by_event('changesincoursecat');
-
-        return self::get($newcategory->id, MUST_EXIST, true);
-    }
-
-    /**
-     * Updates the record with either form data or raw data
-     *
-     * Please note that this function does not verify access control.
-     *
-     * This function calls coursecat::change_parent_raw if field 'parent' is updated.
-     * It also calls coursecat::hide_raw or coursecat::show_raw if 'visible' is updated.
-     * Visibility is changed first and then parent is changed. This means that
-     * if parent category is hidden, the current category will become hidden
-     * too and it may overwrite whatever was set in field 'visible'.
-     *
-     * Note that fields 'path' and 'depth' can not be updated manually
-     * Also coursecat::update() can not directly update the field 'sortoder'
-     *
-     * @param array|stdClass $data
-     * @param array $editoroptions if specified, the data is considered to be
-     *    form data and file_postupdate_standard_editor() is being called to
-     *    process images in description.
-     * @throws moodle_exception
-     */
-    public function update($data, $editoroptions = null) {
-        global $DB, $CFG;
-        if (!$this->id) {
-            // There is no actual DB record associated with root category.
-            return;
-        }
-
-        $data = (object)$data;
-        $newcategory = new stdClass();
-        $newcategory->id = $this->id;
-
-        // Copy all description* fields regardless of whether this is form data or direct field update.
-        foreach ($data as $key => $value) {
-            if (preg_match("/^description/", $key)) {
-                $newcategory->$key = $value;
-            }
-        }
-
-        if (isset($data->name) && empty($data->name)) {
-            throw new moodle_exception('categorynamerequired');
-        }
-
-        if (!empty($data->name) && $data->name !== $this->name) {
-            if (core_text::strlen($data->name) > 255) {
-                throw new moodle_exception('categorytoolong');
-            }
-            $newcategory->name = $data->name;
-        }
-
-        if (isset($data->idnumber) && $data->idnumber !== $this->idnumber) {
-            if (core_text::strlen($data->idnumber) > 100) {
-                throw new moodle_exception('idnumbertoolong');
-            }
-            if (strval($data->idnumber) !== '' && $DB->record_exists('course_categories', array('idnumber' => $data->idnumber))) {
-                throw new moodle_exception('categoryidnumbertaken');
-            }
-            $newcategory->idnumber = $data->idnumber;
-        }
-
-        if (isset($data->theme) && !empty($CFG->allowcategorythemes)) {
-            $newcategory->theme = $data->theme;
-        }
-
-        $changes = false;
-        if (isset($data->visible)) {
-            if ($data->visible) {
-                $changes = $this->show_raw();
-            } else {
-                $changes = $this->hide_raw(0);
-            }
-        }
-
-        if (isset($data->parent) && $data->parent != $this->parent) {
-            if ($changes) {
-                cache_helper::purge_by_event('changesincoursecat');
-            }
-            $parentcat = self::get($data->parent, MUST_EXIST, true);
-            $this->change_parent_raw($parentcat);
-            fix_course_sortorder();
-        }
-
-        $newcategory->timemodified = time();
-
-        $categorycontext = $this->get_context();
-        if ($editoroptions) {
-            $newcategory = file_postupdate_standard_editor($newcategory, 'description', $editoroptions, $categorycontext,
-                                                           'coursecat', 'description', 0);
-        }
-        $DB->update_record('course_categories', $newcategory);
-
-        $event = \core\event\course_category_updated::create(array(
-            'objectid' => $newcategory->id,
-            'context' => $categorycontext
-        ));
-        $event->trigger();
-
-        fix_course_sortorder();
-        // Purge cache even if fix_course_sortorder() did not do it.
-        cache_helper::purge_by_event('changesincoursecat');
-
-        // Update all fields in the current object.
-        $this->restore();
-    }
-
-    /**
-     * Checks if this course category is visible to a user.
-     *
-     * Please note that methods coursecat::get (without 3rd argumet),
-     * coursecat::get_children(), etc. return only visible categories so it is
-     * usually not needed to call this function outside of this class
-     *
-     * @param int|stdClass $user The user id or object. By default (null) checks the visibility to the current user.
-     * @return bool
-     */
-    public function is_uservisible($user = null) {
-        return !$this->id || $this->visible ||
-                has_capability('moodle/category:viewhiddencategories', $this->get_context(), $user);
-    }
-
-    /**
-     * Returns the complete corresponding record from DB table course_categories
-     *
-     * Mostly used in deprecated functions
-     *
-     * @return stdClass
-     */
-    public function get_db_record() {
-        global $DB;
-        if ($record = $DB->get_record('course_categories', array('id' => $this->id))) {
-            return $record;
-        } else {
-            return (object)convert_to_array($this);
-        }
-    }
-
-    /**
-     * Returns the entry from categories tree and makes sure the application-level tree cache is built
-     *
-     * The following keys can be requested:
-     *
-     * 'countall' - total number of categories in the system (always present)
-     * 0 - array of ids of top-level categories (always present)
-     * '0i' - array of ids of top-level categories that have visible=0 (always present but may be empty array)
-     * $id (int) - array of ids of categories that are direct children of category with id $id. If
-     *   category with id $id does not exist returns false. If category has no children returns empty array
-     * $id.'i' - array of ids of children categories that have visible=0
-     *
-     * @param int|string $id
-     * @return mixed
-     */
-    protected static function get_tree($id) {
-        global $DB;
-        $coursecattreecache = cache::make('core', 'coursecattree');
-        $rv = $coursecattreecache->get($id);
-        if ($rv !== false) {
-            return $rv;
-        }
-        // Re-build the tree.
-        $sql = "SELECT cc.id, cc.parent, cc.visible
-                FROM {course_categories} cc
-                ORDER BY cc.sortorder";
-        $rs = $DB->get_recordset_sql($sql, array());
-        $all = array(0 => array(), '0i' => array());
-        $count = 0;
-        foreach ($rs as $record) {
-            $all[$record->id] = array();
-            $all[$record->id. 'i'] = array();
-            if (array_key_exists($record->parent, $all)) {
-                $all[$record->parent][] = $record->id;
-                if (!$record->visible) {
-                    $all[$record->parent. 'i'][] = $record->id;
-                }
-            } else {
-                // Parent not found. This is data consistency error but next fix_course_sortorder() should fix it.
-                $all[0][] = $record->id;
-                if (!$record->visible) {
-                    $all['0i'][] = $record->id;
-                }
-            }
-            $count++;
-        }
-        $rs->close();
-        if (!$count) {
-            // No categories found.
-            // This may happen after upgrade of a very old moodle version.
-            // In new versions the default category is created on install.
-            $defcoursecat = self::create(array('name' => get_string('miscellaneous')));
-            set_config('defaultrequestcategory', $defcoursecat->id);
-            $all[0] = array($defcoursecat->id);
-            $all[$defcoursecat->id] = array();
-            $count++;
-        }
-        // We must add countall to all in case it was the requested ID.
-        $all['countall'] = $count;
-        $coursecattreecache->set_many($all);
-        if (array_key_exists($id, $all)) {
-            return $all[$id];
-        }
-        // Requested non-existing category.
-        return array();
-    }
-
-    /**
-     * Returns number of ALL categories in the system regardless if
-     * they are visible to current user or not
-     *
-     * @return int
-     */
-    public static function count_all() {
-        return self::get_tree('countall');
-    }
-
-    /**
-     * Retrieves number of records from course_categories table
-     *
-     * Only cached fields are retrieved. Records are ready for preloading context
-     *
-     * @param string $whereclause
-     * @param array $params
-     * @return array array of stdClass objects
-     */
-    protected static function get_records($whereclause, $params) {
-        global $DB;
-        // Retrieve from DB only the fields that need to be stored in cache.
-        $fields = array_keys(array_filter(self::$coursecatfields));
-        $ctxselect = context_helper::get_preload_record_columns_sql('ctx');
-        $sql = "SELECT cc.". join(',cc.', $fields). ", $ctxselect
-                FROM {course_categories} cc
-                JOIN {context} ctx ON cc.id = ctx.instanceid AND ctx.contextlevel = :contextcoursecat
-                WHERE ". $whereclause." ORDER BY cc.sortorder";
-        return $DB->get_records_sql($sql,
-                array('contextcoursecat' => CONTEXT_COURSECAT) + $params);
-    }
-
-    /**
-     * Resets course contact caches when role assignments were changed
-     *
-     * @param int $roleid role id that was given or taken away
-     * @param context $context context where role assignment has been changed
-     */
-    public static function role_assignment_changed($roleid, $context) {
-        global $CFG, $DB;
-
-        if ($context->contextlevel > CONTEXT_COURSE) {
-            // No changes to course contacts if role was assigned on the module/block level.
-            return;
-        }
-
-        // Trigger a purge for all caches listening for changes to category enrolment.
-        cache_helper::purge_by_event('changesincategoryenrolment');
-
-        if (!$CFG->coursecontact || !in_array($roleid, explode(',', $CFG->coursecontact))) {
-            // The role is not one of course contact roles.
-            return;
-        }
-
-        // Remove from cache course contacts of all affected courses.
-        $cache = cache::make('core', 'coursecontacts');
-        if ($context->contextlevel == CONTEXT_COURSE) {
-            $cache->delete($context->instanceid);
-        } else if ($context->contextlevel == CONTEXT_SYSTEM) {
-            $cache->purge();
-        } else {
-            $sql = "SELECT ctx.instanceid
-                    FROM {context} ctx
-                    WHERE ctx.path LIKE ? AND ctx.contextlevel = ?";
-            $params = array($context->path . '/%', CONTEXT_COURSE);
-            if ($courses = $DB->get_fieldset_sql($sql, $params)) {
-                $cache->delete_many($courses);
-            }
-        }
-    }
-
-    /**
-     * Executed when user enrolment was changed to check if course
-     * contacts cache needs to be cleared
-     *
-     * @param int $courseid course id
-     * @param int $userid user id
-     * @param int $status new enrolment status (0 - active, 1 - suspended)
-     * @param int $timestart new enrolment time start
-     * @param int $timeend new enrolment time end
-     */
-    public static function user_enrolment_changed($courseid, $userid,
-            $status, $timestart = null, $timeend = null) {
-        $cache = cache::make('core', 'coursecontacts');
-        $contacts = $cache->get($courseid);
-        if ($contacts === false) {
-            // The contacts for the affected course were not cached anyway.
-            return;
-        }
-        $enrolmentactive = ($status == 0) &&
-                (!$timestart || $timestart < time()) &&
-                (!$timeend || $timeend > time());
-        if (!$enrolmentactive) {
-            $isincontacts = false;
-            foreach ($contacts as $contact) {
-                if ($contact->id == $userid) {
-                    $isincontacts = true;
-                }
-            }
-            if (!$isincontacts) {
-                // Changed user's enrolment does not exist or is not active,
-                // and he is not in cached course contacts, no changes to be made.
-                return;
-            }
-        }
-        // Either enrolment of manager was deleted/suspended
-        // or user enrolment was added or activated.
-        // In order to see if the course contacts for this course need
-        // changing we would need to make additional queries, they will
-        // slow down bulk enrolment changes. It is better just to remove
-        // course contacts cache for this course.
-        $cache->delete($courseid);
-    }
-
-    /**
-     * Given list of DB records from table course populates each record with list of users with course contact roles
-     *
-     * This function fills the courses with raw information as {@link get_role_users()} would do.
-     * See also {@link course_in_list::get_course_contacts()} for more readable return
-     *
-     * $courses[$i]->managers = array(
-     *   $roleassignmentid => $roleuser,
-     *   ...
-     * );
-     *
-     * where $roleuser is an stdClass with the following properties:
-     *
-     * $roleuser->raid - role assignment id
-     * $roleuser->id - user id
-     * $roleuser->username
-     * $roleuser->firstname
-     * $roleuser->lastname
-     * $roleuser->rolecoursealias
-     * $roleuser->rolename
-     * $roleuser->sortorder - role sortorder
-     * $roleuser->roleid
-     * $roleuser->roleshortname
-     *
-     * @todo MDL-38596 minimize number of queries to preload contacts for the list of courses
-     *
-     * @param array $courses
-     */
-    public static function preload_course_contacts(&$courses) {
-        global $CFG, $DB;
-        if (empty($courses) || empty($CFG->coursecontact)) {
-            return;
-        }
-        $managerroles = explode(',', $CFG->coursecontact);
-        $cache = cache::make('core', 'coursecontacts');
-        $cacheddata = $cache->get_many(array_keys($courses));
-        $courseids = array();
-        foreach (array_keys($courses) as $id) {
-            if ($cacheddata[$id] !== false) {
-                $courses[$id]->managers = $cacheddata[$id];
-            } else {
-                $courseids[] = $id;
-            }
-        }
-
-        // Array $courseids now stores list of ids of courses for which we still need to retrieve contacts.
-        if (empty($courseids)) {
-            return;
-        }
-
-        // First build the array of all context ids of the courses and their categories.
-        $allcontexts = array();
-        foreach ($courseids as $id) {
-            $context = context_course::instance($id);
-            $courses[$id]->managers = array();
-            foreach (preg_split('|/|', $context->path, 0, PREG_SPLIT_NO_EMPTY) as $ctxid) {
-                if (!isset($allcontexts[$ctxid])) {
-                    $allcontexts[$ctxid] = array();
-                }
-                $allcontexts[$ctxid][] = $id;
-            }
-        }
-
-        // Fetch list of all users with course contact roles in any of the courses contexts or parent contexts.
-        list($sql1, $params1) = $DB->get_in_or_equal(array_keys($allcontexts), SQL_PARAMS_NAMED, 'ctxid');
-        list($sql2, $params2) = $DB->get_in_or_equal($managerroles, SQL_PARAMS_NAMED, 'rid');
-        list($sort, $sortparams) = users_order_by_sql('u');
-        $notdeleted = array('notdeleted'=>0);
-        $allnames = get_all_user_name_fields(true, 'u');
-        $sql = "SELECT ra.contextid, ra.id AS raid,
-                       r.id AS roleid, r.name AS rolename, r.shortname AS roleshortname,
-                       rn.name AS rolecoursealias, u.id, u.username, $allnames
-                  FROM {role_assignments} ra
-                  JOIN {user} u ON ra.userid = u.id
-                  JOIN {role} r ON ra.roleid = r.id
-             LEFT JOIN {role_names} rn ON (rn.contextid = ra.contextid AND rn.roleid = r.id)
-                WHERE  ra.contextid ". $sql1." AND ra.roleid ". $sql2." AND u.deleted = :notdeleted
-             ORDER BY r.sortorder, $sort";
-        $rs = $DB->get_recordset_sql($sql, $params1 + $params2 + $notdeleted + $sortparams);
-        $checkenrolments = array();
-        foreach ($rs as $ra) {
-            foreach ($allcontexts[$ra->contextid] as $id) {
-                $courses[$id]->managers[$ra->raid] = $ra;
-                if (!isset($checkenrolments[$id])) {
-                    $checkenrolments[$id] = array();
-                }
-                $checkenrolments[$id][] = $ra->id;
-            }
-        }
-        $rs->close();
-
-        // Remove from course contacts users who are not enrolled in the course.
-        $enrolleduserids = self::ensure_users_enrolled($checkenrolments);
-        foreach ($checkenrolments as $id => $userids) {
-            if (empty($enrolleduserids[$id])) {
-                $courses[$id]->managers = array();
-            } else if ($notenrolled = array_diff($userids, $enrolleduserids[$id])) {
-                foreach ($courses[$id]->managers as $raid => $ra) {
-                    if (in_array($ra->id, $notenrolled)) {
-                        unset($courses[$id]->managers[$raid]);
-                    }
-                }
-            }
-        }
-
-        // Set the cache.
-        $values = array();
-        foreach ($courseids as $id) {
-            $values[$id] = $courses[$id]->managers;
-        }
-        $cache->set_many($values);
-    }
-
-    /**
-     * Verify user enrollments for multiple course-user combinations
-     *
-     * @param array $courseusers array where keys are course ids and values are array
-     *     of users in this course whose enrolment we wish to verify
-     * @return array same structure as input array but values list only users from input
-     *     who are enrolled in the course
-     */
-    protected static function ensure_users_enrolled($courseusers) {
-        global $DB;
-        // If the input array is too big, split it into chunks.
-        $maxcoursesinquery = 20;
-        if (count($courseusers) > $maxcoursesinquery) {
-            $rv = array();
-            for ($offset = 0; $offset < count($courseusers); $offset += $maxcoursesinquery) {
-                $chunk = array_slice($courseusers, $offset, $maxcoursesinquery, true);
-                $rv = $rv + self::ensure_users_enrolled($chunk);
-            }
-            return $rv;
-        }
-
-        // Create a query verifying valid user enrolments for the number of courses.
-        $sql = "SELECT DISTINCT e.courseid, ue.userid
-          FROM {user_enrolments} ue
-          JOIN {enrol} e ON e.id = ue.enrolid
-          WHERE ue.status = :active
-            AND e.status = :enabled
-            AND ue.timestart < :now1 AND (ue.timeend = 0 OR ue.timeend > :now2)";
-        $now = round(time(), -2); // Rounding helps caching in DB.
-        $params = array('enabled' => ENROL_INSTANCE_ENABLED,
-            'active' => ENROL_USER_ACTIVE,
-            'now1' => $now, 'now2' => $now);
-        $cnt = 0;
-        $subsqls = array();
-        $enrolled = array();
-        foreach ($courseusers as $id => $userids) {
-            $enrolled[$id] = array();
-            if (count($userids)) {
-                list($sql2, $params2) = $DB->get_in_or_equal($userids, SQL_PARAMS_NAMED, 'userid'.$cnt.'_');
-                $subsqls[] = "(e.courseid = :courseid$cnt AND ue.userid ".$sql2.")";
-                $params = $params + array('courseid'.$cnt => $id) + $params2;
-                $cnt++;
-            }
-        }
-        if (count($subsqls)) {
-            $sql .= "AND (". join(' OR ', $subsqls).")";
-            $rs = $DB->get_recordset_sql($sql, $params);
-            foreach ($rs as $record) {
-                $enrolled[$record->courseid][] = $record->userid;
-            }
-            $rs->close();
-        }
-        return $enrolled;
-    }
-
-    /**
-     * Retrieves number of records from course table
-     *
-     * Not all fields are retrieved. Records are ready for preloading context
-     *
-     * @param string $whereclause
-     * @param array $params
-     * @param array $options may indicate that summary and/or coursecontacts need to be retrieved
-     * @param bool $checkvisibility if true, capability 'moodle/course:viewhiddencourses' will be checked
-     *     on not visible courses
-     * @return array array of stdClass objects
-     */
-    protected static function get_course_records($whereclause, $params, $options, $checkvisibility = false) {
-        global $DB;
-        $ctxselect = context_helper::get_preload_record_columns_sql('ctx');
-        $fields = array('c.id', 'c.category', 'c.sortorder',
-                        'c.shortname', 'c.fullname', 'c.idnumber',
-                        'c.startdate', 'c.enddate', 'c.visible', 'c.cacherev');
-        if (!empty($options['summary'])) {
-            $fields[] = 'c.summary';
-            $fields[] = 'c.summaryformat';
-        } else {
-            $fields[] = $DB->sql_substr('c.summary', 1, 1). ' as hassummary';
-        }
-
-        // IOMAD - Remove courses which don't belong to your company
-        // and add in shared courses.
-        // If unit testing we generally don't know about companies
-        if (!is_siteadmin() && !PHPUNIT_TEST) {
-            if (!isloggedin()) {
-                $whereclause .= " AND c.id NOT IN (SELECT courseid FROM {company_course})";
-            } else {
-                $whereclause .= " AND (
-                                   c.id IN (
-                                    SELECT courseid FROM {company_course}
-                                    WHERE companyid = :companyid
-                                   ) OR c.id IN (
-                                    SELECT courseid FROM {iomad_courses}
-                                    WHERE shared = 1
-                                   )
-                                  )";
-                $companyid = iomad::get_my_companyid(context_system::instance());
-                $params['companyid'] = $companyid;
-            }
-        }
-
-        $sql = "SELECT ". join(',', $fields). ", $ctxselect
-                FROM {course} c
-                JOIN {context} ctx ON c.id = ctx.instanceid AND ctx.contextlevel = :contextcourse
-                WHERE ". $whereclause." ORDER BY c.sortorder";
-
-
-        $list = $DB->get_records_sql($sql,
-                array('contextcourse' => CONTEXT_COURSE) + $params);
-
-        if ($checkvisibility) {
-            // Loop through all records and make sure we only return the courses accessible by user.
-            foreach ($list as $course) {
-                if (isset($list[$course->id]->hassummary)) {
-                    $list[$course->id]->hassummary = strlen($list[$course->id]->hassummary) > 0;
-                }
-                if (empty($course->visible)) {
-                    // Load context only if we need to check capability.
-                    context_helper::preload_from_record($course);
-                    if (!has_capability('moodle/course:viewhiddencourses', context_course::instance($course->id))) {
-                        unset($list[$course->id]);
-                    }
-                }
-            }
-        }
-
-        // Preload course contacts if necessary.
-        if (!empty($options['coursecontacts'])) {
-            self::preload_course_contacts($list);
-        }
-        return $list;
-    }
-
-    /**
-     * Returns array of ids of children categories that current user can not see
-     *
-     * This data is cached in user session cache
-     *
-     * @return array
-     */
-    protected function get_not_visible_children_ids() {
-        global $DB;
-        $coursecatcache = cache::make('core', 'coursecat');
-        if (($invisibleids = $coursecatcache->get('ic'. $this->id)) === false) {
-            // We never checked visible children before.
-            $hidden = self::get_tree($this->id.'i');
-            $invisibleids = array();
-            if ($hidden) {
-                // Preload categories contexts.
-                list($sql, $params) = $DB->get_in_or_equal($hidden, SQL_PARAMS_NAMED, 'id');
-                $ctxselect = context_helper::get_preload_record_columns_sql('ctx');
-                $contexts = $DB->get_records_sql("SELECT $ctxselect FROM {context} ctx
-                    WHERE ctx.contextlevel = :contextcoursecat AND ctx.instanceid ".$sql,
-                        array('contextcoursecat' => CONTEXT_COURSECAT) + $params);
-                foreach ($contexts as $record) {
-                    context_helper::preload_from_record($record);
-                }
-                // Check that user has 'viewhiddencategories' capability for each hidden category.
-                foreach ($hidden as $id) {
-                    if (!has_capability('moodle/category:viewhiddencategories', context_coursecat::instance($id))) {
-                        $invisibleids[] = $id;
-                    }
-                }
-            }
-            $coursecatcache->set('ic'. $this->id, $invisibleids);
-        }
-        return $invisibleids;
-    }
-
-    /**
-     * Sorts list of records by several fields
-     *
-     * @param array $records array of stdClass objects
-     * @param array $sortfields assoc array where key is the field to sort and value is 1 for asc or -1 for desc
-     * @return int
-     */
-    protected static function sort_records(&$records, $sortfields) {
-        if (empty($records)) {
-            return;
-        }
-        // If sorting by course display name, calculate it (it may be fullname or shortname+fullname).
-        if (array_key_exists('displayname', $sortfields)) {
-            foreach ($records as $key => $record) {
-                if (!isset($record->displayname)) {
-                    $records[$key]->displayname = get_course_display_name_for_list($record);
-                }
-            }
-        }
-        // Sorting by one field - use core_collator.
-        if (count($sortfields) == 1) {
-            $property = key($sortfields);
-            if (in_array($property, array('sortorder', 'id', 'visible', 'parent', 'depth'))) {
-                $sortflag = core_collator::SORT_NUMERIC;
-            } else if (in_array($property, array('idnumber', 'displayname', 'name', 'shortname', 'fullname'))) {
-                $sortflag = core_collator::SORT_STRING;
-            } else {
-                $sortflag = core_collator::SORT_REGULAR;
-            }
-            core_collator::asort_objects_by_property($records, $property, $sortflag);
-            if ($sortfields[$property] < 0) {
-                $records = array_reverse($records, true);
-            }
-            return;
-        }
-        $records = coursecat_sortable_records::sort($records, $sortfields);
-    }
-
-    /**
-     * Returns array of children categories visible to the current user
-     *
-     * @param array $options options for retrieving children
-     *    - sort - list of fields to sort. Example
-     *             array('idnumber' => 1, 'name' => 1, 'id' => -1)
-     *             will sort by idnumber asc, name asc and id desc.
-     *             Default: array('sortorder' => 1)
-     *             Only cached fields may be used for sorting!
-     *    - offset
-     *    - limit - maximum number of children to return, 0 or null for no limit
-     * @return coursecat[] Array of coursecat objects indexed by category id
-     */
-    public function get_children($options = array()) {
-        global $DB;
-        $coursecatcache = cache::make('core', 'coursecat');
-
-        // Get default values for options.
-        if (!empty($options['sort']) && is_array($options['sort'])) {
-            $sortfields = $options['sort'];
-        } else {
-            $sortfields = array('sortorder' => 1);
-        }
-        $limit = null;
-        if (!empty($options['limit']) && (int)$options['limit']) {
-            $limit = (int)$options['limit'];
-        }
-        $offset = 0;
-        if (!empty($options['offset']) && (int)$options['offset']) {
-            $offset = (int)$options['offset'];
-        }
-
-        // First retrieve list of user-visible and sorted children ids from cache.
-        $sortedids = $coursecatcache->get('c'. $this->id. ':'.  serialize($sortfields));
-        if ($sortedids === false) {
-            $sortfieldskeys = array_keys($sortfields);
-            if ($sortfieldskeys[0] === 'sortorder') {
-                // No DB requests required to build the list of ids sorted by sortorder.
-                // We can easily ignore other sort fields because sortorder is always different.
-                $sortedids = self::get_tree($this->id);
-                if ($sortedids && ($invisibleids = $this->get_not_visible_children_ids())) {
-                    $sortedids = array_diff($sortedids, $invisibleids);
-                    if ($sortfields['sortorder'] == -1) {
-                        $sortedids = array_reverse($sortedids, true);
-                    }
-                }
-            } else {
-                // We need to retrieve and sort all children. Good thing that it is done only on first request.
-                if ($invisibleids = $this->get_not_visible_children_ids()) {
-                    list($sql, $params) = $DB->get_in_or_equal($invisibleids, SQL_PARAMS_NAMED, 'id', false);
-                    $records = self::get_records('cc.parent = :parent AND cc.id '. $sql,
-                            array('parent' => $this->id) + $params);
-                } else {
-                    $records = self::get_records('cc.parent = :parent', array('parent' => $this->id));
-                }
-                self::sort_records($records, $sortfields);
-                $sortedids = array_keys($records);
-            }
-            $coursecatcache->set('c'. $this->id. ':'.serialize($sortfields), $sortedids);
-        }
-
-        if (empty($sortedids)) {
-            return array();
-        }
-
-        // Now retrieive and return categories.
-        if ($offset || $limit) {
-            $sortedids = array_slice($sortedids, $offset, $limit);
-        }
-        if (isset($records)) {
-            // Easy, we have already retrieved records.
-            if ($offset || $limit) {
-                $records = array_slice($records, $offset, $limit, true);
-            }
-        } else {
-            list($sql, $params) = $DB->get_in_or_equal($sortedids, SQL_PARAMS_NAMED, 'id');
-            $records = self::get_records('cc.id '. $sql, array('parent' => $this->id) + $params);
-        }
-
-        $rv = array();
-        foreach ($sortedids as $id) {
-            if (isset($records[$id])) {
-                $rv[$id] = new coursecat($records[$id]);
-            }
-        }
-        return $rv;
-    }
-
-    /**
-     * Returns an array of ids of categories that are (direct and indirect) children
-     * of this category.
-     *
-     * @return int[]
-     */
-    public function get_all_children_ids() {
-        $children = [];
-        $walk = [$this->id];
-        while (count($walk) > 0) {
-            $catid = array_pop($walk);
-            $directchildren = self::get_tree($catid);
-            if ($directchildren !== false && count($directchildren) > 0) {
-                $walk = array_merge($walk, $directchildren);
-                $children = array_merge($children, $directchildren);
-            }
-        }
-
-        return $children;
-    }
-
-    /**
-     * Returns true if the user has the manage capability on any category.
-     *
-     * This method uses the coursecat cache and an entry `has_manage_capability` to speed up
-     * calls to this method.
-     *
-     * @return bool
-     */
-    public static function has_manage_capability_on_any() {
-        return self::has_capability_on_any('moodle/category:manage');
-    }
-
-    /**
-     * Checks if the user has at least one of the given capabilities on any category.
-     *
-     * @param array|string $capabilities One or more capabilities to check. Check made is an OR.
-     * @return bool
-     */
-    public static function has_capability_on_any($capabilities) {
-        global $DB;
-        if (!isloggedin() || isguestuser()) {
-            return false;
-        }
-
-        if (!is_array($capabilities)) {
-            $capabilities = array($capabilities);
-        }
-        $keys = array();
-        foreach ($capabilities as $capability) {
-            $keys[$capability] = sha1($capability);
-        }
-
-        /* @var cache_session $cache */
-        $cache = cache::make('core', 'coursecat');
-        $hascapability = $cache->get_many($keys);
-        $needtoload = false;
-        foreach ($hascapability as $capability) {
-            if ($capability === '1') {
-                return true;
-            } else if ($capability === false) {
-                $needtoload = true;
-            }
-        }
-        if ($needtoload === false) {
-            // All capabilities were retrieved and the user didn't have any.
-            return false;
-        }
-
-        $haskey = null;
-        $fields = context_helper::get_preload_record_columns_sql('ctx');
-        $sql = "SELECT ctx.instanceid AS categoryid, $fields
-                      FROM {context} ctx
-                     WHERE contextlevel = :contextlevel
-                  ORDER BY depth ASC";
-        $params = array('contextlevel' => CONTEXT_COURSECAT);
-        $recordset = $DB->get_recordset_sql($sql, $params);
-        foreach ($recordset as $context) {
-            context_helper::preload_from_record($context);
-            $context = context_coursecat::instance($context->categoryid);
-            foreach ($capabilities as $capability) {
-                if (has_capability($capability, $context)) {
-                    $haskey = $capability;
-                    break 2;
-                }
-            }
-        }
-        $recordset->close();
-        if ($haskey === null) {
-            $data = array();
-            foreach ($keys as $key) {
-                $data[$key] = '0';
-            }
-            $cache->set_many($data);
-            return false;
-        } else {
-            $cache->set($haskey, '1');
-            return true;
-        }
-    }
-
-    /**
-     * Returns true if the user can resort any category.
-     * @return bool
-     */
-    public static function can_resort_any() {
-        return self::has_manage_capability_on_any();
-    }
-
-    /**
-     * Returns true if the user can change the parent of any category.
-     * @return bool
-     */
-    public static function can_change_parent_any() {
-        return self::has_manage_capability_on_any();
-    }
-
-    /**
-     * Returns number of subcategories visible to the current user
-     *
-     * @return int
-     */
-    public function get_children_count() {
-        $sortedids = self::get_tree($this->id);
-        $invisibleids = $this->get_not_visible_children_ids();
-        return count($sortedids) - count($invisibleids);
-    }
-
-    /**
-     * Returns true if the category has ANY children, including those not visible to the user
-     *
-     * @return boolean
-     */
-    public function has_children() {
-        $allchildren = self::get_tree($this->id);
-        return !empty($allchildren);
-    }
-
-    /**
-     * Returns true if the category has courses in it (count does not include courses
-     * in child categories)
-     *
-     * @return bool
-     */
-    public function has_courses() {
-        global $DB;
-        return $DB->record_exists_sql("select 1 from {course} where category = ?",
-                array($this->id));
-    }
-
-    /**
-     * Get the link used to view this course category.
-     *
-     * @return  \moodle_url
-     */
-    public function get_view_link() {
-        return new \moodle_url('/course/index.php', [
-            'categoryid' => $this->id,
-        ]);
-    }
-
-    /**
-     * Searches courses
-     *
-     * List of found course ids is cached for 10 minutes. Cache may be purged prior
-     * to this when somebody edits courses or categories, however it is very
-     * difficult to keep track of all possible changes that may affect list of courses.
-     *
-     * @param array $search contains search criterias, such as:
-     *     - search - search string
-     *     - blocklist - id of block (if we are searching for courses containing specific block0
-     *     - modulelist - name of module (if we are searching for courses containing specific module
-     *     - tagid - id of tag
-     * @param array $options display options, same as in get_courses() except 'recursive' is ignored -
-     *                       search is always category-independent
-     * @param array $requiredcapabilites List of capabilities required to see return course.
-     * @return course_in_list[]
-     */
-    public static function search_courses($search, $options = array(), $requiredcapabilities = array()) {
-        global $DB;
-        $offset = !empty($options['offset']) ? $options['offset'] : 0;
-        $limit = !empty($options['limit']) ? $options['limit'] : null;
-        $sortfields = !empty($options['sort']) ? $options['sort'] : array('sortorder' => 1);
-
-        $coursecatcache = cache::make('core', 'coursecat');
-        $cachekey = 's-'. serialize(
-            $search + array('sort' => $sortfields) + array('requiredcapabilities' => $requiredcapabilities)
-        );
-        $cntcachekey = 'scnt-'. serialize($search);
-
-        $ids = $coursecatcache->get($cachekey);
-        if ($ids !== false) {
-            // We already cached last search result.
-            $ids = array_slice($ids, $offset, $limit);
-            $courses = array();
-            if (!empty($ids)) {
-                list($sql, $params) = $DB->get_in_or_equal($ids, SQL_PARAMS_NAMED, 'id');
-                $records = self::get_course_records("c.id ". $sql, $params, $options);
-                // Preload course contacts if necessary - saves DB queries later to do it for each course separately.
-                if (!empty($options['coursecontacts'])) {
-                    self::preload_course_contacts($records);
-                }
-                // If option 'idonly' is specified no further action is needed, just return list of ids.
-                if (!empty($options['idonly'])) {
-                    return array_keys($records);
-                }
-                // Prepare the list of course_in_list objects.
-                foreach ($ids as $id) {
-                    $courses[$id] = new course_in_list($records[$id]);
-                }
-            }
-
-            // IOMAD: strip out courses user shouldn't see.
-            if (!PHPUNIT_TEST) {
-                $courses = iomad::iomad_filter_courses($courses);
-            }
-
-            return $courses;
-        }
-
-        $preloadcoursecontacts = !empty($options['coursecontacts']);
-        unset($options['coursecontacts']);
-
-        // Empty search string will return all results.
-        if (!isset($search['search'])) {
-            $search['search'] = '';
-        }
-
-        if (empty($search['blocklist']) && empty($search['modulelist']) && empty($search['tagid'])) {
-            // Search courses that have specified words in their names/summaries.
-            $searchterms = preg_split('|\s+|', trim($search['search']), 0, PREG_SPLIT_NO_EMPTY);
-
-            $courselist = get_courses_search($searchterms, 'c.sortorder ASC', 0, 9999999, $totalcount, $requiredcapabilities);
-            self::sort_records($courselist, $sortfields);
-            $coursecatcache->set($cachekey, array_keys($courselist));
-            $coursecatcache->set($cntcachekey, $totalcount);
-            $records = array_slice($courselist, $offset, $limit, true);
-        } else {
-            if (!empty($search['blocklist'])) {
-                // Search courses that have block with specified id.
-                $blockname = $DB->get_field('block', 'name', array('id' => $search['blocklist']));
-                $where = 'ctx.id in (SELECT distinct bi.parentcontextid FROM {block_instances} bi
-                    WHERE bi.blockname = :blockname)';
-                $params = array('blockname' => $blockname);
-            } else if (!empty($search['modulelist'])) {
-                // Search courses that have module with specified name.
-                $where = "c.id IN (SELECT DISTINCT module.course ".
-                        "FROM {".$search['modulelist']."} module)";
-                $params = array();
-            } else if (!empty($search['tagid'])) {
-                // Search courses that are tagged with the specified tag.
-                $where = "c.id IN (SELECT t.itemid ".
-                        "FROM {tag_instance} t WHERE t.tagid = :tagid AND t.itemtype = :itemtype AND t.component = :component)";
-                $params = array('tagid' => $search['tagid'], 'itemtype' => 'course', 'component' => 'core');
-                if (!empty($search['ctx'])) {
-                    $rec = isset($search['rec']) ? $search['rec'] : true;
-                    $parentcontext = context::instance_by_id($search['ctx']);
-                    if ($parentcontext->contextlevel == CONTEXT_SYSTEM && $rec) {
-                        // Parent context is system context and recursive is set to yes.
-                        // Nothing to filter - all courses fall into this condition.
-                    } else if ($rec) {
-                        // Filter all courses in the parent context at any level.
-                        $where .= ' AND ctx.path LIKE :contextpath';
-                        $params['contextpath'] = $parentcontext->path . '%';
-                    } else if ($parentcontext->contextlevel == CONTEXT_COURSECAT) {
-                        // All courses in the given course category.
-                        $where .= ' AND c.category = :category';
-                        $params['category'] = $parentcontext->instanceid;
-                    } else {
-                        // No courses will satisfy the context criterion, do not bother searching.
-                        $where = '1=0';
-                    }
-                }
-            } else {
-                debugging('No criteria is specified while searching courses', DEBUG_DEVELOPER);
-                return array();
-            }
-            $courselist = self::get_course_records($where, $params, $options, true);
-            if (!empty($requiredcapabilities)) {
-                foreach ($courselist as $key => $course) {
-                    context_helper::preload_from_record($course);
-                    $coursecontext = context_course::instance($course->id);
-                    if (!has_all_capabilities($requiredcapabilities, $coursecontext)) {
-                        unset($courselist[$key]);
-                    }
-                }
-            }
-            self::sort_records($courselist, $sortfields);
-            $coursecatcache->set($cachekey, array_keys($courselist));
-            $coursecatcache->set($cntcachekey, count($courselist));
-            $records = array_slice($courselist, $offset, $limit, true);
-        }
-
-        // Preload course contacts if necessary - saves DB queries later to do it for each course separately.
-        if (!empty($preloadcoursecontacts)) {
-            self::preload_course_contacts($records);
-        }
-        // If option 'idonly' is specified no further action is needed, just return list of ids.
-        if (!empty($options['idonly'])) {
-            return array_keys($records);
-        }
-        // Prepare the list of course_in_list objects.
-        $courses = array();
-        foreach ($records as $record) {
-            $courses[$record->id] = new course_in_list($record);
-        }
-
-        // IOMAD: strip out courses user shouldn't see.
-        if (!PHPUNIT_TEST) {
-            $courses = iomad::iomad_filter_courses($courses);
-        }
-
-        return $courses;
-    }
-
-    /**
-     * Returns number of courses in the search results
-     *
-     * It is recommended to call this function after {@link coursecat::search_courses()}
-     * and not before because only course ids are cached. Otherwise search_courses() may
-     * perform extra DB queries.
-     *
-     * @param array $search search criteria, see method search_courses() for more details
-     * @param array $options display options. They do not affect the result but
-     *     the 'sort' property is used in cache key for storing list of course ids
-     * @param array $requiredcapabilites List of capabilities required to see return course.
-     * @return int
-     */
-    public static function search_courses_count($search, $options = array(), $requiredcapabilities = array()) {
-        $coursecatcache = cache::make('core', 'coursecat');
-        $cntcachekey = 'scnt-'. serialize($search) . serialize($requiredcapabilities);
-        if (($cnt = $coursecatcache->get($cntcachekey)) === false) {
-            // Cached value not found. Retrieve ALL courses and return their count.
-            unset($options['offset']);
-            unset($options['limit']);
-            unset($options['summary']);
-            unset($options['coursecontacts']);
-            $options['idonly'] = true;
-            $courses = self::search_courses($search, $options, $requiredcapabilities);
-            $cnt = count($courses);
-        }
-        return $cnt;
-    }
-
-    /**
-     * Retrieves the list of courses accessible by user
-     *
-     * Not all information is cached, try to avoid calling this method
-     * twice in the same request.
-     *
-     * The following fields are always retrieved:
-     * - id, visible, fullname, shortname, idnumber, category, sortorder
-     *
-     * If you plan to use properties/methods course_in_list::$summary and/or
-     * course_in_list::get_course_contacts()
-     * you can preload this information using appropriate 'options'. Otherwise
-     * they will be retrieved from DB on demand and it may end with bigger DB load.
-     *
-     * Note that method course_in_list::has_summary() will not perform additional
-     * DB queries even if $options['summary'] is not specified
-     *
-     * List of found course ids is cached for 10 minutes. Cache may be purged prior
-     * to this when somebody edits courses or categories, however it is very
-     * difficult to keep track of all possible changes that may affect list of courses.
-     *
-     * @param array $options options for retrieving children
-     *    - recursive - return courses from subcategories as well. Use with care,
-     *      this may be a huge list!
-     *    - summary - preloads fields 'summary' and 'summaryformat'
-     *    - coursecontacts - preloads course contacts
-     *    - sort - list of fields to sort. Example
-     *             array('idnumber' => 1, 'shortname' => 1, 'id' => -1)
-     *             will sort by idnumber asc, shortname asc and id desc.
-     *             Default: array('sortorder' => 1)
-     *             Only cached fields may be used for sorting!
-     *    - offset
-     *    - limit - maximum number of children to return, 0 or null for no limit
-     *    - idonly - returns the array or course ids instead of array of objects
-     *               used only in get_courses_count()
-     * @return course_in_list[]
-     */
-    public function get_courses($options = array()) {
-        global $DB;
-        $recursive = !empty($options['recursive']);
-        $offset = !empty($options['offset']) ? $options['offset'] : 0;
-        $limit = !empty($options['limit']) ? $options['limit'] : null;
-        $sortfields = !empty($options['sort']) ? $options['sort'] : array('sortorder' => 1);
-
-        // Check if this category is hidden.
-        // Also 0-category never has courses unless this is recursive call.
-        if (!$this->is_uservisible() || (!$this->id && !$recursive)) {
-            return array();
-        }
-
-        $coursecatcache = cache::make('core', 'coursecat');
-        $cachekey = 'l-'. $this->id. '-'. (!empty($options['recursive']) ? 'r' : '').
-                 '-'. serialize($sortfields);
-        $cntcachekey = 'lcnt-'. $this->id. '-'. (!empty($options['recursive']) ? 'r' : '');
-
-        // Check if we have already cached results.
-        $ids = $coursecatcache->get($cachekey);
-        if ($ids !== false) {
-            // We already cached last search result and it did not expire yet.
-            $ids = array_slice($ids, $offset, $limit);
-            $courses = array();
-            if (!empty($ids)) {
-                list($sql, $params) = $DB->get_in_or_equal($ids, SQL_PARAMS_NAMED, 'id');
-
-                $records = self::get_course_records("c.id ". $sql, $params, $options);
-                // Preload course contacts if necessary - saves DB queries later to do it for each course separately.
-                if (!empty($options['coursecontacts'])) {
-                    self::preload_course_contacts($records);
-                }
-                // If option 'idonly' is specified no further action is needed, just return list of ids.
-                if (!empty($options['idonly'])) {
-                    return array_keys($records);
-                }
-                // Prepare the list of course_in_list objects.
-                foreach ($ids as $id) {
-                    $courses[$id] = new course_in_list($records[$id]);
-                }
-            }
-            return $courses;
-        }
-
-        // Retrieve list of courses in category.
-        $where = 'c.id <> :siteid';
-        $params = array('siteid' => SITEID);
-        if ($recursive) {
-            if ($this->id) {
-                $context = context_coursecat::instance($this->id);
-                $where .= ' AND ctx.path like :path';
-                $params['path'] = $context->path. '/%';
-            }
-        } else {
-            $where .= ' AND c.category = :categoryid';
-            $params['categoryid'] = $this->id;
-        }
-        // Get list of courses without preloaded coursecontacts because we don't need them for every course.
-        $list = $this->get_course_records($where, $params, array_diff_key($options, array('coursecontacts' => 1)), true);
-
-        // Sort and cache list.
-        self::sort_records($list, $sortfields);
-        $coursecatcache->set($cachekey, array_keys($list));
-        $coursecatcache->set($cntcachekey, count($list));
-
-        // Apply offset/limit, convert to course_in_list and return.
-        $courses = array();
-        if (isset($list)) {
-            if ($offset || $limit) {
-                $list = array_slice($list, $offset, $limit, true);
-            }
-            // Preload course contacts if necessary - saves DB queries later to do it for each course separately.
-            if (!empty($options['coursecontacts'])) {
-                self::preload_course_contacts($list);
-            }
-            // If option 'idonly' is specified no further action is needed, just return list of ids.
-            if (!empty($options['idonly'])) {
-                return array_keys($list);
-            }
-            // Prepare the list of course_in_list objects.
-            foreach ($list as $record) {
-                $courses[$record->id] = new course_in_list($record);
-            }
-        }
-        return $courses;
-    }
-
-    /**
-     * Returns number of courses visible to the user
-     *
-     * @param array $options similar to get_courses() except some options do not affect
-     *     number of courses (i.e. sort, summary, offset, limit etc.)
-     * @return int
-     */
-    public function get_courses_count($options = array()) {
-        $cntcachekey = 'lcnt-'. $this->id. '-'. (!empty($options['recursive']) ? 'r' : '');
-        $coursecatcache = cache::make('core', 'coursecat');
-        if (($cnt = $coursecatcache->get($cntcachekey)) === false) {
-            // Cached value not found. Retrieve ALL courses and return their count.
-            unset($options['offset']);
-            unset($options['limit']);
-            unset($options['summary']);
-            unset($options['coursecontacts']);
-            $options['idonly'] = true;
-            $courses = $this->get_courses($options);
-            $cnt = count($courses);
-        }
-        return $cnt;
-    }
-
-    /**
-     * Returns true if the user is able to delete this category.
-     *
-     * Note if this category contains any courses this isn't a full check, it will need to be accompanied by a call to either
-     * {@link coursecat::can_delete_full()} or {@link coursecat::can_move_content_to()} depending upon what the user wished to do.
-     *
-     * @return boolean
-     */
-    public function can_delete() {
-        if (!$this->has_manage_capability()) {
-            return false;
-        }
-        return $this->parent_has_manage_capability();
-    }
-
-    /**
-     * Returns true if user can delete current category and all its contents
-     *
-     * To be able to delete course category the user must have permission
-     * 'moodle/category:manage' in ALL child course categories AND
-     * be able to delete all courses
-     *
-     * @return bool
-     */
-    public function can_delete_full() {
-        global $DB;
-        if (!$this->id) {
-            // Fool-proof.
-            return false;
-        }
-
-        $context = $this->get_context();
-        if (!$this->is_uservisible() ||
-                !has_capability('moodle/category:manage', $context)) {
-            return false;
-        }
-
-        // Check all child categories (not only direct children).
-        $sql = context_helper::get_preload_record_columns_sql('ctx');
-        $childcategories = $DB->get_records_sql('SELECT c.id, c.visible, '. $sql.
-            ' FROM {context} ctx '.
-            ' JOIN {course_categories} c ON c.id = ctx.instanceid'.
-            ' WHERE ctx.path like ? AND ctx.contextlevel = ?',
-                array($context->path. '/%', CONTEXT_COURSECAT));
-        foreach ($childcategories as $childcat) {
-            context_helper::preload_from_record($childcat);
-            $childcontext = context_coursecat::instance($childcat->id);
-            if ((!$childcat->visible && !has_capability('moodle/category:viewhiddencategories', $childcontext)) ||
-                    !has_capability('moodle/category:manage', $childcontext)) {
-                return false;
-            }
-        }
-
-        // Check courses.
-        $sql = context_helper::get_preload_record_columns_sql('ctx');
-        $coursescontexts = $DB->get_records_sql('SELECT ctx.instanceid AS courseid, '.
-                    $sql. ' FROM {context} ctx '.
-                    'WHERE ctx.path like :pathmask and ctx.contextlevel = :courselevel',
-                array('pathmask' => $context->path. '/%',
-                    'courselevel' => CONTEXT_COURSE));
-        foreach ($coursescontexts as $ctxrecord) {
-            context_helper::preload_from_record($ctxrecord);
-            if (!can_delete_course($ctxrecord->courseid)) {
-                return false;
-            }
-        }
-
-        return true;
-    }
-
-    /**
-     * Recursively delete category including all subcategories and courses
-     *
-     * Function {@link coursecat::can_delete_full()} MUST be called prior
-     * to calling this function because there is no capability check
-     * inside this function
-     *
-     * @param boolean $showfeedback display some notices
-     * @return array return deleted courses
-     * @throws moodle_exception
-     */
-    public function delete_full($showfeedback = true) {
-        global $CFG, $DB;
-
-        require_once($CFG->libdir.'/gradelib.php');
-        require_once($CFG->libdir.'/questionlib.php');
-        require_once($CFG->dirroot.'/cohort/lib.php');
-
-        // Make sure we won't timeout when deleting a lot of courses.
-        $settimeout = core_php_time_limit::raise();
-
-        // Allow plugins to use this category before we completely delete it.
-        if ($pluginsfunction = get_plugins_with_function('pre_course_category_delete')) {
-            $category = $this->get_db_record();
-            foreach ($pluginsfunction as $plugintype => $plugins) {
-                foreach ($plugins as $pluginfunction) {
-                    $pluginfunction($category);
-                }
-            }
-        }
-
-        $deletedcourses = array();
-
-        // Get children. Note, we don't want to use cache here because it would be rebuilt too often.
-        $children = $DB->get_records('course_categories', array('parent' => $this->id), 'sortorder ASC');
-        foreach ($children as $record) {
-            $coursecat = new coursecat($record);
-            $deletedcourses += $coursecat->delete_full($showfeedback);
-        }
-
-        if ($courses = $DB->get_records('course', array('category' => $this->id), 'sortorder ASC')) {
-            foreach ($courses as $course) {
-                if (!delete_course($course, false)) {
-                    throw new moodle_exception('cannotdeletecategorycourse', '', '', $course->shortname);
-                }
-                $deletedcourses[] = $course;
-            }
-        }
-
-        // Move or delete cohorts in this context.
-        cohort_delete_category($this);
-
-        // Now delete anything that may depend on course category context.
-        grade_course_category_delete($this->id, 0, $showfeedback);
-        if (!question_delete_course_category($this, 0, $showfeedback)) {
-            throw new moodle_exception('cannotdeletecategoryquestions', '', '', $this->get_formatted_name());
-        }
-
-        // Delete all events in the category.
-        $DB->delete_records('event', array('categoryid' => $this->id));
-
-        // Finally delete the category and it's context.
-        $DB->delete_records('course_categories', array('id' => $this->id));
-
-        $coursecatcontext = context_coursecat::instance($this->id);
-        $coursecatcontext->delete();
-
-        cache_helper::purge_by_event('changesincoursecat');
-
-        // Trigger a course category deleted event.
-        /* @var \core\event\course_category_deleted $event */
-        $event = \core\event\course_category_deleted::create(array(
-            'objectid' => $this->id,
-            'context' => $coursecatcontext,
-            'other' => array('name' => $this->name)
-        ));
-        $event->set_coursecat($this);
-        $event->trigger();
-
-        // If we deleted $CFG->defaultrequestcategory, make it point somewhere else.
-        if ($this->id == $CFG->defaultrequestcategory) {
-            set_config('defaultrequestcategory', $DB->get_field('course_categories', 'MIN(id)', array('parent' => 0)));
-        }
-        return $deletedcourses;
-    }
-
-    /**
-     * Checks if user can delete this category and move content (courses, subcategories and questions)
-     * to another category. If yes returns the array of possible target categories names
-     *
-     * If user can not manage this category or it is completely empty - empty array will be returned
-     *
-     * @return array
-     */
-    public function move_content_targets_list() {
-        global $CFG;
-        require_once($CFG->libdir . '/questionlib.php');
-        $context = $this->get_context();
-        if (!$this->is_uservisible() ||
-                !has_capability('moodle/category:manage', $context)) {
-            // User is not able to manage current category, he is not able to delete it.
-            // No possible target categories.
-            return array();
-        }
-
-        $testcaps = array();
-        // If this category has courses in it, user must have 'course:create' capability in target category.
-        if ($this->has_courses()) {
-            $testcaps[] = 'moodle/course:create';
-        }
-        // If this category has subcategories or questions, user must have 'category:manage' capability in target category.
-        if ($this->has_children() || question_context_has_any_questions($context)) {
-            $testcaps[] = 'moodle/category:manage';
-        }
-        if (!empty($testcaps)) {
-            // Return list of categories excluding this one and it's children.
-            return self::make_categories_list($testcaps, $this->id);
-        }
-
-        // Category is completely empty, no need in target for contents.
-        return array();
-    }
-
-    /**
-     * Checks if user has capability to move all category content to the new parent before
-     * removing this category
-     *
-     * @param int $newcatid
-     * @return bool
-     */
-    public function can_move_content_to($newcatid) {
-        global $CFG;
-        require_once($CFG->libdir . '/questionlib.php');
-        $context = $this->get_context();
-        if (!$this->is_uservisible() ||
-                !has_capability('moodle/category:manage', $context)) {
-            return false;
-        }
-        $testcaps = array();
-        // If this category has courses in it, user must have 'course:create' capability in target category.
-        if ($this->has_courses()) {
-            $testcaps[] = 'moodle/course:create';
-        }
-        // If this category has subcategories or questions, user must have 'category:manage' capability in target category.
-        if ($this->has_children() || question_context_has_any_questions($context)) {
-            $testcaps[] = 'moodle/category:manage';
-        }
-        if (!empty($testcaps)) {
-            return has_all_capabilities($testcaps, context_coursecat::instance($newcatid));
-        }
-
-        // There is no content but still return true.
-        return true;
-    }
-
-    /**
-     * Deletes a category and moves all content (children, courses and questions) to the new parent
-     *
-     * Note that this function does not check capabilities, {@link coursecat::can_move_content_to()}
-     * must be called prior
-     *
-     * @param int $newparentid
-     * @param bool $showfeedback
-     * @return bool
-     */
-    public function delete_move($newparentid, $showfeedback = false) {
-        global $CFG, $DB, $OUTPUT;
-
-        require_once($CFG->libdir.'/gradelib.php');
-        require_once($CFG->libdir.'/questionlib.php');
-        require_once($CFG->dirroot.'/cohort/lib.php');
-
-        // Get all objects and lists because later the caches will be reset so.
-        // We don't need to make extra queries.
-        $newparentcat = self::get($newparentid, MUST_EXIST, true);
-        $catname = $this->get_formatted_name();
-        $children = $this->get_children();
-        $params = array('category' => $this->id);
-        $coursesids = $DB->get_fieldset_select('course', 'id', 'category = :category ORDER BY sortorder ASC', $params);
-        $context = $this->get_context();
-
-        if ($children) {
-            foreach ($children as $childcat) {
-                $childcat->change_parent_raw($newparentcat);
-                // Log action.
-                $event = \core\event\course_category_updated::create(array(
-                    'objectid' => $childcat->id,
-                    'context' => $childcat->get_context()
-                ));
-                $event->set_legacy_logdata(array(SITEID, 'category', 'move', 'editcategory.php?id=' . $childcat->id,
-                    $childcat->id));
-                $event->trigger();
-            }
-            fix_course_sortorder();
-        }
-
-        if ($coursesids) {
-            require_once($CFG->dirroot.'/course/lib.php');
-            if (!move_courses($coursesids, $newparentid)) {
-                if ($showfeedback) {
-                    echo $OUTPUT->notification("Error moving courses");
-                }
-                return false;
-            }
-            if ($showfeedback) {
-                echo $OUTPUT->notification(get_string('coursesmovedout', '', $catname), 'notifysuccess');
-            }
-        }
-
-        // Move or delete cohorts in this context.
-        cohort_delete_category($this);
-
-        // Now delete anything that may depend on course category context.
-        grade_course_category_delete($this->id, $newparentid, $showfeedback);
-        if (!question_delete_course_category($this, $newparentcat, $showfeedback)) {
-            if ($showfeedback) {
-                echo $OUTPUT->notification(get_string('errordeletingquestionsfromcategory', 'question', $catname), 'notifysuccess');
-            }
-            return false;
-        }
-
-        // Finally delete the category and it's context.
-        $DB->delete_records('course_categories', array('id' => $this->id));
-        $context->delete();
-
-        // Trigger a course category deleted event.
-        /* @var \core\event\course_category_deleted $event */
-        $event = \core\event\course_category_deleted::create(array(
-            'objectid' => $this->id,
-            'context' => $context,
-            'other' => array('name' => $this->name)
-        ));
-        $event->set_coursecat($this);
-        $event->trigger();
-
-        cache_helper::purge_by_event('changesincoursecat');
-
-        if ($showfeedback) {
-            echo $OUTPUT->notification(get_string('coursecategorydeleted', '', $catname), 'notifysuccess');
-        }
-
-        // If we deleted $CFG->defaultrequestcategory, make it point somewhere else.
-        if ($this->id == $CFG->defaultrequestcategory) {
-            set_config('defaultrequestcategory', $DB->get_field('course_categories', 'MIN(id)', array('parent' => 0)));
-        }
-        return true;
-    }
-
-    /**
-     * Checks if user can move current category to the new parent
-     *
-     * This checks if new parent category exists, user has manage cap there
-     * and new parent is not a child of this category
-     *
-     * @param int|stdClass|coursecat $newparentcat
-     * @return bool
-     */
-    public function can_change_parent($newparentcat) {
-        if (!has_capability('moodle/category:manage', $this->get_context())) {
-            return false;
-        }
-        if (is_object($newparentcat)) {
-            $newparentcat = self::get($newparentcat->id, IGNORE_MISSING);
-        } else {
-            $newparentcat = self::get((int)$newparentcat, IGNORE_MISSING);
-        }
-        if (!$newparentcat) {
-            return false;
-        }
-        if ($newparentcat->id == $this->id || in_array($this->id, $newparentcat->get_parents())) {
-            // Can not move to itself or it's own child.
-            return false;
-        }
-        if ($newparentcat->id) {
-            return has_capability('moodle/category:manage', context_coursecat::instance($newparentcat->id));
-        } else {
-            return has_capability('moodle/category:manage', context_system::instance());
-        }
-    }
-
-    /**
-     * Moves the category under another parent category. All associated contexts are moved as well
-     *
-     * This is protected function, use change_parent() or update() from outside of this class
-     *
-     * @see coursecat::change_parent()
-     * @see coursecat::update()
-     *
-     * @param coursecat $newparentcat
-     * @throws moodle_exception
-     */
-    protected function change_parent_raw(coursecat $newparentcat) {
-        global $DB;
-
-        $context = $this->get_context();
-
-        $hidecat = false;
-        if (empty($newparentcat->id)) {
-            $DB->set_field('course_categories', 'parent', 0, array('id' => $this->id));
-            $newparent = context_system::instance();
-        } else {
-            if ($newparentcat->id == $this->id || in_array($this->id, $newparentcat->get_parents())) {
-                // Can not move to itself or it's own child.
-                throw new moodle_exception('cannotmovecategory');
-            }
-            $DB->set_field('course_categories', 'parent', $newparentcat->id, array('id' => $this->id));
-            $newparent = context_coursecat::instance($newparentcat->id);
-
-            if (!$newparentcat->visible and $this->visible) {
-                // Better hide category when moving into hidden category, teachers may unhide afterwards and the hidden children
-                // will be restored properly.
-                $hidecat = true;
-            }
-        }
-        $this->parent = $newparentcat->id;
-
-        $context->update_moved($newparent);
-
-        // Now make it last in new category.
-        $DB->set_field('course_categories', 'sortorder', MAX_COURSES_IN_CATEGORY*MAX_COURSE_CATEGORIES, array('id' => $this->id));
-
-        if ($hidecat) {
-            fix_course_sortorder();
-            $this->restore();
-            // Hide object but store 1 in visibleold, because when parent category visibility changes this category must
-            // become visible again.
-            $this->hide_raw(1);
-        }
-    }
-
-    /**
-     * Efficiently moves a category - NOTE that this can have
-     * a huge impact access-control-wise...
-     *
-     * Note that this function does not check capabilities.
-     *
-     * Example of usage:
-     * $coursecat = coursecat::get($categoryid);
-     * if ($coursecat->can_change_parent($newparentcatid)) {
-     *     $coursecat->change_parent($newparentcatid);
-     * }
-     *
-     * This function does not update field course_categories.timemodified
-     * If you want to update timemodified, use
-     * $coursecat->update(array('parent' => $newparentcat));
-     *
-     * @param int|stdClass|coursecat $newparentcat
-     */
-    public function change_parent($newparentcat) {
-        // Make sure parent category exists but do not check capabilities here that it is visible to current user.
-        if (is_object($newparentcat)) {
-            $newparentcat = self::get($newparentcat->id, MUST_EXIST, true);
-        } else {
-            $newparentcat = self::get((int)$newparentcat, MUST_EXIST, true);
-        }
-        if ($newparentcat->id != $this->parent) {
-            $this->change_parent_raw($newparentcat);
-            fix_course_sortorder();
-            cache_helper::purge_by_event('changesincoursecat');
-            $this->restore();
-
-            $event = \core\event\course_category_updated::create(array(
-                'objectid' => $this->id,
-                'context' => $this->get_context()
-            ));
-            $event->set_legacy_logdata(array(SITEID, 'category', 'move', 'editcategory.php?id=' . $this->id, $this->id));
-            $event->trigger();
-        }
-    }
-
-    /**
-     * Hide course category and child course and subcategories
-     *
-     * If this category has changed the parent and is moved under hidden
-     * category we will want to store it's current visibility state in
-     * the field 'visibleold'. If admin clicked 'hide' for this particular
-     * category, the field 'visibleold' should become 0.
-     *
-     * All subcategories and courses will have their current visibility in the field visibleold
-     *
-     * This is protected function, use hide() or update() from outside of this class
-     *
-     * @see coursecat::hide()
-     * @see coursecat::update()
-     *
-     * @param int $visibleold value to set in field $visibleold for this category
-     * @return bool whether changes have been made and caches need to be purged afterwards
-     */
-    protected function hide_raw($visibleold = 0) {
-        global $DB;
-        $changes = false;
-
-        // Note that field 'visibleold' is not cached so we must retrieve it from DB if it is missing.
-        if ($this->id && $this->__get('visibleold') != $visibleold) {
-            $this->visibleold = $visibleold;
-            $DB->set_field('course_categories', 'visibleold', $visibleold, array('id' => $this->id));
-            $changes = true;
-        }
-        if (!$this->visible || !$this->id) {
-            // Already hidden or can not be hidden.
-            return $changes;
-        }
-
-        $this->visible = 0;
-        $DB->set_field('course_categories', 'visible', 0, array('id'=>$this->id));
-        // Store visible flag so that we can return to it if we immediately unhide.
-        $DB->execute("UPDATE {course} SET visibleold = visible WHERE category = ?", array($this->id));
-        $DB->set_field('course', 'visible', 0, array('category' => $this->id));
-        // Get all child categories and hide too.
-        if ($subcats = $DB->get_records_select('course_categories', "path LIKE ?", array("$this->path/%"), 'id, visible')) {
-            foreach ($subcats as $cat) {
-                $DB->set_field('course_categories', 'visibleold', $cat->visible, array('id' => $cat->id));
-                $DB->set_field('course_categories', 'visible', 0, array('id' => $cat->id));
-                $DB->execute("UPDATE {course} SET visibleold = visible WHERE category = ?", array($cat->id));
-                $DB->set_field('course', 'visible', 0, array('category' => $cat->id));
-            }
-        }
-        return true;
-    }
-
-    /**
-     * Hide course category and child course and subcategories
-     *
-     * Note that there is no capability check inside this function
-     *
-     * This function does not update field course_categories.timemodified
-     * If you want to update timemodified, use
-     * $coursecat->update(array('visible' => 0));
-     */
-    public function hide() {
-        if ($this->hide_raw(0)) {
-            cache_helper::purge_by_event('changesincoursecat');
-
-            $event = \core\event\course_category_updated::create(array(
-                'objectid' => $this->id,
-                'context' => $this->get_context()
-            ));
-            $event->set_legacy_logdata(array(SITEID, 'category', 'hide', 'editcategory.php?id=' . $this->id, $this->id));
-            $event->trigger();
-        }
-    }
-
-    /**
-     * Show course category and restores visibility for child course and subcategories
-     *
-     * Note that there is no capability check inside this function
-     *
-     * This is protected function, use show() or update() from outside of this class
-     *
-     * @see coursecat::show()
-     * @see coursecat::update()
-     *
-     * @return bool whether changes have been made and caches need to be purged afterwards
-     */
-    protected function show_raw() {
-        global $DB;
-
-        if ($this->visible) {
-            // Already visible.
-            return false;
-        }
-
-        $this->visible = 1;
-        $this->visibleold = 1;
-        $DB->set_field('course_categories', 'visible', 1, array('id' => $this->id));
-        $DB->set_field('course_categories', 'visibleold', 1, array('id' => $this->id));
-        $DB->execute("UPDATE {course} SET visible = visibleold WHERE category = ?", array($this->id));
-        // Get all child categories and unhide too.
-        if ($subcats = $DB->get_records_select('course_categories', "path LIKE ?", array("$this->path/%"), 'id, visibleold')) {
-            foreach ($subcats as $cat) {
-                if ($cat->visibleold) {
-                    $DB->set_field('course_categories', 'visible', 1, array('id' => $cat->id));
-                }
-                $DB->execute("UPDATE {course} SET visible = visibleold WHERE category = ?", array($cat->id));
-            }
-        }
-        return true;
-    }
-
-    /**
-     * Show course category and restores visibility for child course and subcategories
-     *
-     * Note that there is no capability check inside this function
-     *
-     * This function does not update field course_categories.timemodified
-     * If you want to update timemodified, use
-     * $coursecat->update(array('visible' => 1));
-     */
-    public function show() {
-        if ($this->show_raw()) {
-            cache_helper::purge_by_event('changesincoursecat');
-
-            $event = \core\event\course_category_updated::create(array(
-                'objectid' => $this->id,
-                'context' => $this->get_context()
-            ));
-            $event->set_legacy_logdata(array(SITEID, 'category', 'show', 'editcategory.php?id=' . $this->id, $this->id));
-            $event->trigger();
-        }
-    }
-
-    /**
-     * Returns name of the category formatted as a string
-     *
-     * @param array $options formatting options other than context
-     * @return string
-     */
-    public function get_formatted_name($options = array()) {
-        if ($this->id) {
-            $context = $this->get_context();
-            return format_string($this->name, true, array('context' => $context) + $options);
-        } else {
-            return get_string('top');
-        }
-    }
-
-    /**
-     * Get the nested name of this category, with all of it's parents.
-     *
-     * @param   bool    $includelinks Whether to wrap each name in the view link for that category.
-     * @param   string  $separator The string between each name.
-     * @param   array   $options Formatting options.
-     * @return  string
-     */
-    public function get_nested_name($includelinks = true, $separator = ' / ', $options = []) {
-        // Get the name of hierarchical name of this category.
-        $parents = $this->get_parents();
-        $categories = static::get_many($parents);
-        $categories[] = $this;
-
-        $names = array_map(function($category) use ($options, $includelinks) {
-            if ($includelinks) {
-                return html_writer::link($category->get_view_link(), $category->get_formatted_name($options));
-            } else {
-                return $category->get_formatted_name($options);
-            }
-
-        }, $categories);
-
-        return implode($separator, $names);
-    }
-
-    /**
-     * Returns ids of all parents of the category. Last element in the return array is the direct parent
-     *
-     * For example, if you have a tree of categories like:
-     *   Miscellaneous (id = 1)
-     *      Subcategory (id = 2)
-     *         Sub-subcategory (id = 4)
-     *   Other category (id = 3)
-     *
-     * coursecat::get(1)->get_parents() == array()
-     * coursecat::get(2)->get_parents() == array(1)
-     * coursecat::get(4)->get_parents() == array(1, 2);
-     *
-     * Note that this method does not check if all parents are accessible by current user
-     *
-     * @return array of category ids
-     */
-    public function get_parents() {
-        $parents = preg_split('|/|', $this->path, 0, PREG_SPLIT_NO_EMPTY);
-        array_pop($parents);
-        return $parents;
-    }
-
-    /**
-     * This function returns a nice list representing category tree
-     * for display or to use in a form <select> element
-     *
-     * List is cached for 10 minutes
-     *
-     * For example, if you have a tree of categories like:
-     *   Miscellaneous (id = 1)
-     *      Subcategory (id = 2)
-     *         Sub-subcategory (id = 4)
-     *   Other category (id = 3)
-     * Then after calling this function you will have
-     * array(1 => 'Miscellaneous',
-     *       2 => 'Miscellaneous / Subcategory',
-     *       4 => 'Miscellaneous / Subcategory / Sub-subcategory',
-     *       3 => 'Other category');
-     *
-     * If you specify $requiredcapability, then only categories where the current
-     * user has that capability will be added to $list.
-     * If you only have $requiredcapability in a child category, not the parent,
-     * then the child catgegory will still be included.
-     *
-     * If you specify the option $excludeid, then that category, and all its children,
-     * are omitted from the tree. This is useful when you are doing something like
-     * moving categories, where you do not want to allow people to move a category
-     * to be the child of itself.
-     *
-     * See also {@link make_categories_options()}
-     *
-     * @param string/array $requiredcapability if given, only categories where the current
-     *      user has this capability will be returned. Can also be an array of capabilities,
-     *      in which case they are all required.
-     * @param integer $excludeid Exclude this category and its children from the lists built.
-     * @param string $separator string to use as a separator between parent and child category. Default ' / '
-     * @return array of strings
-     */
-    public static function make_categories_list($requiredcapability = '', $excludeid = 0, $separator = ' / ') {
-        global $DB;
-        global $CFG;
-        $coursecatcache = cache::make('core', 'coursecat');
-
-        // Check if we cached the complete list of user-accessible category names ($baselist) or list of ids
-        // with requried cap ($thislist).
-        $currentlang = current_language();
-        $basecachekey = $currentlang . '_catlist';
-        $baselist = $coursecatcache->get($basecachekey);
-        $thislist = false;
-        $thiscachekey = null;
-        if (!empty($requiredcapability)) {
-            $requiredcapability = (array)$requiredcapability;
-            $thiscachekey = 'catlist:'. serialize($requiredcapability);
-            if ($baselist !== false && ($thislist = $coursecatcache->get($thiscachekey)) !== false) {
-                $thislist = preg_split('|,|', $thislist, -1, PREG_SPLIT_NO_EMPTY);
-            }
-        } else if ($baselist !== false) {
-            $thislist = array_keys($baselist);
-        }
-
-        if ($baselist === false) {
-            // We don't have $baselist cached, retrieve it. Retrieve $thislist again in any case.
-            $ctxselect = context_helper::get_preload_record_columns_sql('ctx');
-            $sql = "SELECT cc.id, cc.sortorder, cc.name, cc.visible, cc.parent, cc.path, $ctxselect
-                    FROM {course_categories} cc
-                    JOIN {context} ctx ON cc.id = ctx.instanceid AND ctx.contextlevel = :contextcoursecat
-                    ORDER BY cc.sortorder";
-            $rs = $DB->get_recordset_sql($sql, array('contextcoursecat' => CONTEXT_COURSECAT));
-            $baselist = array();
-            $thislist = array();
-            foreach ($rs as $record) {
-                // If the category's parent is not visible to the user, it is not visible as well.
-                if (!$record->parent || isset($baselist[$record->parent])) {
-                    context_helper::preload_from_record($record);
-                    $context = context_coursecat::instance($record->id);
-                    if (!$record->visible && !has_capability('moodle/category:viewhiddencategories', $context)) {
-                        // No cap to view category, added to neither $baselist nor $thislist.
-                        continue;
-                    }
-                    $baselist[$record->id] = array(
-                        'name' => format_string($record->name, true, array('context' => $context)),
-                        'path' => $record->path
-                    );
-                    if (!empty($requiredcapability) && !has_all_capabilities($requiredcapability, $context)) {
-                        // No required capability, added to $baselist but not to $thislist.
-                        continue;
-                    }
-                    $thislist[] = $record->id;
-                }
-            }
-            $rs->close();
-            $coursecatcache->set($basecachekey, $baselist);
-            if (!empty($requiredcapability)) {
-                $coursecatcache->set($thiscachekey, join(',', $thislist));
-            }
-        } else if ($thislist === false) {
-            // We have $baselist cached but not $thislist. Simplier query is used to retrieve.
-            $ctxselect = context_helper::get_preload_record_columns_sql('ctx');
-            $sql = "SELECT ctx.instanceid AS id, $ctxselect
-                    FROM {context} ctx WHERE ctx.contextlevel = :contextcoursecat";
-            $contexts = $DB->get_records_sql($sql, array('contextcoursecat' => CONTEXT_COURSECAT));
-            $thislist = array();
-            foreach (array_keys($baselist) as $id) {
-                context_helper::preload_from_record($contexts[$id]);
-                if (has_all_capabilities($requiredcapability, context_coursecat::instance($id))) {
-                    $thislist[] = $id;
-                }
-            }
-            $coursecatcache->set($thiscachekey, join(',', $thislist));
-        }
-
-        // Now build the array of strings to return, mind $separator and $excludeid.
-        $names = array();
-        foreach ($thislist as $id) {
-            $path = preg_split('|/|', $baselist[$id]['path'], -1, PREG_SPLIT_NO_EMPTY);
-            if (!$excludeid || !in_array($excludeid, $path)) {
-                $namechunks = array();
-                foreach ($path as $parentid) {
-                    $namechunks[] = $baselist[$parentid]['name'];
-                }
-                $names[$id] = join($separator, $namechunks);
-            }
-        }
-
-        // IOMAD :  Filter the list of categories.
-        if (!is_siteadmin() and !during_initial_install()) {
-            $names = iomad::iomad_filter_categories($names);
-        }
-
-        return $names;
-    }
-
-    /**
-     * Prepares the object for caching. Works like the __sleep method.
-     *
-     * implementing method from interface cacheable_object
-     *
-     * @return array ready to be cached
-     */
-    public function prepare_to_cache() {
-        $a = array();
-        foreach (self::$coursecatfields as $property => $cachedirectives) {
-            if ($cachedirectives !== null) {
-                list($shortname, $defaultvalue) = $cachedirectives;
-                if ($this->$property !== $defaultvalue) {
-                    $a[$shortname] = $this->$property;
-                }
-            }
-        }
-        $context = $this->get_context();
-        $a['xi'] = $context->id;
-        $a['xp'] = $context->path;
-        return $a;
-    }
-
-    /**
-     * Takes the data provided by prepare_to_cache and reinitialises an instance of the associated from it.
-     *
-     * implementing method from interface cacheable_object
-     *
-     * @param array $a
-     * @return coursecat
-     */
-    public static function wake_from_cache($a) {
-        $record = new stdClass;
-        foreach (self::$coursecatfields as $property => $cachedirectives) {
-            if ($cachedirectives !== null) {
-                list($shortname, $defaultvalue) = $cachedirectives;
-                if (array_key_exists($shortname, $a)) {
-                    $record->$property = $a[$shortname];
-                } else {
-                    $record->$property = $defaultvalue;
-                }
-            }
-        }
-        $record->ctxid = $a['xi'];
-        $record->ctxpath = $a['xp'];
-        $record->ctxdepth = $record->depth + 1;
-        $record->ctxlevel = CONTEXT_COURSECAT;
-        $record->ctxinstance = $record->id;
-        return new coursecat($record, true);
-    }
-
-    /**
-     * Returns true if the user is able to create a top level category.
-     * @return bool
-     */
-    public static function can_create_top_level_category() {
-        return has_capability('moodle/category:manage', context_system::instance());
-    }
-
-    /**
-     * Returns the category context.
-     * @return context_coursecat
-     */
-    public function get_context() {
-        if ($this->id === 0) {
-            // This is the special top level category object.
-            return context_system::instance();
-        } else {
-            return context_coursecat::instance($this->id);
-        }
-    }
-
-    /**
-     * Returns true if the user is able to manage this category.
-     * @return bool
-     */
-    public function has_manage_capability() {
-        if ($this->hasmanagecapability === null) {
-            $this->hasmanagecapability = has_capability('moodle/category:manage', $this->get_context());
-        }
-        return $this->hasmanagecapability;
-    }
-
-    /**
-     * Returns true if the user has the manage capability on the parent category.
-     * @return bool
-     */
-    public function parent_has_manage_capability() {
-        return has_capability('moodle/category:manage', get_category_or_system_context($this->parent));
-    }
-
-    /**
-     * Returns true if the current user can create subcategories of this category.
-     * @return bool
-     */
-    public function can_create_subcategory() {
-        return $this->has_manage_capability();
-    }
-
-    /**
-     * Returns true if the user can resort this categories sub categories and courses.
-     * Must have manage capability and be able to see all subcategories.
-     * @return bool
-     */
-    public function can_resort_subcategories() {
-        return $this->has_manage_capability() && !$this->get_not_visible_children_ids();
-    }
-
-    /**
-     * Returns true if the user can resort the courses within this category.
-     * Must have manage capability and be able to see all courses.
-     * @return bool
-     */
-    public function can_resort_courses() {
-        return $this->has_manage_capability() && $this->coursecount == $this->get_courses_count();
-    }
-
-    /**
-     * Returns true of the user can change the sortorder of this category (resort in the parent category)
-     * @return bool
-     */
-    public function can_change_sortorder() {
-        return $this->id && $this->get_parent_coursecat()->can_resort_subcategories();
-    }
-
-    /**
-     * Returns true if the current user can create a course within this category.
-     * @return bool
-     */
-    public function can_create_course() {
-        return has_capability('moodle/course:create', $this->get_context());
-    }
-
-    /**
-     * Returns true if the current user can edit this categories settings.
-     * @return bool
-     */
-    public function can_edit() {
-        return $this->has_manage_capability();
-    }
-
-    /**
-     * Returns true if the current user can review role assignments for this category.
-     * @return bool
-     */
-    public function can_review_roles() {
-        return has_capability('moodle/role:assign', $this->get_context());
-    }
-
-    /**
-     * Returns true if the current user can review permissions for this category.
-     * @return bool
-     */
-    public function can_review_permissions() {
-        return has_any_capability(array(
-            'moodle/role:assign',
-            'moodle/role:safeoverride',
-            'moodle/role:override',
-            'moodle/role:assign'
-        ), $this->get_context());
-    }
-
-    /**
-     * Returns true if the current user can review cohorts for this category.
-     * @return bool
-     */
-    public function can_review_cohorts() {
-        return has_any_capability(array('moodle/cohort:view', 'moodle/cohort:manage'), $this->get_context());
-    }
-
-    /**
-     * Returns true if the current user can review filter settings for this category.
-     * @return bool
-     */
-    public function can_review_filters() {
-        return has_capability('moodle/filter:manage', $this->get_context()) &&
-               count(filter_get_available_in_context($this->get_context()))>0;
-    }
-
-    /**
-     * Returns true if the current user is able to change the visbility of this category.
-     * @return bool
-     */
-    public function can_change_visibility() {
-        return $this->parent_has_manage_capability();
-    }
-
-    /**
-     * Returns true if the user can move courses out of this category.
-     * @return bool
-     */
-    public function can_move_courses_out_of() {
-        return $this->has_manage_capability();
-    }
-
-    /**
-     * Returns true if the user can move courses into this category.
-     * @return bool
-     */
-    public function can_move_courses_into() {
-        return $this->has_manage_capability();
-    }
-
-    /**
-     * Returns true if the user is able to restore a course into this category as a new course.
-     * @return bool
-     */
-    public function can_restore_courses_into() {
-        return has_capability('moodle/restore:restorecourse', $this->get_context());
-    }
-
-    /**
-     * Resorts the sub categories of this category by the given field.
-     *
-     * @param string $field One of name, idnumber or descending values of each (appended desc)
-     * @param bool $cleanup If true cleanup will be done, if false you will need to do it manually later.
-     * @return bool True on success.
-     * @throws coding_exception
-     */
-    public function resort_subcategories($field, $cleanup = true) {
-        global $DB;
-        $desc = false;
-        if (substr($field, -4) === "desc") {
-            $desc = true;
-            $field = substr($field, 0, -4);  // Remove "desc" from field name.
-        }
-        if ($field !== 'name' && $field !== 'idnumber') {
-            throw new coding_exception('Invalid field requested');
-        }
-        $children = $this->get_children();
-        core_collator::asort_objects_by_property($children, $field, core_collator::SORT_NATURAL);
-        if (!empty($desc)) {
-            $children = array_reverse($children);
-        }
-        $i = 1;
-        foreach ($children as $cat) {
-            $i++;
-            $DB->set_field('course_categories', 'sortorder', $i, array('id' => $cat->id));
-            $i += $cat->coursecount;
-        }
-        if ($cleanup) {
-            self::resort_categories_cleanup();
-        }
-        return true;
-    }
-
-    /**
-     * Cleans things up after categories have been resorted.
-     * @param bool $includecourses If set to true we know courses have been resorted as well.
-     */
-    public static function resort_categories_cleanup($includecourses = false) {
-        // This should not be needed but we do it just to be safe.
-        fix_course_sortorder();
-        cache_helper::purge_by_event('changesincoursecat');
-        if ($includecourses) {
-            cache_helper::purge_by_event('changesincourse');
-        }
-    }
-
-    /**
-     * Resort the courses within this category by the given field.
-     *
-     * @param string $field One of fullname, shortname, idnumber or descending values of each (appended desc)
-     * @param bool $cleanup
-     * @return bool True for success.
-     * @throws coding_exception
-     */
-    public function resort_courses($field, $cleanup = true) {
-        global $DB;
-        $desc = false;
-        if (substr($field, -4) === "desc") {
-            $desc = true;
-            $field = substr($field, 0, -4);  // Remove "desc" from field name.
-        }
-        if ($field !== 'fullname' && $field !== 'shortname' && $field !== 'idnumber' && $field !== 'timecreated') {
-            // This is ultra important as we use $field in an SQL statement below this.
-            throw new coding_exception('Invalid field requested');
-        }
-        $ctxfields = context_helper::get_preload_record_columns_sql('ctx');
-        $sql = "SELECT c.id, c.sortorder, c.{$field}, $ctxfields
-                  FROM {course} c
-             LEFT JOIN {context} ctx ON ctx.instanceid = c.id
-                 WHERE ctx.contextlevel = :ctxlevel AND
-                       c.category = :categoryid";
-        $params = array(
-            'ctxlevel' => CONTEXT_COURSE,
-            'categoryid' => $this->id
-        );
-        $courses = $DB->get_records_sql($sql, $params);
-        if (count($courses) > 0) {
-            foreach ($courses as $courseid => $course) {
-                context_helper::preload_from_record($course);
-                if ($field === 'idnumber') {
-                    $course->sortby = $course->idnumber;
-                } else {
-                    // It'll require formatting.
-                    $options = array(
-                        'context' => context_course::instance($course->id)
-                    );
-                    // We format the string first so that it appears as the user would see it.
-                    // This ensures the sorting makes sense to them. However it won't necessarily make
-                    // sense to everyone if things like multilang filters are enabled.
-                    // We then strip any tags as we don't want things such as image tags skewing the
-                    // sort results.
-                    $course->sortby = strip_tags(format_string($course->$field, true, $options));
-                }
-                // We set it back here rather than using references as there is a bug with using
-                // references in a foreach before passing as an arg by reference.
-                $courses[$courseid] = $course;
-            }
-            // Sort the courses.
-            core_collator::asort_objects_by_property($courses, 'sortby', core_collator::SORT_NATURAL);
-            if (!empty($desc)) {
-                $courses = array_reverse($courses);
-            }
-            $i = 1;
-            foreach ($courses as $course) {
-                $DB->set_field('course', 'sortorder', $this->sortorder + $i, array('id' => $course->id));
-                $i++;
-            }
-            if ($cleanup) {
-                // This should not be needed but we do it just to be safe.
-                fix_course_sortorder();
-                cache_helper::purge_by_event('changesincourse');
-            }
-        }
-        return true;
-    }
-
-    /**
-     * Changes the sort order of this categories parent shifting this category up or down one.
-     *
-     * @global \moodle_database $DB
-     * @param bool $up If set to true the category is shifted up one spot, else its moved down.
-     * @return bool True on success, false otherwise.
-     */
-    public function change_sortorder_by_one($up) {
-        global $DB;
-        $params = array($this->sortorder, $this->parent);
-        if ($up) {
-            $select = 'sortorder < ? AND parent = ?';
-            $sort = 'sortorder DESC';
-        } else {
-            $select = 'sortorder > ? AND parent = ?';
-            $sort = 'sortorder ASC';
-        }
-        fix_course_sortorder();
-        $swapcategory = $DB->get_records_select('course_categories', $select, $params, $sort, '*', 0, 1);
-        $swapcategory = reset($swapcategory);
-        if ($swapcategory) {
-            $DB->set_field('course_categories', 'sortorder', $swapcategory->sortorder, array('id' => $this->id));
-            $DB->set_field('course_categories', 'sortorder', $this->sortorder, array('id' => $swapcategory->id));
-            $this->sortorder = $swapcategory->sortorder;
-
-            $event = \core\event\course_category_updated::create(array(
-                'objectid' => $this->id,
-                'context' => $this->get_context()
-            ));
-            $event->set_legacy_logdata(array(SITEID, 'category', 'move', 'management.php?categoryid=' . $this->id,
-                $this->id));
-            $event->trigger();
-
-            // Finally reorder courses.
-            fix_course_sortorder();
-            cache_helper::purge_by_event('changesincoursecat');
-            return true;
-        }
-        return false;
-    }
-
-    /**
-     * Returns the parent coursecat object for this category.
-     *
-     * @return coursecat
-     */
-    public function get_parent_coursecat() {
-        return self::get($this->parent);
-    }
-
-
-    /**
-     * Returns true if the user is able to request a new course be created.
-     * @return bool
-     */
-    public function can_request_course() {
-        global $CFG;
-        if (empty($CFG->enablecourserequests) || $this->id != $CFG->defaultrequestcategory) {
-            return false;
-        }
-        return !$this->can_create_course() && has_capability('moodle/course:request', $this->get_context());
-    }
-
-    /**
-     * Returns true if the user can approve course requests.
-     * @return bool
-     */
-    public static function can_approve_course_requests() {
-        global $CFG, $DB;
-        if (empty($CFG->enablecourserequests)) {
-            return false;
-        }
-        $context = context_system::instance();
-        if (!has_capability('moodle/site:approvecourse', $context)) {
-            return false;
-        }
-        if (!$DB->record_exists('course_request', array())) {
-            return false;
-        }
-        return true;
-    }
-}
-
-/**
- * Class to store information about one course in a list of courses
- *
- * Not all information may be retrieved when object is created but
- * it will be retrieved on demand when appropriate property or method is
- * called.
- *
- * Instances of this class are usually returned by functions
- * {@link coursecat::search_courses()}
- * and
- * {@link coursecat::get_courses()}
- *
- * @property-read int $id
- * @property-read int $category Category ID
- * @property-read int $sortorder
- * @property-read string $fullname
- * @property-read string $shortname
- * @property-read string $idnumber
- * @property-read string $summary Course summary. Field is present if coursecat::get_courses()
- *     was called with option 'summary'. Otherwise will be retrieved from DB on first request
- * @property-read int $summaryformat Summary format. Field is present if coursecat::get_courses()
- *     was called with option 'summary'. Otherwise will be retrieved from DB on first request
- * @property-read string $format Course format. Retrieved from DB on first request
- * @property-read int $showgrades Retrieved from DB on first request
- * @property-read int $newsitems Retrieved from DB on first request
- * @property-read int $startdate
- * @property-read int $enddate
- * @property-read int $marker Retrieved from DB on first request
- * @property-read int $maxbytes Retrieved from DB on first request
- * @property-read int $legacyfiles Retrieved from DB on first request
- * @property-read int $showreports Retrieved from DB on first request
- * @property-read int $visible
- * @property-read int $visibleold Retrieved from DB on first request
- * @property-read int $groupmode Retrieved from DB on first request
- * @property-read int $groupmodeforce Retrieved from DB on first request
- * @property-read int $defaultgroupingid Retrieved from DB on first request
- * @property-read string $lang Retrieved from DB on first request
- * @property-read string $theme Retrieved from DB on first request
- * @property-read int $timecreated Retrieved from DB on first request
- * @property-read int $timemodified Retrieved from DB on first request
- * @property-read int $requested Retrieved from DB on first request
- * @property-read int $enablecompletion Retrieved from DB on first request
- * @property-read int $completionnotify Retrieved from DB on first request
- * @property-read int $cacherev
- *
- * @package    core
- * @subpackage course
- * @copyright  2013 Marina Glancy
- * @license    http://www.gnu.org/copyleft/gpl.html GNU GPL v3 or later
- */
-class course_in_list implements IteratorAggregate {
-
-    /** @var stdClass record retrieved from DB, may have additional calculated property such as managers and hassummary */
-    protected $record;
-
-    /** @var array array of course contacts - stores result of call to get_course_contacts() */
-    protected $coursecontacts;
-
-    /** @var bool true if the current user can access the course, false otherwise. */
-    protected $canaccess = null;
-
-    /**
-     * Creates an instance of the class from record
-     *
-     * @param stdClass $record except fields from course table it may contain
-     *     field hassummary indicating that summary field is not empty.
-     *     Also it is recommended to have context fields here ready for
-     *     context preloading
-     */
-    public function __construct(stdClass $record) {
-        context_helper::preload_from_record($record);
-        $this->record = new stdClass();
-        foreach ($record as $key => $value) {
-            $this->record->$key = $value;
-        }
-    }
-
-    /**
-     * Indicates if the course has non-empty summary field
-     *
-     * @return bool
-     */
-    public function has_summary() {
-        if (isset($this->record->hassummary)) {
-            return !empty($this->record->hassummary);
-        }
-        if (!isset($this->record->summary)) {
-            // We need to retrieve summary.
-            $this->__get('summary');
-        }
-        return !empty($this->record->summary);
-    }
-
-    /**
-     * Indicates if the course have course contacts to display
-     *
-     * @return bool
-     */
-    public function has_course_contacts() {
-        if (!isset($this->record->managers)) {
-            $courses = array($this->id => &$this->record);
-            coursecat::preload_course_contacts($courses);
-        }
-        return !empty($this->record->managers);
-    }
-
-    /**
-     * Returns list of course contacts (usually teachers) to display in course link
-     *
-     * Roles to display are set up in $CFG->coursecontact
-     *
-     * The result is the list of users where user id is the key and the value
-     * is an array with elements:
-     *  - 'user' - object containing basic user information
-     *  - 'role' - object containing basic role information (id, name, shortname, coursealias)
-     *  - 'rolename' => role_get_name($role, $context, ROLENAME_ALIAS)
-     *  - 'username' => fullname($user, $canviewfullnames)
-     *
-     * @return array
-     */
-    public function get_course_contacts() {
-        global $CFG;
-        if (empty($CFG->coursecontact)) {
-            // No roles are configured to be displayed as course contacts.
-            return array();
-        }
-        if ($this->coursecontacts === null) {
-            $this->coursecontacts = array();
-            $context = context_course::instance($this->id);
-
-            if (!isset($this->record->managers)) {
-                // Preload course contacts from DB.
-                $courses = array($this->id => &$this->record);
-                coursecat::preload_course_contacts($courses);
-            }
-
-            // Build return array with full roles names (for this course context) and users names.
-            $canviewfullnames = has_capability('moodle/site:viewfullnames', $context);
-            foreach ($this->record->managers as $ruser) {
-                if (isset($this->coursecontacts[$ruser->id])) {
-                    // Only display a user once with the highest sortorder role.
-                    continue;
-                }
-                $user = new stdClass();
-                $user = username_load_fields_from_object($user, $ruser, null, array('id', 'username'));
-                $role = new stdClass();
-                $role->id = $ruser->roleid;
-                $role->name = $ruser->rolename;
-                $role->shortname = $ruser->roleshortname;
-                $role->coursealias = $ruser->rolecoursealias;
-
-                $this->coursecontacts[$user->id] = array(
-                    'user' => $user,
-                    'role' => $role,
-                    'rolename' => role_get_name($role, $context, ROLENAME_ALIAS),
-                    'username' => fullname($user, $canviewfullnames)
-                );
-            }
-        }
-        return $this->coursecontacts;
-    }
-
-    /**
-     * Checks if course has any associated overview files
-     *
-     * @return bool
-     */
-    public function has_course_overviewfiles() {
-        global $CFG;
-        if (empty($CFG->courseoverviewfileslimit)) {
-            return false;
-        }
-        $fs = get_file_storage();
-        $context = context_course::instance($this->id);
-        return !$fs->is_area_empty($context->id, 'course', 'overviewfiles');
-    }
-
-    /**
-     * Returns all course overview files
-     *
-     * @return array array of stored_file objects
-     */
-    public function get_course_overviewfiles() {
-        global $CFG;
-        if (empty($CFG->courseoverviewfileslimit)) {
-            return array();
-        }
-        require_once($CFG->libdir. '/filestorage/file_storage.php');
-        require_once($CFG->dirroot. '/course/lib.php');
-        $fs = get_file_storage();
-        $context = context_course::instance($this->id);
-        $files = $fs->get_area_files($context->id, 'course', 'overviewfiles', false, 'filename', false);
-        if (count($files)) {
-            $overviewfilesoptions = course_overviewfiles_options($this->id);
-            $acceptedtypes = $overviewfilesoptions['accepted_types'];
-            if ($acceptedtypes !== '*') {
-                // Filter only files with allowed extensions.
-                require_once($CFG->libdir. '/filelib.php');
-                foreach ($files as $key => $file) {
-                    if (!file_extension_in_typegroup($file->get_filename(), $acceptedtypes)) {
-                        unset($files[$key]);
-                    }
-                }
-            }
-            if (count($files) > $CFG->courseoverviewfileslimit) {
-                // Return no more than $CFG->courseoverviewfileslimit files.
-                $files = array_slice($files, 0, $CFG->courseoverviewfileslimit, true);
-            }
-        }
-        return $files;
-    }
-
-    /**
-     * Magic method to check if property is set
-     *
-     * @param string $name
-     * @return bool
-     */
-    public function __isset($name) {
-        return isset($this->record->$name);
-    }
-
-    /**
-     * Magic method to get a course property
-     *
-     * Returns any field from table course (retrieves it from DB if it was not retrieved before)
-     *
-     * @param string $name
-     * @return mixed
-     */
-    public function __get($name) {
-        global $DB;
-        if (property_exists($this->record, $name)) {
-            return $this->record->$name;
-        } else if ($name === 'summary' || $name === 'summaryformat') {
-            // Retrieve fields summary and summaryformat together because they are most likely to be used together.
-            $record = $DB->get_record('course', array('id' => $this->record->id), 'summary, summaryformat', MUST_EXIST);
-            $this->record->summary = $record->summary;
-            $this->record->summaryformat = $record->summaryformat;
-            return $this->record->$name;
-        } else if (array_key_exists($name, $DB->get_columns('course'))) {
-            // Another field from table 'course' that was not retrieved.
-            $this->record->$name = $DB->get_field('course', $name, array('id' => $this->record->id), MUST_EXIST);
-            return $this->record->$name;
-        }
-        debugging('Invalid course property accessed! '.$name);
-        return null;
-    }
-
-    /**
-     * All properties are read only, sorry.
-     *
-     * @param string $name
-     */
-    public function __unset($name) {
-        debugging('Can not unset '.get_class($this).' instance properties!');
-    }
-
-    /**
-     * Magic setter method, we do not want anybody to modify properties from the outside
-     *
-     * @param string $name
-     * @param mixed $value
-     */
-    public function __set($name, $value) {
-        debugging('Can not change '.get_class($this).' instance properties!');
-    }
-
-    /**
-     * Create an iterator because magic vars can't be seen by 'foreach'.
-     * Exclude context fields
-     *
-     * Implementing method from interface IteratorAggregate
-     *
-     * @return ArrayIterator
-     */
-    public function getIterator() {
-        $ret = array('id' => $this->record->id);
-        foreach ($this->record as $property => $value) {
-            $ret[$property] = $value;
-        }
-        return new ArrayIterator($ret);
-    }
-
-    /**
-     * Returns the name of this course as it should be displayed within a list.
-     * @return string
-     */
-    public function get_formatted_name() {
-        return format_string(get_course_display_name_for_list($this), true, $this->get_context());
-    }
-
-    /**
-     * Returns the formatted fullname for this course.
-     * @return string
-     */
-    public function get_formatted_fullname() {
-        return format_string($this->__get('fullname'), true, $this->get_context());
-    }
-
-    /**
-     * Returns the formatted shortname for this course.
-     * @return string
-     */
-    public function get_formatted_shortname() {
-        return format_string($this->__get('shortname'), true, $this->get_context());
-    }
-
-    /**
-     * Returns true if the current user can access this course.
-     * @return bool
-     */
-    public function can_access() {
-        if ($this->canaccess === null) {
-            $this->canaccess = can_access_course($this->record);
-        }
-        return $this->canaccess;
-    }
-
-    /**
-     * Returns true if the user can edit this courses settings.
-     *
-     * Note: this function does not check that the current user can access the course.
-     * To do that please call require_login with the course, or if not possible call {@see course_in_list::can_access()}
-     *
-     * @return bool
-     */
-    public function can_edit() {
-        return has_capability('moodle/course:update', $this->get_context());
-    }
-
-    /**
-     * Returns true if the user can change the visibility of this course.
-     *
-     * Note: this function does not check that the current user can access the course.
-     * To do that please call require_login with the course, or if not possible call {@see course_in_list::can_access()}
-     *
-     * @return bool
-     */
-    public function can_change_visibility() {
-        // You must be able to both hide a course and view the hidden course.
-        return has_all_capabilities(array('moodle/course:visibility', 'moodle/course:viewhiddencourses'), $this->get_context());
-    }
-
-    /**
-     * Returns the context for this course.
-     * @return context_course
-     */
-    public function get_context() {
-        return context_course::instance($this->__get('id'));
-    }
-
-    /**
-     * Returns true if this course is visible to the current user.
-     * @return bool
-     */
-    public function is_uservisible() {
-        return $this->visible || has_capability('moodle/course:viewhiddencourses', $this->get_context());
-    }
-
-    /**
-     * Returns true if the current user can review enrolments for this course.
-     *
-     * Note: this function does not check that the current user can access the course.
-     * To do that please call require_login with the course, or if not possible call {@see course_in_list::can_access()}
-     *
-     * @return bool
-     */
-    public function can_review_enrolments() {
-        return has_capability('moodle/course:enrolreview', $this->get_context());
-    }
-
-    /**
-     * Returns true if the current user can delete this course.
-     *
-     * Note: this function does not check that the current user can access the course.
-     * To do that please call require_login with the course, or if not possible call {@see course_in_list::can_access()}
-     *
-     * @return bool
-     */
-    public function can_delete() {
-        return can_delete_course($this->id);
-    }
-
-    /**
-     * Returns true if the current user can backup this course.
-     *
-     * Note: this function does not check that the current user can access the course.
-     * To do that please call require_login with the course, or if not possible call {@see course_in_list::can_access()}
-     *
-     * @return bool
-     */
-    public function can_backup() {
-        return has_capability('moodle/backup:backupcourse', $this->get_context());
-    }
-
-    /**
-     * Returns true if the current user can restore this course.
-     *
-     * Note: this function does not check that the current user can access the course.
-     * To do that please call require_login with the course, or if not possible call {@see course_in_list::can_access()}
-     *
-     * @return bool
-     */
-    public function can_restore() {
-        return has_capability('moodle/restore:restorecourse', $this->get_context());
-    }
-}
-=======
 debugging('Class coursecat is now alias to autoloaded class core_course_category, ' .
     'course_in_list is an alias to core_course_list_element. '.
     'Class coursecat_sortable_records is deprecated without replacement. Do not include coursecatlib.php',
     DEBUG_DEVELOPER);
->>>>>>> 69f21186
 
 /**
  * An array of records that is sortable by many fields.
