<?xml version="1.0" encoding="UTF-8" ?>
<<<<<<< HEAD
<XMLDB PATH="lib/db" VERSION="20200911" COMMENT="XMLDB file for core Moodle tables"
=======
<XMLDB PATH="lib/db" VERSION="20201021" COMMENT="XMLDB file for core Moodle tables"
>>>>>>> ec58cefe
    xmlns:xsi="http://www.w3.org/2001/XMLSchema-instance"
    xsi:noNamespaceSchemaLocation="../../lib/xmldb/xmldb.xsd"
>
  <TABLES>
    <TABLE NAME="config" COMMENT="Moodle configuration variables">
      <FIELDS>
        <FIELD NAME="id" TYPE="int" LENGTH="10" NOTNULL="true" SEQUENCE="true"/>
        <FIELD NAME="name" TYPE="char" LENGTH="255" NOTNULL="true" SEQUENCE="false"/>
        <FIELD NAME="value" TYPE="text" NOTNULL="true" SEQUENCE="false"/>
      </FIELDS>
      <KEYS>
        <KEY NAME="primary" TYPE="primary" FIELDS="id"/>
        <KEY NAME="name" TYPE="unique" FIELDS="name"/>
      </KEYS>
    </TABLE>
    <TABLE NAME="config_plugins" COMMENT="Moodle modules and plugins configuration variables">
      <FIELDS>
        <FIELD NAME="id" TYPE="int" LENGTH="10" NOTNULL="true" SEQUENCE="true"/>
        <FIELD NAME="plugin" TYPE="char" LENGTH="100" NOTNULL="true" DEFAULT="core" SEQUENCE="false"/>
        <FIELD NAME="name" TYPE="char" LENGTH="100" NOTNULL="true" SEQUENCE="false"/>
        <FIELD NAME="value" TYPE="text" NOTNULL="true" SEQUENCE="false"/>
      </FIELDS>
      <KEYS>
        <KEY NAME="primary" TYPE="primary" FIELDS="id"/>
        <KEY NAME="plugin_name" TYPE="unique" FIELDS="plugin, name"/>
      </KEYS>
    </TABLE>
    <TABLE NAME="config_log" COMMENT="Changes done in server configuration through admin UI">
      <FIELDS>
        <FIELD NAME="id" TYPE="int" LENGTH="10" NOTNULL="true" SEQUENCE="true"/>
        <FIELD NAME="userid" TYPE="int" LENGTH="10" NOTNULL="true" SEQUENCE="false"/>
        <FIELD NAME="timemodified" TYPE="int" LENGTH="10" NOTNULL="true" SEQUENCE="false"/>
        <FIELD NAME="plugin" TYPE="char" LENGTH="100" NOTNULL="false" SEQUENCE="false"/>
        <FIELD NAME="name" TYPE="char" LENGTH="100" NOTNULL="true" SEQUENCE="false"/>
        <FIELD NAME="value" TYPE="text" NOTNULL="false" SEQUENCE="false"/>
        <FIELD NAME="oldvalue" TYPE="text" NOTNULL="false" SEQUENCE="false"/>
      </FIELDS>
      <KEYS>
        <KEY NAME="primary" TYPE="primary" FIELDS="id"/>
        <KEY NAME="userid" TYPE="foreign" FIELDS="userid" REFTABLE="user" REFFIELDS="id"/>
      </KEYS>
      <INDEXES>
        <INDEX NAME="timemodified" UNIQUE="false" FIELDS="timemodified"/>
      </INDEXES>
    </TABLE>
    <TABLE NAME="upgrade_log" COMMENT="Upgrade logging">
      <FIELDS>
        <FIELD NAME="id" TYPE="int" LENGTH="10" NOTNULL="true" SEQUENCE="true"/>
        <FIELD NAME="type" TYPE="int" LENGTH="10" NOTNULL="true" SEQUENCE="false" COMMENT="type: 0==info, 1==notice, 2==error"/>
        <FIELD NAME="plugin" TYPE="char" LENGTH="100" NOTNULL="false" SEQUENCE="false"/>
        <FIELD NAME="version" TYPE="char" LENGTH="100" NOTNULL="false" SEQUENCE="false" COMMENT="plugin or main version if known"/>
        <FIELD NAME="targetversion" TYPE="char" LENGTH="100" NOTNULL="false" SEQUENCE="false" COMMENT="version of plugin or core specified in version.php at the time of upgrade loggging"/>
        <FIELD NAME="info" TYPE="char" LENGTH="255" NOTNULL="true" SEQUENCE="false"/>
        <FIELD NAME="details" TYPE="text" NOTNULL="false" SEQUENCE="false"/>
        <FIELD NAME="backtrace" TYPE="text" NOTNULL="false" SEQUENCE="false"/>
        <FIELD NAME="userid" TYPE="int" LENGTH="10" NOTNULL="true" SEQUENCE="false"/>
        <FIELD NAME="timemodified" TYPE="int" LENGTH="10" NOTNULL="true" SEQUENCE="false"/>
      </FIELDS>
      <KEYS>
        <KEY NAME="primary" TYPE="primary" FIELDS="id"/>
        <KEY NAME="userid" TYPE="foreign" FIELDS="userid" REFTABLE="user" REFFIELDS="id"/>
      </KEYS>
      <INDEXES>
        <INDEX NAME="timemodified" UNIQUE="false" FIELDS="timemodified"/>
        <INDEX NAME="type-timemodified" UNIQUE="false" FIELDS="type, timemodified"/>
      </INDEXES>
    </TABLE>
    <TABLE NAME="course" COMMENT="Central course table">
      <FIELDS>
        <FIELD NAME="id" TYPE="int" LENGTH="10" NOTNULL="true" SEQUENCE="true"/>
        <FIELD NAME="category" TYPE="int" LENGTH="10" NOTNULL="true" DEFAULT="0" SEQUENCE="false"/>
        <FIELD NAME="sortorder" TYPE="int" LENGTH="10" NOTNULL="true" DEFAULT="0" SEQUENCE="false"/>
        <FIELD NAME="fullname" TYPE="char" LENGTH="254" NOTNULL="true" SEQUENCE="false"/>
        <FIELD NAME="shortname" TYPE="char" LENGTH="255" NOTNULL="true" SEQUENCE="false"/>
        <FIELD NAME="idnumber" TYPE="char" LENGTH="100" NOTNULL="true" SEQUENCE="false"/>
        <FIELD NAME="summary" TYPE="text" NOTNULL="false" SEQUENCE="false"/>
        <FIELD NAME="summaryformat" TYPE="int" LENGTH="2" NOTNULL="true" DEFAULT="0" SEQUENCE="false"/>
        <FIELD NAME="format" TYPE="char" LENGTH="21" NOTNULL="true" DEFAULT="topics" SEQUENCE="false"/>
        <FIELD NAME="showgrades" TYPE="int" LENGTH="2" NOTNULL="true" DEFAULT="1" SEQUENCE="false"/>
        <FIELD NAME="newsitems" TYPE="int" LENGTH="5" NOTNULL="true" DEFAULT="1" SEQUENCE="false"/>
        <FIELD NAME="startdate" TYPE="int" LENGTH="10" NOTNULL="true" DEFAULT="0" SEQUENCE="false"/>
        <FIELD NAME="enddate" TYPE="int" LENGTH="10" NOTNULL="true" DEFAULT="0" SEQUENCE="false"/>
        <FIELD NAME="relativedatesmode" TYPE="int" LENGTH="1" NOTNULL="true" DEFAULT="0" SEQUENCE="false" COMMENT="Whether to let this course display course- or activity-related dates relative to the user's enrolment date in this course."/>
        <FIELD NAME="marker" TYPE="int" LENGTH="10" NOTNULL="true" DEFAULT="0" SEQUENCE="false"/>
        <FIELD NAME="maxbytes" TYPE="int" LENGTH="10" NOTNULL="true" DEFAULT="0" SEQUENCE="false"/>
        <FIELD NAME="legacyfiles" TYPE="int" LENGTH="4" NOTNULL="true" DEFAULT="0" SEQUENCE="false" COMMENT="course files are not necessary any more: 0 no legacy files, 1 legacy files disabled, 2 legacy files enabled"/>
        <FIELD NAME="showreports" TYPE="int" LENGTH="4" NOTNULL="true" DEFAULT="0" SEQUENCE="false"/>
        <FIELD NAME="visible" TYPE="int" LENGTH="1" NOTNULL="true" DEFAULT="1" SEQUENCE="false"/>
        <FIELD NAME="visibleold" TYPE="int" LENGTH="1" NOTNULL="true" DEFAULT="1" SEQUENCE="false" COMMENT="the state of visible field when hiding parent category, this helps us to recover hidden states when unhiding the parent category later"/>
        <FIELD NAME="downloadcontent" TYPE="int" LENGTH="1" NOTNULL="false" SEQUENCE="false"/>
        <FIELD NAME="groupmode" TYPE="int" LENGTH="4" NOTNULL="true" DEFAULT="0" SEQUENCE="false"/>
        <FIELD NAME="groupmodeforce" TYPE="int" LENGTH="4" NOTNULL="true" DEFAULT="0" SEQUENCE="false"/>
        <FIELD NAME="defaultgroupingid" TYPE="int" LENGTH="10" NOTNULL="true" DEFAULT="0" SEQUENCE="false" COMMENT="default grouping used in course modules, does not have key intentionally"/>
        <FIELD NAME="lang" TYPE="char" LENGTH="30" NOTNULL="true" SEQUENCE="false"/>
        <FIELD NAME="calendartype" TYPE="char" LENGTH="30" NOTNULL="true" SEQUENCE="false"/>
        <FIELD NAME="theme" TYPE="char" LENGTH="50" NOTNULL="true" SEQUENCE="false"/>
        <FIELD NAME="timecreated" TYPE="int" LENGTH="10" NOTNULL="true" DEFAULT="0" SEQUENCE="false"/>
        <FIELD NAME="timemodified" TYPE="int" LENGTH="10" NOTNULL="true" DEFAULT="0" SEQUENCE="false"/>
        <FIELD NAME="requested" TYPE="int" LENGTH="1" NOTNULL="true" DEFAULT="0" SEQUENCE="false"/>
        <FIELD NAME="enablecompletion" TYPE="int" LENGTH="1" NOTNULL="true" DEFAULT="0" SEQUENCE="false" COMMENT="1 = allow use of 'completion' progress-tracking on this course. 0 = disable completion tracking on this course."/>
        <FIELD NAME="completionnotify" TYPE="int" LENGTH="1" NOTNULL="true" DEFAULT="0" SEQUENCE="false" COMMENT="Notify users when they complete this course"/>
        <FIELD NAME="cacherev" TYPE="int" LENGTH="10" NOTNULL="true" DEFAULT="0" SEQUENCE="false" COMMENT="Incrementing revision for validating the course content cache"/>
        <FIELD NAME="originalcourseid" TYPE="int" LENGTH="10" NOTNULL="false" SEQUENCE="false" COMMENT="the id of the source course when a new course originates from a restore of another course on the same site."/>
      </FIELDS>
      <KEYS>
        <KEY NAME="primary" TYPE="primary" FIELDS="id"/>
      </KEYS>
      <INDEXES>
        <INDEX NAME="category" UNIQUE="false" FIELDS="category"/>
        <INDEX NAME="idnumber" UNIQUE="false" FIELDS="idnumber"/>
        <INDEX NAME="shortname" UNIQUE="false" FIELDS="shortname"/>
        <INDEX NAME="sortorder" UNIQUE="false" FIELDS="sortorder"/>
      </INDEXES>
    </TABLE>
    <TABLE NAME="course_categories" COMMENT="Course categories">
      <FIELDS>
        <FIELD NAME="id" TYPE="int" LENGTH="10" NOTNULL="true" SEQUENCE="true"/>
        <FIELD NAME="name" TYPE="char" LENGTH="255" NOTNULL="true" SEQUENCE="false"/>
        <FIELD NAME="idnumber" TYPE="char" LENGTH="100" NOTNULL="false" SEQUENCE="false"/>
        <FIELD NAME="description" TYPE="text" NOTNULL="false" SEQUENCE="false"/>
        <FIELD NAME="descriptionformat" TYPE="int" LENGTH="2" NOTNULL="true" DEFAULT="0" SEQUENCE="false"/>
        <FIELD NAME="parent" TYPE="int" LENGTH="10" NOTNULL="true" DEFAULT="0" SEQUENCE="false"/>
        <FIELD NAME="sortorder" TYPE="int" LENGTH="10" NOTNULL="true" DEFAULT="0" SEQUENCE="false"/>
        <FIELD NAME="coursecount" TYPE="int" LENGTH="10" NOTNULL="true" DEFAULT="0" SEQUENCE="false"/>
        <FIELD NAME="visible" TYPE="int" LENGTH="1" NOTNULL="true" DEFAULT="1" SEQUENCE="false"/>
        <FIELD NAME="visibleold" TYPE="int" LENGTH="1" NOTNULL="true" DEFAULT="1" SEQUENCE="false" COMMENT="the state of visible field when hiding parent category, this helps us to recover hidden states when unhiding the parent category later"/>
        <FIELD NAME="timemodified" TYPE="int" LENGTH="10" NOTNULL="true" DEFAULT="0" SEQUENCE="false"/>
        <FIELD NAME="depth" TYPE="int" LENGTH="10" NOTNULL="true" DEFAULT="0" SEQUENCE="false"/>
        <FIELD NAME="path" TYPE="char" LENGTH="255" NOTNULL="true" SEQUENCE="false"/>
        <FIELD NAME="theme" TYPE="char" LENGTH="50" NOTNULL="false" SEQUENCE="false" COMMENT="Theme for the category"/>
      </FIELDS>
      <KEYS>
        <KEY NAME="primary" TYPE="primary" FIELDS="id"/>
        <KEY NAME="parent" TYPE="foreign" FIELDS="parent" REFTABLE="course_categories" REFFIELDS="id" COMMENT="note that to make this recursive FK working someday, the parent field must be declared NULL"/>
      </KEYS>
    </TABLE>
    <TABLE NAME="course_completion_aggr_methd" COMMENT="Course completion aggregation methods for criteria">
      <FIELDS>
        <FIELD NAME="id" TYPE="int" LENGTH="10" NOTNULL="true" SEQUENCE="true"/>
        <FIELD NAME="course" TYPE="int" LENGTH="10" NOTNULL="true" DEFAULT="0" SEQUENCE="false"/>
        <FIELD NAME="criteriatype" TYPE="int" LENGTH="10" NOTNULL="false" SEQUENCE="false" COMMENT="The criteria type we are aggregating, or NULL if complete course aggregation"/>
        <FIELD NAME="method" TYPE="int" LENGTH="1" NOTNULL="true" DEFAULT="0" SEQUENCE="false" COMMENT="1 = all, 2 = any, 3 = fraction, 4 = unit"/>
        <FIELD NAME="value" TYPE="number" LENGTH="10" NOTNULL="false" SEQUENCE="false" DECIMALS="5" COMMENT="NULL = all/any, 0..1 for method 'fraction', &gt; 0 for method 'unit'"/>
      </FIELDS>
      <KEYS>
        <KEY NAME="primary" TYPE="primary" FIELDS="id"/>
      </KEYS>
      <INDEXES>
        <INDEX NAME="course" UNIQUE="false" FIELDS="course"/>
        <INDEX NAME="criteriatype" UNIQUE="false" FIELDS="criteriatype"/>
        <INDEX NAME="coursecriteriatype" UNIQUE="true" FIELDS="course, criteriatype"/>
      </INDEXES>
    </TABLE>
    <TABLE NAME="course_completion_criteria" COMMENT="Course completion criteria">
      <FIELDS>
        <FIELD NAME="id" TYPE="int" LENGTH="10" NOTNULL="true" SEQUENCE="true"/>
        <FIELD NAME="course" TYPE="int" LENGTH="10" NOTNULL="true" DEFAULT="0" SEQUENCE="false"/>
        <FIELD NAME="criteriatype" TYPE="int" LENGTH="10" NOTNULL="true" DEFAULT="0" SEQUENCE="false" COMMENT="Type of criteria"/>
        <FIELD NAME="module" TYPE="char" LENGTH="100" NOTNULL="false" SEQUENCE="false" COMMENT="Type of module (if using module criteria type)"/>
        <FIELD NAME="moduleinstance" TYPE="int" LENGTH="10" NOTNULL="false" SEQUENCE="false" COMMENT="Module instance id (if using module criteria type)"/>
        <FIELD NAME="courseinstance" TYPE="int" LENGTH="10" NOTNULL="false" SEQUENCE="false" COMMENT="Course instance id (if using course criteria type)"/>
        <FIELD NAME="enrolperiod" TYPE="int" LENGTH="10" NOTNULL="false" SEQUENCE="false" COMMENT="Number of days after enrolment the course is completed (if using enrolperiod criteria type)"/>
        <FIELD NAME="timeend" TYPE="int" LENGTH="10" NOTNULL="false" SEQUENCE="false" COMMENT="Timestamp of the date for course completion (if using date criteria type)"/>
        <FIELD NAME="gradepass" TYPE="number" LENGTH="10" NOTNULL="false" SEQUENCE="false" DECIMALS="5" COMMENT="The minimum grade needed to pass the course (if passing grade criteria enabled)"/>
        <FIELD NAME="role" TYPE="int" LENGTH="10" NOTNULL="false" SEQUENCE="false"/>
      </FIELDS>
      <KEYS>
        <KEY NAME="primary" TYPE="primary" FIELDS="id"/>
      </KEYS>
      <INDEXES>
        <INDEX NAME="course" UNIQUE="false" FIELDS="course"/>
      </INDEXES>
    </TABLE>
    <TABLE NAME="course_completion_crit_compl" COMMENT="Course completion user records">
      <FIELDS>
        <FIELD NAME="id" TYPE="int" LENGTH="10" NOTNULL="true" SEQUENCE="true"/>
        <FIELD NAME="userid" TYPE="int" LENGTH="10" NOTNULL="true" DEFAULT="0" SEQUENCE="false"/>
        <FIELD NAME="course" TYPE="int" LENGTH="10" NOTNULL="true" DEFAULT="0" SEQUENCE="false"/>
        <FIELD NAME="criteriaid" TYPE="int" LENGTH="10" NOTNULL="true" DEFAULT="0" SEQUENCE="false" COMMENT="Completion criteria this references"/>
        <FIELD NAME="gradefinal" TYPE="number" LENGTH="10" NOTNULL="false" SEQUENCE="false" DECIMALS="5" COMMENT="The final grade for the course (included regardless of whether a passing grade was required)"/>
        <FIELD NAME="unenroled" TYPE="int" LENGTH="10" NOTNULL="false" SEQUENCE="false" COMMENT="Timestamp when the user was unenroled"/>
        <FIELD NAME="timecompleted" TYPE="int" LENGTH="10" NOTNULL="false" SEQUENCE="false"/>
      </FIELDS>
      <KEYS>
        <KEY NAME="primary" TYPE="primary" FIELDS="id"/>
      </KEYS>
      <INDEXES>
        <INDEX NAME="userid" UNIQUE="false" FIELDS="userid"/>
        <INDEX NAME="course" UNIQUE="false" FIELDS="course"/>
        <INDEX NAME="criteriaid" UNIQUE="false" FIELDS="criteriaid"/>
        <INDEX NAME="timecompleted" UNIQUE="false" FIELDS="timecompleted"/>
        <INDEX NAME="useridcoursecriteriaid" UNIQUE="true" FIELDS="userid, course, criteriaid"/>
      </INDEXES>
    </TABLE>
    <TABLE NAME="course_completions" COMMENT="Course completion records">
      <FIELDS>
        <FIELD NAME="id" TYPE="int" LENGTH="10" NOTNULL="true" SEQUENCE="true"/>
        <FIELD NAME="userid" TYPE="int" LENGTH="10" NOTNULL="true" DEFAULT="0" SEQUENCE="false"/>
        <FIELD NAME="course" TYPE="int" LENGTH="10" NOTNULL="true" DEFAULT="0" SEQUENCE="false"/>
        <FIELD NAME="timeenrolled" TYPE="int" LENGTH="10" NOTNULL="true" DEFAULT="0" SEQUENCE="false"/>
        <FIELD NAME="timestarted" TYPE="int" LENGTH="10" NOTNULL="true" DEFAULT="0" SEQUENCE="false"/>
        <FIELD NAME="timecompleted" TYPE="int" LENGTH="10" NOTNULL="false" SEQUENCE="false"/>
        <FIELD NAME="reaggregate" TYPE="int" LENGTH="10" NOTNULL="true" DEFAULT="0" SEQUENCE="false"/>
      </FIELDS>
      <KEYS>
        <KEY NAME="primary" TYPE="primary" FIELDS="id"/>
      </KEYS>
      <INDEXES>
        <INDEX NAME="userid" UNIQUE="false" FIELDS="userid"/>
        <INDEX NAME="course" UNIQUE="false" FIELDS="course"/>
        <INDEX NAME="timecompleted" UNIQUE="false" FIELDS="timecompleted"/>
        <INDEX NAME="useridcourse" UNIQUE="true" FIELDS="userid, course"/>
      </INDEXES>
    </TABLE>
    <TABLE NAME="enrol" COMMENT="Instances of enrolment plugins used in courses, fields marked as custom have a plugin defined meaning, core does not touch them. Create a new linked table if you need even more custom fields.">
      <FIELDS>
        <FIELD NAME="id" TYPE="int" LENGTH="10" NOTNULL="true" SEQUENCE="true"/>
        <FIELD NAME="enrol" TYPE="char" LENGTH="20" NOTNULL="true" SEQUENCE="false"/>
        <FIELD NAME="status" TYPE="int" LENGTH="10" NOTNULL="true" DEFAULT="0" SEQUENCE="false" COMMENT="0..9 are system constants, 0 means active enrolment, see ENROL_STATUS_* constants, plugins may define own status greater than 10"/>
        <FIELD NAME="courseid" TYPE="int" LENGTH="10" NOTNULL="true" SEQUENCE="false"/>
        <FIELD NAME="sortorder" TYPE="int" LENGTH="10" NOTNULL="true" DEFAULT="0" SEQUENCE="false" COMMENT="order of enrol plugins in each course"/>
        <FIELD NAME="name" TYPE="char" LENGTH="255" NOTNULL="false" SEQUENCE="false" COMMENT="Optional instance name"/>
        <FIELD NAME="enrolperiod" TYPE="int" LENGTH="10" NOTNULL="false" DEFAULT="0" SEQUENCE="false" COMMENT="Custom - enrolment duration"/>
        <FIELD NAME="enrolstartdate" TYPE="int" LENGTH="10" NOTNULL="false" DEFAULT="0" SEQUENCE="false" COMMENT="Custom - start of self enrolment"/>
        <FIELD NAME="enrolenddate" TYPE="int" LENGTH="10" NOTNULL="false" DEFAULT="0" SEQUENCE="false" COMMENT="Custom - end of enrolment"/>
        <FIELD NAME="expirynotify" TYPE="int" LENGTH="1" NOTNULL="false" DEFAULT="0" SEQUENCE="false" COMMENT="Custom - notify users before expiration"/>
        <FIELD NAME="expirythreshold" TYPE="int" LENGTH="10" NOTNULL="false" DEFAULT="0" SEQUENCE="false" COMMENT="Custom - when should be the participants notified"/>
        <FIELD NAME="notifyall" TYPE="int" LENGTH="1" NOTNULL="false" DEFAULT="0" SEQUENCE="false" COMMENT="Custom - Notify both participant and person responsible for enrolments"/>
        <FIELD NAME="password" TYPE="char" LENGTH="50" NOTNULL="false" SEQUENCE="false" COMMENT="Custom - enrolment or access password"/>
        <FIELD NAME="cost" TYPE="char" LENGTH="20" NOTNULL="false" SEQUENCE="false" COMMENT="Custom - enrolment cost"/>
        <FIELD NAME="currency" TYPE="char" LENGTH="3" NOTNULL="false" SEQUENCE="false" COMMENT="Custom - cost currency"/>
        <FIELD NAME="roleid" TYPE="int" LENGTH="10" NOTNULL="false" DEFAULT="0" SEQUENCE="false" COMMENT="Custom - the default role given to participants who self-enrol"/>
        <FIELD NAME="customint1" TYPE="int" LENGTH="10" NOTNULL="false" SEQUENCE="false" COMMENT="Custom - general int"/>
        <FIELD NAME="customint2" TYPE="int" LENGTH="10" NOTNULL="false" SEQUENCE="false" COMMENT="Custom - general int"/>
        <FIELD NAME="customint3" TYPE="int" LENGTH="10" NOTNULL="false" SEQUENCE="false" COMMENT="Custom - general int"/>
        <FIELD NAME="customint4" TYPE="int" LENGTH="10" NOTNULL="false" SEQUENCE="false" COMMENT="Custom - general int"/>
        <FIELD NAME="customint5" TYPE="int" LENGTH="10" NOTNULL="false" SEQUENCE="false" COMMENT="Custom - general int"/>
        <FIELD NAME="customint6" TYPE="int" LENGTH="10" NOTNULL="false" SEQUENCE="false" COMMENT="Custom - general int"/>
        <FIELD NAME="customint7" TYPE="int" LENGTH="10" NOTNULL="false" SEQUENCE="false" COMMENT="Custom - general int"/>
        <FIELD NAME="customint8" TYPE="int" LENGTH="10" NOTNULL="false" SEQUENCE="false" COMMENT="Custom - general int"/>
        <FIELD NAME="customchar1" TYPE="char" LENGTH="255" NOTNULL="false" SEQUENCE="false" COMMENT="Custom - general short name"/>
        <FIELD NAME="customchar2" TYPE="char" LENGTH="255" NOTNULL="false" SEQUENCE="false" COMMENT="Custom - general short name"/>
        <FIELD NAME="customchar3" TYPE="char" LENGTH="1333" NOTNULL="false" SEQUENCE="false" COMMENT="Custom - general short name"/>
        <FIELD NAME="customdec1" TYPE="number" LENGTH="12" NOTNULL="false" SEQUENCE="false" DECIMALS="7" COMMENT="Custom - general decimal"/>
        <FIELD NAME="customdec2" TYPE="number" LENGTH="12" NOTNULL="false" SEQUENCE="false" DECIMALS="7" COMMENT="Custom - general decimal"/>
        <FIELD NAME="customtext1" TYPE="text" NOTNULL="false" SEQUENCE="false" COMMENT="Custom - general text"/>
        <FIELD NAME="customtext2" TYPE="text" NOTNULL="false" SEQUENCE="false" COMMENT="Custom - general text"/>
        <FIELD NAME="customtext3" TYPE="text" NOTNULL="false" SEQUENCE="false" COMMENT="Custom - general text"/>
        <FIELD NAME="customtext4" TYPE="text" NOTNULL="false" SEQUENCE="false" COMMENT="Custom - general text"/>
        <FIELD NAME="timecreated" TYPE="int" LENGTH="10" NOTNULL="true" DEFAULT="0" SEQUENCE="false"/>
        <FIELD NAME="timemodified" TYPE="int" LENGTH="10" NOTNULL="true" DEFAULT="0" SEQUENCE="false"/>
      </FIELDS>
      <KEYS>
        <KEY NAME="primary" TYPE="primary" FIELDS="id"/>
        <KEY NAME="courseid" TYPE="foreign" FIELDS="courseid" REFTABLE="course" REFFIELDS="id"/>
      </KEYS>
      <INDEXES>
        <INDEX NAME="enrol" UNIQUE="false" FIELDS="enrol"/>
      </INDEXES>
    </TABLE>
    <TABLE NAME="user_enrolments" COMMENT="Users participating in courses (aka enrolled users) - everybody who is participating/visible in course, that means both teachers and students">
      <FIELDS>
        <FIELD NAME="id" TYPE="int" LENGTH="10" NOTNULL="true" SEQUENCE="true"/>
        <FIELD NAME="status" TYPE="int" LENGTH="10" NOTNULL="true" DEFAULT="0" SEQUENCE="false" COMMENT="0..9 are system constants, 0 means active participation, see ENROL_PARTICIPATION_* constants, plugins may define own status greater than 10"/>
        <FIELD NAME="enrolid" TYPE="int" LENGTH="10" NOTNULL="true" SEQUENCE="false"/>
        <FIELD NAME="userid" TYPE="int" LENGTH="10" NOTNULL="true" SEQUENCE="false"/>
        <FIELD NAME="timestart" TYPE="int" LENGTH="10" NOTNULL="true" DEFAULT="0" SEQUENCE="false"/>
        <FIELD NAME="timeend" TYPE="int" LENGTH="10" NOTNULL="true" DEFAULT="2147483647" SEQUENCE="false"/>
        <FIELD NAME="modifierid" TYPE="int" LENGTH="10" NOTNULL="true" DEFAULT="0" SEQUENCE="false"/>
        <FIELD NAME="timecreated" TYPE="int" LENGTH="10" NOTNULL="true" DEFAULT="0" SEQUENCE="false"/>
        <FIELD NAME="timemodified" TYPE="int" LENGTH="10" NOTNULL="true" DEFAULT="0" SEQUENCE="false"/>
      </FIELDS>
      <KEYS>
        <KEY NAME="primary" TYPE="primary" FIELDS="id"/>
        <KEY NAME="enrolid" TYPE="foreign" FIELDS="enrolid" REFTABLE="enrol" REFFIELDS="id"/>
        <KEY NAME="userid" TYPE="foreign" FIELDS="userid" REFTABLE="user" REFFIELDS="id"/>
        <KEY NAME="modifierid" TYPE="foreign" FIELDS="modifierid" REFTABLE="user" REFFIELDS="id"/>
      </KEYS>
      <INDEXES>
        <INDEX NAME="enrolid-userid" UNIQUE="true" FIELDS="enrolid, userid" COMMENT="Only one enrolment per plugin allowed"/>
      </INDEXES>
    </TABLE>
    <TABLE NAME="course_modules" COMMENT="course_modules table retrofitted from MySQL">
      <FIELDS>
        <FIELD NAME="id" TYPE="int" LENGTH="10" NOTNULL="true" SEQUENCE="true"/>
        <FIELD NAME="course" TYPE="int" LENGTH="10" NOTNULL="true" DEFAULT="0" SEQUENCE="false"/>
        <FIELD NAME="module" TYPE="int" LENGTH="10" NOTNULL="true" DEFAULT="0" SEQUENCE="false"/>
        <FIELD NAME="instance" TYPE="int" LENGTH="10" NOTNULL="true" DEFAULT="0" SEQUENCE="false"/>
        <FIELD NAME="section" TYPE="int" LENGTH="10" NOTNULL="true" DEFAULT="0" SEQUENCE="false"/>
        <FIELD NAME="idnumber" TYPE="char" LENGTH="100" NOTNULL="false" SEQUENCE="false" COMMENT="customizable idnumber"/>
        <FIELD NAME="added" TYPE="int" LENGTH="10" NOTNULL="true" DEFAULT="0" SEQUENCE="false"/>
        <FIELD NAME="score" TYPE="int" LENGTH="4" NOTNULL="true" DEFAULT="0" SEQUENCE="false"/>
        <FIELD NAME="indent" TYPE="int" LENGTH="5" NOTNULL="true" DEFAULT="0" SEQUENCE="false"/>
        <FIELD NAME="visible" TYPE="int" LENGTH="1" NOTNULL="true" DEFAULT="1" SEQUENCE="false"/>
        <FIELD NAME="visibleoncoursepage" TYPE="int" LENGTH="1" NOTNULL="true" DEFAULT="1" SEQUENCE="false" COMMENT="If stealth visibility is allowed for the course, this controls whether activity is visible on course page"/>
        <FIELD NAME="visibleold" TYPE="int" LENGTH="1" NOTNULL="true" DEFAULT="1" SEQUENCE="false"/>
        <FIELD NAME="groupmode" TYPE="int" LENGTH="4" NOTNULL="true" DEFAULT="0" SEQUENCE="false"/>
        <FIELD NAME="groupingid" TYPE="int" LENGTH="10" NOTNULL="true" DEFAULT="0" SEQUENCE="false"/>
        <FIELD NAME="completion" TYPE="int" LENGTH="1" NOTNULL="true" DEFAULT="0" SEQUENCE="false" COMMENT="Whether the completion-tracking facilities are enabled for this activity. 0 = not enabled (database default) 1 = manual tracking, user can tick this activity off (UI default for most activity types) 2 = automatic tracking, system should mark completion according to rules specified in course_moduleS_completion"/>
        <FIELD NAME="completiongradeitemnumber" TYPE="int" LENGTH="10" NOTNULL="false" SEQUENCE="false" COMMENT="Grade-item number used to track automatic completion, if applicable."/>
        <FIELD NAME="completionview" TYPE="int" LENGTH="1" NOTNULL="true" DEFAULT="0" SEQUENCE="false" COMMENT="Controls whether a page view is part of the automatic completion requirements for this activity. 0 = view not required 1 = view required"/>
        <FIELD NAME="completionexpected" TYPE="int" LENGTH="10" NOTNULL="true" DEFAULT="0" SEQUENCE="false" COMMENT="Date at which students are expected to complete this activity. This field is used when displaying student progress."/>
        <FIELD NAME="showdescription" TYPE="int" LENGTH="1" NOTNULL="true" DEFAULT="0" SEQUENCE="false" COMMENT="Some module types support a 'description' which shows within the module pages. This option controls whether it also displays on the course main page. 0 = does not display (default), 1 = displays"/>
        <FIELD NAME="availability" TYPE="text" NOTNULL="false" SEQUENCE="false" COMMENT="Availability restrictions for viewing this activity, in JSON format. Null if no restrictions."/>
        <FIELD NAME="deletioninprogress" TYPE="int" LENGTH="1" NOTNULL="true" DEFAULT="0" SEQUENCE="false"/>
      </FIELDS>
      <KEYS>
        <KEY NAME="primary" TYPE="primary" FIELDS="id"/>
        <KEY NAME="groupingid" TYPE="foreign" FIELDS="groupingid" REFTABLE="groupings" REFFIELDS="id"/>
      </KEYS>
      <INDEXES>
        <INDEX NAME="visible" UNIQUE="false" FIELDS="visible"/>
        <INDEX NAME="course" UNIQUE="false" FIELDS="course"/>
        <INDEX NAME="module" UNIQUE="false" FIELDS="module"/>
        <INDEX NAME="instance" UNIQUE="false" FIELDS="instance"/>
        <INDEX NAME="idnumber-course" UNIQUE="false" FIELDS="idnumber, course" COMMENT="non unique index (although programatically we are guarantying some sort of uniqueness both under this table and the grade_items one). TODO: We need a central store of module idnumbers in the future."/>
      </INDEXES>
    </TABLE>
    <TABLE NAME="course_modules_completion" COMMENT="Stores the completion state (completed or not completed, etc) of each user on each activity.">
      <FIELDS>
        <FIELD NAME="id" TYPE="int" LENGTH="10" NOTNULL="true" SEQUENCE="true"/>
        <FIELD NAME="coursemoduleid" TYPE="int" LENGTH="10" NOTNULL="true" SEQUENCE="false" COMMENT="Activity that has been completed (or not)."/>
        <FIELD NAME="userid" TYPE="int" LENGTH="10" NOTNULL="true" SEQUENCE="false" COMMENT="ID of user who has (or hasn't) completed the activity."/>
        <FIELD NAME="completionstate" TYPE="int" LENGTH="1" NOTNULL="true" SEQUENCE="false" COMMENT="Whether or not the user has completed the activity. Available states: 0 = not completed [if there's no row in this table, that also counts as 0] 1 = completed 2 = completed, show passed 3 = completed, show failed"/>
        <FIELD NAME="viewed" TYPE="int" LENGTH="1" NOTNULL="false" SEQUENCE="false" COMMENT="Tracks whether or not this activity has been viewed. NULL = we are not tracking viewed for this activity 0 = not viewed 1 = viewed"/>
        <FIELD NAME="overrideby" TYPE="int" LENGTH="10" NOTNULL="false" SEQUENCE="false" COMMENT="Tracks whether this completion state has been set manually to override a previous state."/>
        <FIELD NAME="timemodified" TYPE="int" LENGTH="10" NOTNULL="true" SEQUENCE="false" COMMENT="Time at which the completion state last changed."/>
      </FIELDS>
      <KEYS>
        <KEY NAME="primary" TYPE="primary" FIELDS="id"/>
      </KEYS>
      <INDEXES>
        <INDEX NAME="coursemoduleid" UNIQUE="false" FIELDS="coursemoduleid" COMMENT="For quick access via course-module (e.g. when displaying course module settings page and we need to determine whether anyone has completed it)."/>
        <INDEX NAME="userid-coursemoduleid" UNIQUE="true" FIELDS="userid, coursemoduleid"/>
      </INDEXES>
    </TABLE>
    <TABLE NAME="course_sections" COMMENT="to define the sections for each course">
      <FIELDS>
        <FIELD NAME="id" TYPE="int" LENGTH="10" NOTNULL="true" SEQUENCE="true"/>
        <FIELD NAME="course" TYPE="int" LENGTH="10" NOTNULL="true" DEFAULT="0" SEQUENCE="false"/>
        <FIELD NAME="section" TYPE="int" LENGTH="10" NOTNULL="true" DEFAULT="0" SEQUENCE="false"/>
        <FIELD NAME="name" TYPE="char" LENGTH="255" NOTNULL="false" SEQUENCE="false"/>
        <FIELD NAME="summary" TYPE="text" NOTNULL="false" SEQUENCE="false"/>
        <FIELD NAME="summaryformat" TYPE="int" LENGTH="2" NOTNULL="true" DEFAULT="0" SEQUENCE="false"/>
        <FIELD NAME="sequence" TYPE="text" NOTNULL="false" SEQUENCE="false"/>
        <FIELD NAME="visible" TYPE="int" LENGTH="1" NOTNULL="true" DEFAULT="1" SEQUENCE="false"/>
        <FIELD NAME="availability" TYPE="text" NOTNULL="false" SEQUENCE="false" COMMENT="Availability restrictions for viewing this section, in JSON format. Null if no restrictions."/>
        <FIELD NAME="timemodified" TYPE="int" LENGTH="10" NOTNULL="true" DEFAULT="0" SEQUENCE="false" COMMENT="Time at which the course section was last changed."/>
      </FIELDS>
      <KEYS>
        <KEY NAME="primary" TYPE="primary" FIELDS="id"/>
      </KEYS>
      <INDEXES>
        <INDEX NAME="course_section" UNIQUE="true" FIELDS="course, section"/>
      </INDEXES>
    </TABLE>
    <TABLE NAME="course_request" COMMENT="course requests">
      <FIELDS>
        <FIELD NAME="id" TYPE="int" LENGTH="10" NOTNULL="true" SEQUENCE="true"/>
        <FIELD NAME="fullname" TYPE="char" LENGTH="254" NOTNULL="true" SEQUENCE="false"/>
        <FIELD NAME="shortname" TYPE="char" LENGTH="100" NOTNULL="true" SEQUENCE="false"/>
        <FIELD NAME="summary" TYPE="text" NOTNULL="true" SEQUENCE="false"/>
        <FIELD NAME="summaryformat" TYPE="int" LENGTH="2" NOTNULL="true" DEFAULT="0" SEQUENCE="false"/>
        <FIELD NAME="category" TYPE="int" LENGTH="10" NOTNULL="true" DEFAULT="0" SEQUENCE="false"/>
        <FIELD NAME="reason" TYPE="text" NOTNULL="true" SEQUENCE="false"/>
        <FIELD NAME="requester" TYPE="int" LENGTH="10" NOTNULL="true" DEFAULT="0" SEQUENCE="false"/>
        <FIELD NAME="password" TYPE="char" LENGTH="50" NOTNULL="true" SEQUENCE="false"/>
      </FIELDS>
      <KEYS>
        <KEY NAME="primary" TYPE="primary" FIELDS="id"/>
      </KEYS>
      <INDEXES>
        <INDEX NAME="shortname" UNIQUE="false" FIELDS="shortname"/>
      </INDEXES>
    </TABLE>
    <TABLE NAME="course_format_options" COMMENT="Stores format-specific options for the course or course section">
      <FIELDS>
        <FIELD NAME="id" TYPE="int" LENGTH="10" NOTNULL="true" SEQUENCE="true"/>
        <FIELD NAME="courseid" TYPE="int" LENGTH="10" NOTNULL="true" SEQUENCE="false" COMMENT="Id of the course"/>
        <FIELD NAME="format" TYPE="char" LENGTH="21" NOTNULL="true" SEQUENCE="false" COMMENT="Format this option is for"/>
        <FIELD NAME="sectionid" TYPE="int" LENGTH="10" NOTNULL="true" DEFAULT="0" SEQUENCE="false" COMMENT="Null if this is a course option, otherwise id of the section this option is for"/>
        <FIELD NAME="name" TYPE="char" LENGTH="100" NOTNULL="true" SEQUENCE="false" COMMENT="Name of the format option"/>
        <FIELD NAME="value" TYPE="text" NOTNULL="false" SEQUENCE="false" COMMENT="Value of the format option"/>
      </FIELDS>
      <KEYS>
        <KEY NAME="primary" TYPE="primary" FIELDS="id"/>
        <KEY NAME="courseid" TYPE="foreign" FIELDS="courseid" REFTABLE="course" REFFIELDS="id"/>
      </KEYS>
      <INDEXES>
        <INDEX NAME="formatoption" UNIQUE="true" FIELDS="courseid, format, sectionid, name"/>
      </INDEXES>
    </TABLE>
    <TABLE NAME="filter_active" COMMENT="Stores information about which filters are active in which contexts. Also the filter sort order. See get_active_filters in lib/filterlib.php for how this data is used.">
      <FIELDS>
        <FIELD NAME="id" TYPE="int" LENGTH="10" NOTNULL="true" SEQUENCE="true"/>
        <FIELD NAME="filter" TYPE="char" LENGTH="32" NOTNULL="true" SEQUENCE="false" COMMENT="The filter internal name, like 'tex'."/>
        <FIELD NAME="contextid" TYPE="int" LENGTH="10" NOTNULL="true" SEQUENCE="false" COMMENT="References context.id."/>
        <FIELD NAME="active" TYPE="int" LENGTH="4" NOTNULL="true" SEQUENCE="false" COMMENT="Whether this filter is active in this context. +1 = On, -1 = Off, no row with this contextid = inherit. As a special case, when contextid points to the system context, -9999 means this filter is completely disabled."/>
        <FIELD NAME="sortorder" TYPE="int" LENGTH="10" NOTNULL="true" DEFAULT="0" SEQUENCE="false" COMMENT="Only relevant if contextid points to the system context. In other cases this field should contain 0. The order in which the filters should be applied."/>
      </FIELDS>
      <KEYS>
        <KEY NAME="primary" TYPE="primary" FIELDS="id"/>
        <KEY NAME="contextid" TYPE="foreign" FIELDS="contextid" REFTABLE="context" REFFIELDS="id"/>
      </KEYS>
      <INDEXES>
        <INDEX NAME="contextid-filter" UNIQUE="true" FIELDS="contextid, filter"/>
      </INDEXES>
    </TABLE>
    <TABLE NAME="filter_config" COMMENT="Stores per-context configuration settings for filters which have them.">
      <FIELDS>
        <FIELD NAME="id" TYPE="int" LENGTH="10" NOTNULL="true" SEQUENCE="true"/>
        <FIELD NAME="filter" TYPE="char" LENGTH="32" NOTNULL="true" SEQUENCE="false" COMMENT="The filter internal name, like 'tex'."/>
        <FIELD NAME="contextid" TYPE="int" LENGTH="10" NOTNULL="true" SEQUENCE="false" COMMENT="References context.id."/>
        <FIELD NAME="name" TYPE="char" LENGTH="255" NOTNULL="true" SEQUENCE="false" COMMENT="The config variable name."/>
        <FIELD NAME="value" TYPE="text" NOTNULL="false" SEQUENCE="false" COMMENT="The correspoding config variable value."/>
      </FIELDS>
      <KEYS>
        <KEY NAME="primary" TYPE="primary" FIELDS="id"/>
        <KEY NAME="contextid" TYPE="foreign" FIELDS="contextid" REFTABLE="context" REFFIELDS="id"/>
      </KEYS>
      <INDEXES>
        <INDEX NAME="contextid-filter-name" UNIQUE="true" FIELDS="contextid, filter, name" COMMENT="In each context, at most one value per name per filter."/>
      </INDEXES>
    </TABLE>
    <TABLE NAME="event" COMMENT="For everything with a time associated to it">
      <FIELDS>
        <FIELD NAME="id" TYPE="int" LENGTH="10" NOTNULL="true" SEQUENCE="true"/>
        <FIELD NAME="name" TYPE="text" NOTNULL="true" SEQUENCE="false"/>
        <FIELD NAME="description" TYPE="text" NOTNULL="true" SEQUENCE="false"/>
        <FIELD NAME="format" TYPE="int" LENGTH="4" NOTNULL="true" DEFAULT="0" SEQUENCE="false"/>
        <FIELD NAME="categoryid" TYPE="int" LENGTH="10" NOTNULL="true" DEFAULT="0" SEQUENCE="false"/>
        <FIELD NAME="courseid" TYPE="int" LENGTH="10" NOTNULL="true" DEFAULT="0" SEQUENCE="false"/>
        <FIELD NAME="groupid" TYPE="int" LENGTH="10" NOTNULL="true" DEFAULT="0" SEQUENCE="false"/>
        <FIELD NAME="userid" TYPE="int" LENGTH="10" NOTNULL="true" DEFAULT="0" SEQUENCE="false"/>
        <FIELD NAME="repeatid" TYPE="int" LENGTH="10" NOTNULL="true" DEFAULT="0" SEQUENCE="false"/>
        <FIELD NAME="component" TYPE="char" LENGTH="100" NOTNULL="false" SEQUENCE="false" COMMENT="Component that created this event, if specified, only component itself can edit and delete it"/>
        <FIELD NAME="modulename" TYPE="char" LENGTH="20" NOTNULL="true" SEQUENCE="false"/>
        <FIELD NAME="instance" TYPE="int" LENGTH="10" NOTNULL="true" DEFAULT="0" SEQUENCE="false"/>
        <FIELD NAME="type" TYPE="int" LENGTH="4" NOTNULL="true" DEFAULT="0" SEQUENCE="false"/>
        <FIELD NAME="eventtype" TYPE="char" LENGTH="20" NOTNULL="true" SEQUENCE="false"/>
        <FIELD NAME="timestart" TYPE="int" LENGTH="10" NOTNULL="true" DEFAULT="0" SEQUENCE="false"/>
        <FIELD NAME="timeduration" TYPE="int" LENGTH="10" NOTNULL="true" DEFAULT="0" SEQUENCE="false"/>
        <FIELD NAME="timesort" TYPE="int" LENGTH="10" NOTNULL="false" SEQUENCE="false"/>
        <FIELD NAME="visible" TYPE="int" LENGTH="4" NOTNULL="true" DEFAULT="1" SEQUENCE="false"/>
        <FIELD NAME="uuid" TYPE="char" LENGTH="255" NOTNULL="true" SEQUENCE="false"/>
        <FIELD NAME="sequence" TYPE="int" LENGTH="10" NOTNULL="true" DEFAULT="1" SEQUENCE="false"/>
        <FIELD NAME="timemodified" TYPE="int" LENGTH="10" NOTNULL="true" DEFAULT="0" SEQUENCE="false"/>
        <FIELD NAME="subscriptionid" TYPE="int" LENGTH="10" NOTNULL="false" SEQUENCE="false" COMMENT="The event_subscription id this event is associated with."/>
        <FIELD NAME="priority" TYPE="int" LENGTH="10" NOTNULL="false" SEQUENCE="false" COMMENT="The event's display priority. For multiple events with the same module name, instance and eventtype (e.g. for group overrides), the one with the higher priority will be displayed."/>
        <FIELD NAME="location" TYPE="text" NOTNULL="false" SEQUENCE="false" COMMENT="Event Location"/>
      </FIELDS>
      <KEYS>
        <KEY NAME="primary" TYPE="primary" FIELDS="id"/>
        <KEY NAME="categoryid" TYPE="foreign" FIELDS="categoryid" REFTABLE="course_categories" REFFIELDS="id"/>
        <KEY NAME="subscriptionid" TYPE="foreign" FIELDS="subscriptionid" REFTABLE="event_subscriptions" REFFIELDS="id"/>
      </KEYS>
      <INDEXES>
        <INDEX NAME="courseid" UNIQUE="false" FIELDS="courseid"/>
        <INDEX NAME="userid" UNIQUE="false" FIELDS="userid"/>
        <INDEX NAME="timestart" UNIQUE="false" FIELDS="timestart"/>
        <INDEX NAME="timeduration" UNIQUE="false" FIELDS="timeduration"/>
        <INDEX NAME="uuid" UNIQUE="false" FIELDS="uuid"/>
        <INDEX NAME="type-timesort" UNIQUE="false" FIELDS="type, timesort"/>
        <INDEX NAME="groupid-courseid-categoryid-visible-userid" UNIQUE="false" FIELDS="groupid, courseid, categoryid, visible, userid" COMMENT="used for calendar view"/>
        <INDEX NAME="eventtype" UNIQUE="false" FIELDS="eventtype"/>
        <INDEX NAME="component" UNIQUE="false" FIELDS="component, eventtype, instance"/>
        <INDEX NAME="modulename-instance-eventtype" UNIQUE="false" FIELDS="modulename, instance, eventtype" COMMENT="Improve performance on assign adhoc tasks."/>
      </INDEXES>
    </TABLE>
    <TABLE NAME="cache_filters" COMMENT="For keeping information about cached data">
      <FIELDS>
        <FIELD NAME="id" TYPE="int" LENGTH="10" NOTNULL="true" SEQUENCE="true"/>
        <FIELD NAME="filter" TYPE="char" LENGTH="32" NOTNULL="true" SEQUENCE="false"/>
        <FIELD NAME="version" TYPE="int" LENGTH="10" NOTNULL="true" DEFAULT="0" SEQUENCE="false"/>
        <FIELD NAME="md5key" TYPE="char" LENGTH="32" NOTNULL="true" SEQUENCE="false"/>
        <FIELD NAME="rawtext" TYPE="text" NOTNULL="true" SEQUENCE="false"/>
        <FIELD NAME="timemodified" TYPE="int" LENGTH="10" NOTNULL="true" DEFAULT="0" SEQUENCE="false"/>
      </FIELDS>
      <KEYS>
        <KEY NAME="primary" TYPE="primary" FIELDS="id"/>
      </KEYS>
      <INDEXES>
        <INDEX NAME="filter_md5key" UNIQUE="false" FIELDS="filter, md5key"/>
      </INDEXES>
    </TABLE>
    <TABLE NAME="log" COMMENT="Every action is logged as far as possible">
      <FIELDS>
        <FIELD NAME="id" TYPE="int" LENGTH="10" NOTNULL="true" SEQUENCE="true"/>
        <FIELD NAME="time" TYPE="int" LENGTH="10" NOTNULL="true" DEFAULT="0" SEQUENCE="false"/>
        <FIELD NAME="userid" TYPE="int" LENGTH="10" NOTNULL="true" DEFAULT="0" SEQUENCE="false"/>
        <FIELD NAME="ip" TYPE="char" LENGTH="45" NOTNULL="true" SEQUENCE="false"/>
        <FIELD NAME="course" TYPE="int" LENGTH="10" NOTNULL="true" DEFAULT="0" SEQUENCE="false"/>
        <FIELD NAME="module" TYPE="char" LENGTH="20" NOTNULL="true" SEQUENCE="false"/>
        <FIELD NAME="cmid" TYPE="int" LENGTH="10" NOTNULL="true" DEFAULT="0" SEQUENCE="false"/>
        <FIELD NAME="action" TYPE="char" LENGTH="40" NOTNULL="true" SEQUENCE="false"/>
        <FIELD NAME="url" TYPE="char" LENGTH="100" NOTNULL="true" SEQUENCE="false"/>
        <FIELD NAME="info" TYPE="char" LENGTH="255" NOTNULL="true" SEQUENCE="false"/>
      </FIELDS>
      <KEYS>
        <KEY NAME="primary" TYPE="primary" FIELDS="id"/>
      </KEYS>
      <INDEXES>
        <INDEX NAME="course-module-action" UNIQUE="false" FIELDS="course, module, action"/>
        <INDEX NAME="time" UNIQUE="false" FIELDS="time"/>
        <INDEX NAME="action" UNIQUE="false" FIELDS="action"/>
        <INDEX NAME="userid-course" UNIQUE="false" FIELDS="userid, course"/>
        <INDEX NAME="cmid" UNIQUE="false" FIELDS="cmid"/>
      </INDEXES>
    </TABLE>
    <TABLE NAME="log_queries" COMMENT="Logged database queries.">
      <FIELDS>
        <FIELD NAME="id" TYPE="int" LENGTH="10" NOTNULL="true" SEQUENCE="true"/>
        <FIELD NAME="qtype" TYPE="int" LENGTH="5" NOTNULL="true" SEQUENCE="false" COMMENT="query type constant"/>
        <FIELD NAME="sqltext" TYPE="text" NOTNULL="true" SEQUENCE="false" COMMENT="query sql"/>
        <FIELD NAME="sqlparams" TYPE="text" NOTNULL="false" SEQUENCE="false" COMMENT="query parameters"/>
        <FIELD NAME="error" TYPE="int" LENGTH="5" NOTNULL="true" DEFAULT="0" SEQUENCE="false" COMMENT="is error"/>
        <FIELD NAME="info" TYPE="text" NOTNULL="false" SEQUENCE="false" COMMENT="detailed info such as error text"/>
        <FIELD NAME="backtrace" TYPE="text" NOTNULL="false" SEQUENCE="false" COMMENT="php execution trace"/>
        <FIELD NAME="exectime" TYPE="number" LENGTH="10" NOTNULL="true" SEQUENCE="false" DECIMALS="5" COMMENT="query execution time in seconds as float"/>
        <FIELD NAME="timelogged" TYPE="int" LENGTH="10" NOTNULL="true" SEQUENCE="false" COMMENT="timestamp when log info stored into db"/>
      </FIELDS>
      <KEYS>
        <KEY NAME="primary" TYPE="primary" FIELDS="id"/>
      </KEYS>
    </TABLE>
    <TABLE NAME="log_display" COMMENT="For a particular module/action, specifies a moodle table/field">
      <FIELDS>
        <FIELD NAME="id" TYPE="int" LENGTH="10" NOTNULL="true" SEQUENCE="true"/>
        <FIELD NAME="module" TYPE="char" LENGTH="20" NOTNULL="true" SEQUENCE="false"/>
        <FIELD NAME="action" TYPE="char" LENGTH="40" NOTNULL="true" SEQUENCE="false"/>
        <FIELD NAME="mtable" TYPE="char" LENGTH="30" NOTNULL="true" SEQUENCE="false"/>
        <FIELD NAME="field" TYPE="char" LENGTH="200" NOTNULL="true" SEQUENCE="false"/>
        <FIELD NAME="component" TYPE="char" LENGTH="100" NOTNULL="true" SEQUENCE="false" COMMENT="owner of the log action"/>
      </FIELDS>
      <KEYS>
        <KEY NAME="primary" TYPE="primary" FIELDS="id"/>
      </KEYS>
      <INDEXES>
        <INDEX NAME="module-action" UNIQUE="true" FIELDS="module, action"/>
      </INDEXES>
    </TABLE>
    <TABLE NAME="message" COMMENT="Stores all unread messages">
      <FIELDS>
        <FIELD NAME="id" TYPE="int" LENGTH="10" NOTNULL="true" SEQUENCE="true"/>
        <FIELD NAME="useridfrom" TYPE="int" LENGTH="10" NOTNULL="true" DEFAULT="0" SEQUENCE="false"/>
        <FIELD NAME="useridto" TYPE="int" LENGTH="10" NOTNULL="true" DEFAULT="0" SEQUENCE="false"/>
        <FIELD NAME="subject" TYPE="text" NOTNULL="false" SEQUENCE="false" COMMENT="The message subject"/>
        <FIELD NAME="fullmessage" TYPE="text" NOTNULL="false" SEQUENCE="false"/>
        <FIELD NAME="fullmessageformat" TYPE="int" LENGTH="4" NOTNULL="false" DEFAULT="0" SEQUENCE="false" COMMENT="The format of the full message"/>
        <FIELD NAME="fullmessagehtml" TYPE="text" NOTNULL="false" SEQUENCE="false" COMMENT="html format of message"/>
        <FIELD NAME="smallmessage" TYPE="text" NOTNULL="false" SEQUENCE="false" COMMENT="Smal version of message (eg sms)"/>
        <FIELD NAME="notification" TYPE="int" LENGTH="1" NOTNULL="false" DEFAULT="0" SEQUENCE="false"/>
        <FIELD NAME="contexturl" TYPE="text" NOTNULL="false" SEQUENCE="false" COMMENT="If this message is a notification of an event contexturl should contain a link to view this event. For example if its a notification of a forum post contexturl should contain a link to the forum post."/>
        <FIELD NAME="contexturlname" TYPE="text" NOTNULL="false" SEQUENCE="false" COMMENT="Display text for the contexturl"/>
        <FIELD NAME="timecreated" TYPE="int" LENGTH="10" NOTNULL="true" DEFAULT="0" SEQUENCE="false"/>
        <FIELD NAME="timeuserfromdeleted" TYPE="int" LENGTH="10" NOTNULL="true" DEFAULT="0" SEQUENCE="false"/>
        <FIELD NAME="timeusertodeleted" TYPE="int" LENGTH="10" NOTNULL="true" DEFAULT="0" SEQUENCE="false"/>
        <FIELD NAME="component" TYPE="char" LENGTH="100" NOTNULL="false" SEQUENCE="false"/>
        <FIELD NAME="eventtype" TYPE="char" LENGTH="100" NOTNULL="false" SEQUENCE="false"/>
        <FIELD NAME="customdata" TYPE="text" NOTNULL="false" SEQUENCE="false" COMMENT="Custom data to be passed to the message processor. Must be serialisable using json_encode()"/>
      </FIELDS>
      <KEYS>
        <KEY NAME="primary" TYPE="primary" FIELDS="id"/>
      </KEYS>
      <INDEXES>
        <INDEX NAME="useridfromtodeleted" UNIQUE="false" FIELDS="useridfrom, useridto, timeuserfromdeleted, timeusertodeleted"/>
        <INDEX NAME="useridfrom_timeuserfromdeleted_notification" UNIQUE="false" FIELDS="useridfrom, timeuserfromdeleted, notification"/>
        <INDEX NAME="useridto_timeusertodeleted_notification" UNIQUE="false" FIELDS="useridto, timeusertodeleted, notification"/>
      </INDEXES>
    </TABLE>
    <TABLE NAME="message_read" COMMENT="Stores all messages that have been read">
      <FIELDS>
        <FIELD NAME="id" TYPE="int" LENGTH="10" NOTNULL="true" SEQUENCE="true"/>
        <FIELD NAME="useridfrom" TYPE="int" LENGTH="10" NOTNULL="true" DEFAULT="0" SEQUENCE="false"/>
        <FIELD NAME="useridto" TYPE="int" LENGTH="10" NOTNULL="true" DEFAULT="0" SEQUENCE="false"/>
        <FIELD NAME="subject" TYPE="text" NOTNULL="false" SEQUENCE="false" COMMENT="The message subject"/>
        <FIELD NAME="fullmessage" TYPE="text" NOTNULL="false" SEQUENCE="false"/>
        <FIELD NAME="fullmessageformat" TYPE="int" LENGTH="4" NOTNULL="false" DEFAULT="0" SEQUENCE="false" COMMENT="The format of the full message"/>
        <FIELD NAME="fullmessagehtml" TYPE="text" NOTNULL="false" SEQUENCE="false" COMMENT="html format of message"/>
        <FIELD NAME="smallmessage" TYPE="text" NOTNULL="false" SEQUENCE="false" COMMENT="Smal version of message (eg sms)"/>
        <FIELD NAME="notification" TYPE="int" LENGTH="1" NOTNULL="false" DEFAULT="0" SEQUENCE="false"/>
        <FIELD NAME="contexturl" TYPE="text" NOTNULL="false" SEQUENCE="false" COMMENT="If this message is a notification of an event contexturl should contain a link to view this event. For example if its a notification of a forum post contexturl should contain a link to the forum post."/>
        <FIELD NAME="contexturlname" TYPE="text" NOTNULL="false" SEQUENCE="false" COMMENT="Display text for the contexturl"/>
        <FIELD NAME="timecreated" TYPE="int" LENGTH="10" NOTNULL="true" DEFAULT="0" SEQUENCE="false"/>
        <FIELD NAME="timeread" TYPE="int" LENGTH="10" NOTNULL="true" DEFAULT="0" SEQUENCE="false"/>
        <FIELD NAME="timeuserfromdeleted" TYPE="int" LENGTH="10" NOTNULL="true" DEFAULT="0" SEQUENCE="false"/>
        <FIELD NAME="timeusertodeleted" TYPE="int" LENGTH="10" NOTNULL="true" DEFAULT="0" SEQUENCE="false"/>
        <FIELD NAME="component" TYPE="char" LENGTH="100" NOTNULL="false" SEQUENCE="false"/>
        <FIELD NAME="eventtype" TYPE="char" LENGTH="100" NOTNULL="false" SEQUENCE="false"/>
      </FIELDS>
      <KEYS>
        <KEY NAME="primary" TYPE="primary" FIELDS="id"/>
      </KEYS>
      <INDEXES>
        <INDEX NAME="useridfromtodeleted" UNIQUE="false" FIELDS="useridfrom, useridto, timeuserfromdeleted, timeusertodeleted"/>
        <INDEX NAME="notificationtimeread" UNIQUE="false" FIELDS="notification, timeread"/>
        <INDEX NAME="useridfrom_timeuserfromdeleted_notification" UNIQUE="false" FIELDS="useridfrom, timeuserfromdeleted, notification"/>
        <INDEX NAME="useridto_timeusertodeleted_notification" UNIQUE="false" FIELDS="useridto, timeusertodeleted, notification"/>
      </INDEXES>
    </TABLE>
    <TABLE NAME="messages" COMMENT="Stores all messages">
      <FIELDS>
        <FIELD NAME="id" TYPE="int" LENGTH="10" NOTNULL="true" SEQUENCE="true"/>
        <FIELD NAME="useridfrom" TYPE="int" LENGTH="10" NOTNULL="true" SEQUENCE="false"/>
        <FIELD NAME="conversationid" TYPE="int" LENGTH="10" NOTNULL="true" SEQUENCE="false"/>
        <FIELD NAME="subject" TYPE="text" NOTNULL="false" SEQUENCE="false"/>
        <FIELD NAME="fullmessage" TYPE="text" NOTNULL="false" SEQUENCE="false"/>
        <FIELD NAME="fullmessageformat" TYPE="int" LENGTH="1" NOTNULL="true" DEFAULT="0" SEQUENCE="false"/>
        <FIELD NAME="fullmessagehtml" TYPE="text" NOTNULL="false" SEQUENCE="false"/>
        <FIELD NAME="smallmessage" TYPE="text" NOTNULL="false" SEQUENCE="false"/>
        <FIELD NAME="timecreated" TYPE="int" LENGTH="10" NOTNULL="true" SEQUENCE="false"/>
        <FIELD NAME="fullmessagetrust" TYPE="int" LENGTH="2" NOTNULL="true" DEFAULT="0" SEQUENCE="false"/>
        <FIELD NAME="customdata" TYPE="text" NOTNULL="false" SEQUENCE="false" COMMENT="Custom data to be passed to the message processor. Must be serialisable using json_encode()"/>
      </FIELDS>
      <KEYS>
        <KEY NAME="primary" TYPE="primary" FIELDS="id"/>
        <KEY NAME="useridfrom" TYPE="foreign" FIELDS="useridfrom" REFTABLE="user" REFFIELDS="id"/>
        <KEY NAME="conversationid" TYPE="foreign" FIELDS="conversationid" REFTABLE="message_conversations" REFFIELDS="id"/>
      </KEYS>
      <INDEXES>
        <INDEX NAME="conversationid_timecreated" UNIQUE="false" FIELDS="conversationid, timecreated"/>
      </INDEXES>
    </TABLE>
    <TABLE NAME="message_conversations" COMMENT="Stores all message conversations">
      <FIELDS>
        <FIELD NAME="id" TYPE="int" LENGTH="10" NOTNULL="true" SEQUENCE="true"/>
        <FIELD NAME="type" TYPE="int" LENGTH="10" NOTNULL="true" DEFAULT="1" SEQUENCE="false"/>
        <FIELD NAME="name" TYPE="char" LENGTH="255" NOTNULL="false" SEQUENCE="false"/>
        <FIELD NAME="convhash" TYPE="char" LENGTH="40" NOTNULL="false" SEQUENCE="false"/>
        <FIELD NAME="component" TYPE="char" LENGTH="100" NOTNULL="false" SEQUENCE="false" COMMENT="Defines the Moodle component which the area was added to"/>
        <FIELD NAME="itemtype" TYPE="char" LENGTH="100" NOTNULL="false" SEQUENCE="false"/>
        <FIELD NAME="itemid" TYPE="int" LENGTH="10" NOTNULL="false" SEQUENCE="false"/>
        <FIELD NAME="contextid" TYPE="int" LENGTH="10" NOTNULL="false" SEQUENCE="false" COMMENT="The context id of the itemid or course of the itemtype was added"/>
        <FIELD NAME="enabled" TYPE="int" LENGTH="1" NOTNULL="true" DEFAULT="0" SEQUENCE="false"/>
        <FIELD NAME="timecreated" TYPE="int" LENGTH="10" NOTNULL="true" SEQUENCE="false"/>
        <FIELD NAME="timemodified" TYPE="int" LENGTH="10" NOTNULL="false" SEQUENCE="false"/>
      </FIELDS>
      <KEYS>
        <KEY NAME="primary" TYPE="primary" FIELDS="id"/>
        <KEY NAME="contextid" TYPE="foreign" FIELDS="contextid" REFTABLE="context" REFFIELDS="id"/>
      </KEYS>
      <INDEXES>
        <INDEX NAME="type" UNIQUE="false" FIELDS="type"/>
        <INDEX NAME="convhash" UNIQUE="false" FIELDS="convhash"/>
        <INDEX NAME="component-itemtype-itemid-contextid" UNIQUE="false" FIELDS="component, itemtype, itemid, contextid"/>
      </INDEXES>
    </TABLE>
    <TABLE NAME="message_conversation_members" COMMENT="Stores all members in a conversations">
      <FIELDS>
        <FIELD NAME="id" TYPE="int" LENGTH="10" NOTNULL="true" SEQUENCE="true"/>
        <FIELD NAME="conversationid" TYPE="int" LENGTH="10" NOTNULL="true" SEQUENCE="false"/>
        <FIELD NAME="userid" TYPE="int" LENGTH="10" NOTNULL="true" SEQUENCE="false"/>
        <FIELD NAME="timecreated" TYPE="int" LENGTH="10" NOTNULL="true" SEQUENCE="false"/>
      </FIELDS>
      <KEYS>
        <KEY NAME="primary" TYPE="primary" FIELDS="id"/>
        <KEY NAME="conversationid" TYPE="foreign" FIELDS="conversationid" REFTABLE="message_conversations" REFFIELDS="id"/>
        <KEY NAME="userid" TYPE="foreign" FIELDS="userid" REFTABLE="user" REFFIELDS="id"/>
      </KEYS>
    </TABLE>
    <TABLE NAME="message_conversation_actions" COMMENT="Stores all per-user actions on individual conversations">
      <FIELDS>
        <FIELD NAME="id" TYPE="int" LENGTH="10" NOTNULL="true" SEQUENCE="true"/>
        <FIELD NAME="userid" TYPE="int" LENGTH="10" NOTNULL="true" SEQUENCE="false"/>
        <FIELD NAME="conversationid" TYPE="int" LENGTH="10" NOTNULL="true" SEQUENCE="false"/>
        <FIELD NAME="action" TYPE="int" LENGTH="10" NOTNULL="true" SEQUENCE="false"/>
        <FIELD NAME="timecreated" TYPE="int" LENGTH="10" NOTNULL="true" SEQUENCE="false"/>
      </FIELDS>
      <KEYS>
        <KEY NAME="primary" TYPE="primary" FIELDS="id"/>
        <KEY NAME="userid" TYPE="foreign" FIELDS="userid" REFTABLE="user" REFFIELDS="id"/>
        <KEY NAME="conversationid" TYPE="foreign" FIELDS="conversationid" REFTABLE="message_conversations" REFFIELDS="id"/>
      </KEYS>
    </TABLE>
    <TABLE NAME="message_user_actions" COMMENT="Stores all per-user actions on individual messages">
      <FIELDS>
        <FIELD NAME="id" TYPE="int" LENGTH="10" NOTNULL="true" SEQUENCE="true"/>
        <FIELD NAME="userid" TYPE="int" LENGTH="10" NOTNULL="true" SEQUENCE="false"/>
        <FIELD NAME="messageid" TYPE="int" LENGTH="10" NOTNULL="true" SEQUENCE="false"/>
        <FIELD NAME="action" TYPE="int" LENGTH="10" NOTNULL="true" SEQUENCE="false"/>
        <FIELD NAME="timecreated" TYPE="int" LENGTH="10" NOTNULL="true" SEQUENCE="false"/>
      </FIELDS>
      <KEYS>
        <KEY NAME="primary" TYPE="primary" FIELDS="id"/>
        <KEY NAME="userid" TYPE="foreign" FIELDS="userid" REFTABLE="user" REFFIELDS="id"/>
        <KEY NAME="messageid" TYPE="foreign" FIELDS="messageid" REFTABLE="messages" REFFIELDS="id"/>
      </KEYS>
      <INDEXES>
        <INDEX NAME="userid_messageid_action" UNIQUE="true" FIELDS="userid, messageid, action"/>
      </INDEXES>
    </TABLE>
    <TABLE NAME="notifications" COMMENT="Stores all notifications">
      <FIELDS>
        <FIELD NAME="id" TYPE="int" LENGTH="10" NOTNULL="true" SEQUENCE="true"/>
        <FIELD NAME="useridfrom" TYPE="int" LENGTH="10" NOTNULL="true" SEQUENCE="false"/>
        <FIELD NAME="useridto" TYPE="int" LENGTH="10" NOTNULL="true" SEQUENCE="false"/>
        <FIELD NAME="subject" TYPE="text" NOTNULL="false" SEQUENCE="false" COMMENT="The message subject"/>
        <FIELD NAME="fullmessage" TYPE="text" NOTNULL="false" SEQUENCE="false"/>
        <FIELD NAME="fullmessageformat" TYPE="int" LENGTH="1" NOTNULL="true" DEFAULT="0" SEQUENCE="false"/>
        <FIELD NAME="fullmessagehtml" TYPE="text" NOTNULL="false" SEQUENCE="false"/>
        <FIELD NAME="smallmessage" TYPE="text" NOTNULL="false" SEQUENCE="false"/>
        <FIELD NAME="component" TYPE="char" LENGTH="100" NOTNULL="false" SEQUENCE="false"/>
        <FIELD NAME="eventtype" TYPE="char" LENGTH="100" NOTNULL="false" SEQUENCE="false"/>
        <FIELD NAME="contexturl" TYPE="text" NOTNULL="false" SEQUENCE="false"/>
        <FIELD NAME="contexturlname" TYPE="text" NOTNULL="false" SEQUENCE="false"/>
        <FIELD NAME="timeread" TYPE="int" LENGTH="10" NOTNULL="false" SEQUENCE="false"/>
        <FIELD NAME="timecreated" TYPE="int" LENGTH="10" NOTNULL="true" SEQUENCE="false"/>
        <FIELD NAME="customdata" TYPE="text" NOTNULL="false" SEQUENCE="false" COMMENT="Custom data to be passed to the message processor. Must be serialisable using json_encode()"/>
      </FIELDS>
      <KEYS>
        <KEY NAME="primary" TYPE="primary" FIELDS="id"/>
        <KEY NAME="useridto" TYPE="foreign" FIELDS="useridto" REFTABLE="user" REFFIELDS="id"/>
      </KEYS>
      <INDEXES>
        <INDEX NAME="useridfrom" UNIQUE="false" FIELDS="useridfrom" COMMENT="The useridfrom would normally be a foreign key to the users table. But it can also contain some extra negative values with special semantics (-10 or -20 for no-reply or support user). Therefore we can't make it a foreign key and the index must be created explicitly."/>
      </INDEXES>
    </TABLE>
    <TABLE NAME="message_contacts" COMMENT="Maintains lists of contacts between users">
      <FIELDS>
        <FIELD NAME="id" TYPE="int" LENGTH="10" NOTNULL="true" SEQUENCE="true"/>
        <FIELD NAME="userid" TYPE="int" LENGTH="10" NOTNULL="true" SEQUENCE="false"/>
        <FIELD NAME="contactid" TYPE="int" LENGTH="10" NOTNULL="true" SEQUENCE="false"/>
        <FIELD NAME="timecreated" TYPE="int" LENGTH="10" NOTNULL="false" SEQUENCE="false"/>
      </FIELDS>
      <KEYS>
        <KEY NAME="primary" TYPE="primary" FIELDS="id"/>
        <KEY NAME="userid" TYPE="foreign" FIELDS="userid" REFTABLE="user" REFFIELDS="id"/>
        <KEY NAME="contactid" TYPE="foreign" FIELDS="contactid" REFTABLE="user" REFFIELDS="id"/>
      </KEYS>
      <INDEXES>
        <INDEX NAME="userid-contactid" UNIQUE="true" FIELDS="userid, contactid"/>
      </INDEXES>
    </TABLE>
    <TABLE NAME="message_contact_requests" COMMENT="Maintains list of contact requests between users">
      <FIELDS>
        <FIELD NAME="id" TYPE="int" LENGTH="10" NOTNULL="true" SEQUENCE="true"/>
        <FIELD NAME="userid" TYPE="int" LENGTH="10" NOTNULL="true" SEQUENCE="false"/>
        <FIELD NAME="requesteduserid" TYPE="int" LENGTH="10" NOTNULL="true" SEQUENCE="false"/>
        <FIELD NAME="timecreated" TYPE="int" LENGTH="10" NOTNULL="true" SEQUENCE="false"/>
      </FIELDS>
      <KEYS>
        <KEY NAME="primary" TYPE="primary" FIELDS="id"/>
        <KEY NAME="userid" TYPE="foreign" FIELDS="userid" REFTABLE="user" REFFIELDS="id"/>
        <KEY NAME="requesteduserid" TYPE="foreign" FIELDS="requesteduserid" REFTABLE="user" REFFIELDS="id"/>
      </KEYS>
      <INDEXES>
        <INDEX NAME="userid-requesteduserid" UNIQUE="true" FIELDS="userid, requesteduserid"/>
      </INDEXES>
    </TABLE>
    <TABLE NAME="message_users_blocked" COMMENT="Maintains lists of blocked users">
      <FIELDS>
        <FIELD NAME="id" TYPE="int" LENGTH="10" NOTNULL="true" SEQUENCE="true"/>
        <FIELD NAME="userid" TYPE="int" LENGTH="10" NOTNULL="true" SEQUENCE="false"/>
        <FIELD NAME="blockeduserid" TYPE="int" LENGTH="10" NOTNULL="true" SEQUENCE="false"/>
        <FIELD NAME="timecreated" TYPE="int" LENGTH="10" NOTNULL="false" SEQUENCE="false"/>
      </FIELDS>
      <KEYS>
        <KEY NAME="primary" TYPE="primary" FIELDS="id"/>
        <KEY NAME="userid" TYPE="foreign" FIELDS="userid" REFTABLE="user" REFFIELDS="id"/>
        <KEY NAME="blockeduserid" TYPE="foreign" FIELDS="blockeduserid" REFTABLE="user" REFFIELDS="id"/>
      </KEYS>
      <INDEXES>
        <INDEX NAME="userid-blockeduserid" UNIQUE="true" FIELDS="userid, blockeduserid"/>
      </INDEXES>
    </TABLE>
    <TABLE NAME="modules" COMMENT="modules available in the site">
      <FIELDS>
        <FIELD NAME="id" TYPE="int" LENGTH="10" NOTNULL="true" SEQUENCE="true"/>
        <FIELD NAME="name" TYPE="char" LENGTH="20" NOTNULL="true" SEQUENCE="false"/>
        <FIELD NAME="cron" TYPE="int" LENGTH="10" NOTNULL="true" DEFAULT="0" SEQUENCE="false"/>
        <FIELD NAME="lastcron" TYPE="int" LENGTH="10" NOTNULL="true" DEFAULT="0" SEQUENCE="false"/>
        <FIELD NAME="search" TYPE="char" LENGTH="255" NOTNULL="true" SEQUENCE="false"/>
        <FIELD NAME="visible" TYPE="int" LENGTH="1" NOTNULL="true" DEFAULT="1" SEQUENCE="false"/>
      </FIELDS>
      <KEYS>
        <KEY NAME="primary" TYPE="primary" FIELDS="id"/>
      </KEYS>
      <INDEXES>
        <INDEX NAME="name" UNIQUE="false" FIELDS="name"/>
      </INDEXES>
    </TABLE>
    <TABLE NAME="my_pages" COMMENT="Extra user pages for the My Moodle system">
      <FIELDS>
        <FIELD NAME="id" TYPE="int" LENGTH="10" NOTNULL="true" SEQUENCE="true"/>
        <FIELD NAME="userid" TYPE="int" LENGTH="10" NOTNULL="false" DEFAULT="0" SEQUENCE="false" COMMENT="The user who owns this page or 0 for system defaults"/>
        <FIELD NAME="name" TYPE="char" LENGTH="200" NOTNULL="true" SEQUENCE="false" COMMENT="The page name (freeform text)"/>
        <FIELD NAME="private" TYPE="int" LENGTH="1" NOTNULL="true" DEFAULT="1" SEQUENCE="false" COMMENT="Whether or not the page is private (dashboard) or public (profile)"/>
        <FIELD NAME="sortorder" TYPE="int" LENGTH="6" NOTNULL="true" DEFAULT="0" SEQUENCE="false" COMMENT="The order of the pages for a user"/>
      </FIELDS>
      <KEYS>
        <KEY NAME="id" TYPE="primary" FIELDS="id"/>
      </KEYS>
      <INDEXES>
        <INDEX NAME="user_idx" UNIQUE="false" FIELDS="userid, private"/>
      </INDEXES>
    </TABLE>
    <TABLE NAME="sessions" COMMENT="Database based session storage - now recommended">
      <FIELDS>
        <FIELD NAME="id" TYPE="int" LENGTH="10" NOTNULL="true" SEQUENCE="true"/>
        <FIELD NAME="state" TYPE="int" LENGTH="10" NOTNULL="true" DEFAULT="0" SEQUENCE="false" COMMENT="0 means normal session"/>
        <FIELD NAME="sid" TYPE="char" LENGTH="128" NOTNULL="true" SEQUENCE="false" COMMENT="Session id"/>
        <FIELD NAME="userid" TYPE="int" LENGTH="10" NOTNULL="true" SEQUENCE="false"/>
        <FIELD NAME="sessdata" TYPE="text" NOTNULL="false" SEQUENCE="false" COMMENT="session content"/>
        <FIELD NAME="timecreated" TYPE="int" LENGTH="10" NOTNULL="true" SEQUENCE="false"/>
        <FIELD NAME="timemodified" TYPE="int" LENGTH="10" NOTNULL="true" SEQUENCE="false"/>
        <FIELD NAME="firstip" TYPE="char" LENGTH="45" NOTNULL="false" SEQUENCE="false"/>
        <FIELD NAME="lastip" TYPE="char" LENGTH="45" NOTNULL="false" SEQUENCE="false"/>
      </FIELDS>
      <KEYS>
        <KEY NAME="primary" TYPE="primary" FIELDS="id"/>
        <KEY NAME="userid" TYPE="foreign" FIELDS="userid" REFTABLE="user" REFFIELDS="id"/>
      </KEYS>
      <INDEXES>
        <INDEX NAME="state" UNIQUE="false" FIELDS="state"/>
        <INDEX NAME="sid" UNIQUE="true" FIELDS="sid"/>
        <INDEX NAME="timecreated" UNIQUE="false" FIELDS="timecreated"/>
        <INDEX NAME="timemodified" UNIQUE="false" FIELDS="timemodified"/>
      </INDEXES>
    </TABLE>
    <TABLE NAME="user" COMMENT="One record for each person">
      <FIELDS>
        <FIELD NAME="id" TYPE="int" LENGTH="10" NOTNULL="true" SEQUENCE="true"/>
        <FIELD NAME="auth" TYPE="char" LENGTH="20" NOTNULL="true" DEFAULT="manual" SEQUENCE="false"/>
        <FIELD NAME="confirmed" TYPE="int" LENGTH="1" NOTNULL="true" DEFAULT="0" SEQUENCE="false"/>
        <FIELD NAME="policyagreed" TYPE="int" LENGTH="1" NOTNULL="true" DEFAULT="0" SEQUENCE="false"/>
        <FIELD NAME="deleted" TYPE="int" LENGTH="1" NOTNULL="true" DEFAULT="0" SEQUENCE="false"/>
        <FIELD NAME="suspended" TYPE="int" LENGTH="1" NOTNULL="true" DEFAULT="0" SEQUENCE="false" COMMENT="suspended flag prevents users to log in"/>
        <FIELD NAME="mnethostid" TYPE="int" LENGTH="10" NOTNULL="true" DEFAULT="0" SEQUENCE="false"/>
        <FIELD NAME="username" TYPE="char" LENGTH="100" NOTNULL="true" SEQUENCE="false"/>
        <FIELD NAME="password" TYPE="char" LENGTH="255" NOTNULL="true" SEQUENCE="false"/>
        <FIELD NAME="idnumber" TYPE="char" LENGTH="255" NOTNULL="true" SEQUENCE="false"/>
        <FIELD NAME="firstname" TYPE="char" LENGTH="100" NOTNULL="true" SEQUENCE="false"/>
        <FIELD NAME="lastname" TYPE="char" LENGTH="100" NOTNULL="true" SEQUENCE="false"/>
        <FIELD NAME="email" TYPE="char" LENGTH="100" NOTNULL="true" SEQUENCE="false"/>
        <FIELD NAME="emailstop" TYPE="int" LENGTH="1" NOTNULL="true" DEFAULT="0" SEQUENCE="false"/>
        <FIELD NAME="icq" TYPE="char" LENGTH="15" NOTNULL="true" SEQUENCE="false"/>
        <FIELD NAME="skype" TYPE="char" LENGTH="50" NOTNULL="true" SEQUENCE="false"/>
        <FIELD NAME="yahoo" TYPE="char" LENGTH="50" NOTNULL="true" SEQUENCE="false"/>
        <FIELD NAME="aim" TYPE="char" LENGTH="50" NOTNULL="true" SEQUENCE="false"/>
        <FIELD NAME="msn" TYPE="char" LENGTH="50" NOTNULL="true" SEQUENCE="false"/>
        <FIELD NAME="phone1" TYPE="char" LENGTH="20" NOTNULL="true" SEQUENCE="false"/>
        <FIELD NAME="phone2" TYPE="char" LENGTH="20" NOTNULL="true" SEQUENCE="false"/>
        <FIELD NAME="institution" TYPE="char" LENGTH="255" NOTNULL="true" SEQUENCE="false"/>
        <FIELD NAME="department" TYPE="char" LENGTH="255" NOTNULL="true" SEQUENCE="false"/>
        <FIELD NAME="address" TYPE="char" LENGTH="255" NOTNULL="true" SEQUENCE="false"/>
        <FIELD NAME="city" TYPE="char" LENGTH="120" NOTNULL="true" SEQUENCE="false"/>
        <FIELD NAME="country" TYPE="char" LENGTH="2" NOTNULL="true" SEQUENCE="false"/>
        <FIELD NAME="lang" TYPE="char" LENGTH="30" NOTNULL="true" DEFAULT="en" SEQUENCE="false"/>
        <FIELD NAME="calendartype" TYPE="char" LENGTH="30" NOTNULL="true" DEFAULT="gregorian" SEQUENCE="false"/>
        <FIELD NAME="theme" TYPE="char" LENGTH="50" NOTNULL="true" SEQUENCE="false"/>
        <FIELD NAME="timezone" TYPE="char" LENGTH="100" NOTNULL="true" DEFAULT="99" SEQUENCE="false"/>
        <FIELD NAME="firstaccess" TYPE="int" LENGTH="10" NOTNULL="true" DEFAULT="0" SEQUENCE="false"/>
        <FIELD NAME="lastaccess" TYPE="int" LENGTH="10" NOTNULL="true" DEFAULT="0" SEQUENCE="false"/>
        <FIELD NAME="lastlogin" TYPE="int" LENGTH="10" NOTNULL="true" DEFAULT="0" SEQUENCE="false"/>
        <FIELD NAME="currentlogin" TYPE="int" LENGTH="10" NOTNULL="true" DEFAULT="0" SEQUENCE="false"/>
        <FIELD NAME="lastip" TYPE="char" LENGTH="45" NOTNULL="true" SEQUENCE="false"/>
        <FIELD NAME="secret" TYPE="char" LENGTH="15" NOTNULL="true" SEQUENCE="false"/>
        <FIELD NAME="picture" TYPE="int" LENGTH="10" NOTNULL="true" DEFAULT="0" SEQUENCE="false" COMMENT="0 means no image uploaded, positive values are revisions thta prevent caching problems, negative values are reserved for future use"/>
        <FIELD NAME="url" TYPE="char" LENGTH="255" NOTNULL="true" SEQUENCE="false"/>
        <FIELD NAME="description" TYPE="text" NOTNULL="false" SEQUENCE="false"/>
        <FIELD NAME="descriptionformat" TYPE="int" LENGTH="2" NOTNULL="true" DEFAULT="1" SEQUENCE="false"/>
        <FIELD NAME="mailformat" TYPE="int" LENGTH="1" NOTNULL="true" DEFAULT="1" SEQUENCE="false"/>
        <FIELD NAME="maildigest" TYPE="int" LENGTH="1" NOTNULL="true" DEFAULT="0" SEQUENCE="false"/>
        <FIELD NAME="maildisplay" TYPE="int" LENGTH="2" NOTNULL="true" DEFAULT="2" SEQUENCE="false"/>
        <FIELD NAME="autosubscribe" TYPE="int" LENGTH="1" NOTNULL="true" DEFAULT="1" SEQUENCE="false"/>
        <FIELD NAME="trackforums" TYPE="int" LENGTH="1" NOTNULL="true" DEFAULT="0" SEQUENCE="false"/>
        <FIELD NAME="timecreated" TYPE="int" LENGTH="10" NOTNULL="true" DEFAULT="0" SEQUENCE="false"/>
        <FIELD NAME="timemodified" TYPE="int" LENGTH="10" NOTNULL="true" DEFAULT="0" SEQUENCE="false"/>
        <FIELD NAME="trustbitmask" TYPE="int" LENGTH="10" NOTNULL="true" DEFAULT="0" SEQUENCE="false"/>
        <FIELD NAME="imagealt" TYPE="char" LENGTH="255" NOTNULL="false" SEQUENCE="false" COMMENT="alt tag for user uploaded image"/>
        <FIELD NAME="lastnamephonetic" TYPE="char" LENGTH="255" NOTNULL="false" SEQUENCE="false" COMMENT="Last name phonetic"/>
        <FIELD NAME="firstnamephonetic" TYPE="char" LENGTH="255" NOTNULL="false" SEQUENCE="false" COMMENT="First name phonetic"/>
        <FIELD NAME="middlename" TYPE="char" LENGTH="255" NOTNULL="false" SEQUENCE="false" COMMENT="Middle name"/>
        <FIELD NAME="alternatename" TYPE="char" LENGTH="255" NOTNULL="false" SEQUENCE="false" COMMENT="Alternate name - Useful for three-name countries."/>
        <FIELD NAME="moodlenetprofile" TYPE="char" LENGTH="255" NOTNULL="false" SEQUENCE="false" COMMENT="Moodle.net profile information"/>
      </FIELDS>
      <KEYS>
        <KEY NAME="primary" TYPE="primary" FIELDS="id"/>
      </KEYS>
      <INDEXES>
        <INDEX NAME="username" UNIQUE="true" FIELDS="mnethostid, username"/>
        <INDEX NAME="deleted" UNIQUE="false" FIELDS="deleted"/>
        <INDEX NAME="confirmed" UNIQUE="false" FIELDS="confirmed"/>
        <INDEX NAME="firstname" UNIQUE="false" FIELDS="firstname"/>
        <INDEX NAME="lastname" UNIQUE="false" FIELDS="lastname"/>
        <INDEX NAME="city" UNIQUE="false" FIELDS="city"/>
        <INDEX NAME="country" UNIQUE="false" FIELDS="country"/>
        <INDEX NAME="lastaccess" UNIQUE="false" FIELDS="lastaccess"/>
        <INDEX NAME="email" UNIQUE="false" FIELDS="email"/>
        <INDEX NAME="auth" UNIQUE="false" FIELDS="auth"/>
        <INDEX NAME="idnumber" UNIQUE="false" FIELDS="idnumber"/>
        <INDEX NAME="firstnamephonetic" UNIQUE="false" FIELDS="firstnamephonetic"/>
        <INDEX NAME="lastnamephonetic" UNIQUE="false" FIELDS="lastnamephonetic"/>
        <INDEX NAME="middlename" UNIQUE="false" FIELDS="middlename"/>
        <INDEX NAME="alternatename" UNIQUE="false" FIELDS="alternatename"/>
      </INDEXES>
    </TABLE>
    <TABLE NAME="user_preferences" COMMENT="Allows modules to store arbitrary user preferences">
      <FIELDS>
        <FIELD NAME="id" TYPE="int" LENGTH="10" NOTNULL="true" SEQUENCE="true"/>
        <FIELD NAME="userid" TYPE="int" LENGTH="10" NOTNULL="true" DEFAULT="0" SEQUENCE="false"/>
        <FIELD NAME="name" TYPE="char" LENGTH="255" NOTNULL="true" SEQUENCE="false"/>
        <FIELD NAME="value" TYPE="char" LENGTH="1333" NOTNULL="true" SEQUENCE="false"/>
      </FIELDS>
      <KEYS>
        <KEY NAME="primary" TYPE="primary" FIELDS="id"/>
      </KEYS>
      <INDEXES>
        <INDEX NAME="userid-name" UNIQUE="true" FIELDS="userid, name"/>
      </INDEXES>
    </TABLE>
    <TABLE NAME="user_lastaccess" COMMENT="To keep track of course page access times, used in online participants block, and participants list">
      <FIELDS>
        <FIELD NAME="id" TYPE="int" LENGTH="10" NOTNULL="true" SEQUENCE="true"/>
        <FIELD NAME="userid" TYPE="int" LENGTH="10" NOTNULL="true" DEFAULT="0" SEQUENCE="false"/>
        <FIELD NAME="courseid" TYPE="int" LENGTH="10" NOTNULL="true" DEFAULT="0" SEQUENCE="false"/>
        <FIELD NAME="timeaccess" TYPE="int" LENGTH="10" NOTNULL="true" DEFAULT="0" SEQUENCE="false"/>
      </FIELDS>
      <KEYS>
        <KEY NAME="primary" TYPE="primary" FIELDS="id"/>
      </KEYS>
      <INDEXES>
        <INDEX NAME="userid-courseid" UNIQUE="true" FIELDS="userid, courseid"/>
        <INDEX NAME="userid" UNIQUE="false" FIELDS="userid"/>
        <INDEX NAME="courseid" UNIQUE="false" FIELDS="courseid"/>
      </INDEXES>
    </TABLE>
    <TABLE NAME="user_password_history" COMMENT="A rotating log of hashes of previously used passwords for each user.">
      <FIELDS>
        <FIELD NAME="id" TYPE="int" LENGTH="10" NOTNULL="true" SEQUENCE="true"/>
        <FIELD NAME="userid" TYPE="int" LENGTH="10" NOTNULL="true" SEQUENCE="false"/>
        <FIELD NAME="hash" TYPE="char" LENGTH="255" NOTNULL="true" SEQUENCE="false"/>
        <FIELD NAME="timecreated" TYPE="int" LENGTH="10" NOTNULL="true" SEQUENCE="false"/>
      </FIELDS>
      <KEYS>
        <KEY NAME="primary" TYPE="primary" FIELDS="id"/>
        <KEY NAME="userid" TYPE="foreign" FIELDS="userid" REFTABLE="user" REFFIELDS="id"/>
      </KEYS>
    </TABLE>
    <TABLE NAME="scale" COMMENT="Defines grading scales">
      <FIELDS>
        <FIELD NAME="id" TYPE="int" LENGTH="10" NOTNULL="true" SEQUENCE="true"/>
        <FIELD NAME="courseid" TYPE="int" LENGTH="10" NOTNULL="true" DEFAULT="0" SEQUENCE="false"/>
        <FIELD NAME="userid" TYPE="int" LENGTH="10" NOTNULL="true" DEFAULT="0" SEQUENCE="false"/>
        <FIELD NAME="name" TYPE="char" LENGTH="255" NOTNULL="true" SEQUENCE="false"/>
        <FIELD NAME="scale" TYPE="text" NOTNULL="true" SEQUENCE="false"/>
        <FIELD NAME="description" TYPE="text" NOTNULL="true" SEQUENCE="false"/>
        <FIELD NAME="descriptionformat" TYPE="int" LENGTH="2" NOTNULL="true" DEFAULT="0" SEQUENCE="false"/>
        <FIELD NAME="timemodified" TYPE="int" LENGTH="10" NOTNULL="true" DEFAULT="0" SEQUENCE="false"/>
      </FIELDS>
      <KEYS>
        <KEY NAME="primary" TYPE="primary" FIELDS="id"/>
      </KEYS>
      <INDEXES>
        <INDEX NAME="courseid" UNIQUE="false" FIELDS="courseid"/>
      </INDEXES>
    </TABLE>
    <TABLE NAME="scale_history" COMMENT="History table">
      <FIELDS>
        <FIELD NAME="id" TYPE="int" LENGTH="10" NOTNULL="true" SEQUENCE="true"/>
        <FIELD NAME="action" TYPE="int" LENGTH="10" NOTNULL="true" DEFAULT="0" SEQUENCE="false" COMMENT="created/modified/deleted constants"/>
        <FIELD NAME="oldid" TYPE="int" LENGTH="10" NOTNULL="true" SEQUENCE="false"/>
        <FIELD NAME="source" TYPE="char" LENGTH="255" NOTNULL="false" SEQUENCE="false" COMMENT="What caused the modification? manual/module/import/..."/>
        <FIELD NAME="timemodified" TYPE="int" LENGTH="10" NOTNULL="false" SEQUENCE="false" COMMENT="The last time this grade_item was modified"/>
        <FIELD NAME="loggeduser" TYPE="int" LENGTH="10" NOTNULL="false" SEQUENCE="false" COMMENT="the userid of the person who last modified this outcome"/>
        <FIELD NAME="courseid" TYPE="int" LENGTH="10" NOTNULL="true" DEFAULT="0" SEQUENCE="false"/>
        <FIELD NAME="userid" TYPE="int" LENGTH="10" NOTNULL="true" DEFAULT="0" SEQUENCE="false"/>
        <FIELD NAME="name" TYPE="char" LENGTH="255" NOTNULL="true" SEQUENCE="false"/>
        <FIELD NAME="scale" TYPE="text" NOTNULL="true" SEQUENCE="false"/>
        <FIELD NAME="description" TYPE="text" NOTNULL="true" SEQUENCE="false"/>
      </FIELDS>
      <KEYS>
        <KEY NAME="primary" TYPE="primary" FIELDS="id"/>
        <KEY NAME="oldid" TYPE="foreign" FIELDS="oldid" REFTABLE="scale" REFFIELDS="id"/>
        <KEY NAME="courseid" TYPE="foreign" FIELDS="courseid" REFTABLE="course" REFFIELDS="id"/>
        <KEY NAME="loggeduser" TYPE="foreign" FIELDS="loggeduser" REFTABLE="user" REFFIELDS="id"/>
      </KEYS>
      <INDEXES>
        <INDEX NAME="action" UNIQUE="false" FIELDS="action" COMMENT="insert/update/delete"/>
        <INDEX NAME="timemodified" UNIQUE="false" FIELDS="timemodified"/>
      </INDEXES>
    </TABLE>
    <TABLE NAME="stats_daily" COMMENT="to accumulate daily stats">
      <FIELDS>
        <FIELD NAME="id" TYPE="int" LENGTH="10" NOTNULL="true" SEQUENCE="true"/>
        <FIELD NAME="courseid" TYPE="int" LENGTH="10" NOTNULL="true" DEFAULT="0" SEQUENCE="false"/>
        <FIELD NAME="timeend" TYPE="int" LENGTH="10" NOTNULL="true" DEFAULT="0" SEQUENCE="false"/>
        <FIELD NAME="roleid" TYPE="int" LENGTH="10" NOTNULL="true" DEFAULT="0" SEQUENCE="false" COMMENT="id of role for the aggregates"/>
        <FIELD NAME="stattype" TYPE="char" LENGTH="20" NOTNULL="true" DEFAULT="activity" SEQUENCE="false" COMMENT="type of stat"/>
        <FIELD NAME="stat1" TYPE="int" LENGTH="10" NOTNULL="true" DEFAULT="0" SEQUENCE="false" COMMENT="stat1. usually used for reads"/>
        <FIELD NAME="stat2" TYPE="int" LENGTH="10" NOTNULL="true" DEFAULT="0" SEQUENCE="false" COMMENT="stat2. usually used for writes."/>
      </FIELDS>
      <KEYS>
        <KEY NAME="primary" TYPE="primary" FIELDS="id"/>
      </KEYS>
      <INDEXES>
        <INDEX NAME="courseid" UNIQUE="false" FIELDS="courseid"/>
        <INDEX NAME="timeend" UNIQUE="false" FIELDS="timeend"/>
        <INDEX NAME="roleid" UNIQUE="false" FIELDS="roleid"/>
      </INDEXES>
    </TABLE>
    <TABLE NAME="stats_weekly" COMMENT="To accumulate weekly stats">
      <FIELDS>
        <FIELD NAME="id" TYPE="int" LENGTH="10" NOTNULL="true" SEQUENCE="true"/>
        <FIELD NAME="courseid" TYPE="int" LENGTH="10" NOTNULL="true" DEFAULT="0" SEQUENCE="false"/>
        <FIELD NAME="timeend" TYPE="int" LENGTH="10" NOTNULL="true" DEFAULT="0" SEQUENCE="false"/>
        <FIELD NAME="roleid" TYPE="int" LENGTH="10" NOTNULL="true" DEFAULT="0" SEQUENCE="false" COMMENT="id of role for the aggregates"/>
        <FIELD NAME="stattype" TYPE="char" LENGTH="20" NOTNULL="true" DEFAULT="activity" SEQUENCE="false" COMMENT="type of stat"/>
        <FIELD NAME="stat1" TYPE="int" LENGTH="10" NOTNULL="true" DEFAULT="0" SEQUENCE="false" COMMENT="stat1. usually used for reads"/>
        <FIELD NAME="stat2" TYPE="int" LENGTH="10" NOTNULL="true" DEFAULT="0" SEQUENCE="false" COMMENT="stat2. usually used for writes."/>
      </FIELDS>
      <KEYS>
        <KEY NAME="primary" TYPE="primary" FIELDS="id"/>
      </KEYS>
      <INDEXES>
        <INDEX NAME="courseid" UNIQUE="false" FIELDS="courseid"/>
        <INDEX NAME="timeend" UNIQUE="false" FIELDS="timeend"/>
        <INDEX NAME="roleid" UNIQUE="false" FIELDS="roleid"/>
      </INDEXES>
    </TABLE>
    <TABLE NAME="stats_monthly" COMMENT="To accumulate monthly stats">
      <FIELDS>
        <FIELD NAME="id" TYPE="int" LENGTH="10" NOTNULL="true" SEQUENCE="true"/>
        <FIELD NAME="courseid" TYPE="int" LENGTH="10" NOTNULL="true" DEFAULT="0" SEQUENCE="false"/>
        <FIELD NAME="timeend" TYPE="int" LENGTH="10" NOTNULL="true" DEFAULT="0" SEQUENCE="false"/>
        <FIELD NAME="roleid" TYPE="int" LENGTH="10" NOTNULL="true" DEFAULT="0" SEQUENCE="false" COMMENT="id of role for the aggregates"/>
        <FIELD NAME="stattype" TYPE="char" LENGTH="20" NOTNULL="true" DEFAULT="activity" SEQUENCE="false" COMMENT="type of stat"/>
        <FIELD NAME="stat1" TYPE="int" LENGTH="10" NOTNULL="true" DEFAULT="0" SEQUENCE="false" COMMENT="stat1. usually used for reads"/>
        <FIELD NAME="stat2" TYPE="int" LENGTH="10" NOTNULL="true" DEFAULT="0" SEQUENCE="false" COMMENT="stat2. usually used for writes."/>
      </FIELDS>
      <KEYS>
        <KEY NAME="primary" TYPE="primary" FIELDS="id"/>
      </KEYS>
      <INDEXES>
        <INDEX NAME="courseid" UNIQUE="false" FIELDS="courseid"/>
        <INDEX NAME="timeend" UNIQUE="false" FIELDS="timeend"/>
        <INDEX NAME="roleid" UNIQUE="false" FIELDS="roleid"/>
      </INDEXES>
    </TABLE>
    <TABLE NAME="stats_user_daily" COMMENT="To accumulate daily stats per course/user">
      <FIELDS>
        <FIELD NAME="id" TYPE="int" LENGTH="10" NOTNULL="true" SEQUENCE="true"/>
        <FIELD NAME="courseid" TYPE="int" LENGTH="10" NOTNULL="true" DEFAULT="0" SEQUENCE="false"/>
        <FIELD NAME="userid" TYPE="int" LENGTH="10" NOTNULL="true" DEFAULT="0" SEQUENCE="false"/>
        <FIELD NAME="roleid" TYPE="int" LENGTH="10" NOTNULL="true" DEFAULT="0" SEQUENCE="false"/>
        <FIELD NAME="timeend" TYPE="int" LENGTH="10" NOTNULL="true" DEFAULT="0" SEQUENCE="false"/>
        <FIELD NAME="statsreads" TYPE="int" LENGTH="10" NOTNULL="true" DEFAULT="0" SEQUENCE="false"/>
        <FIELD NAME="statswrites" TYPE="int" LENGTH="10" NOTNULL="true" DEFAULT="0" SEQUENCE="false"/>
        <FIELD NAME="stattype" TYPE="char" LENGTH="30" NOTNULL="true" SEQUENCE="false"/>
      </FIELDS>
      <KEYS>
        <KEY NAME="primary" TYPE="primary" FIELDS="id"/>
      </KEYS>
      <INDEXES>
        <INDEX NAME="courseid" UNIQUE="false" FIELDS="courseid"/>
        <INDEX NAME="userid" UNIQUE="false" FIELDS="userid"/>
        <INDEX NAME="roleid" UNIQUE="false" FIELDS="roleid"/>
        <INDEX NAME="timeend" UNIQUE="false" FIELDS="timeend"/>
      </INDEXES>
    </TABLE>
    <TABLE NAME="stats_user_weekly" COMMENT="To accumulate weekly stats per course/user">
      <FIELDS>
        <FIELD NAME="id" TYPE="int" LENGTH="10" NOTNULL="true" SEQUENCE="true"/>
        <FIELD NAME="courseid" TYPE="int" LENGTH="10" NOTNULL="true" DEFAULT="0" SEQUENCE="false"/>
        <FIELD NAME="userid" TYPE="int" LENGTH="10" NOTNULL="true" DEFAULT="0" SEQUENCE="false"/>
        <FIELD NAME="roleid" TYPE="int" LENGTH="10" NOTNULL="true" DEFAULT="0" SEQUENCE="false"/>
        <FIELD NAME="timeend" TYPE="int" LENGTH="10" NOTNULL="true" DEFAULT="0" SEQUENCE="false"/>
        <FIELD NAME="statsreads" TYPE="int" LENGTH="10" NOTNULL="true" DEFAULT="0" SEQUENCE="false"/>
        <FIELD NAME="statswrites" TYPE="int" LENGTH="10" NOTNULL="true" DEFAULT="0" SEQUENCE="false"/>
        <FIELD NAME="stattype" TYPE="char" LENGTH="30" NOTNULL="true" SEQUENCE="false"/>
      </FIELDS>
      <KEYS>
        <KEY NAME="primary" TYPE="primary" FIELDS="id"/>
      </KEYS>
      <INDEXES>
        <INDEX NAME="courseid" UNIQUE="false" FIELDS="courseid"/>
        <INDEX NAME="userid" UNIQUE="false" FIELDS="userid"/>
        <INDEX NAME="roleid" UNIQUE="false" FIELDS="roleid"/>
        <INDEX NAME="timeend" UNIQUE="false" FIELDS="timeend"/>
      </INDEXES>
    </TABLE>
    <TABLE NAME="stats_user_monthly" COMMENT="To accumulate monthly stats per course/user">
      <FIELDS>
        <FIELD NAME="id" TYPE="int" LENGTH="10" NOTNULL="true" SEQUENCE="true"/>
        <FIELD NAME="courseid" TYPE="int" LENGTH="10" NOTNULL="true" DEFAULT="0" SEQUENCE="false"/>
        <FIELD NAME="userid" TYPE="int" LENGTH="10" NOTNULL="true" DEFAULT="0" SEQUENCE="false"/>
        <FIELD NAME="roleid" TYPE="int" LENGTH="10" NOTNULL="true" DEFAULT="0" SEQUENCE="false"/>
        <FIELD NAME="timeend" TYPE="int" LENGTH="10" NOTNULL="true" DEFAULT="0" SEQUENCE="false"/>
        <FIELD NAME="statsreads" TYPE="int" LENGTH="10" NOTNULL="true" DEFAULT="0" SEQUENCE="false"/>
        <FIELD NAME="statswrites" TYPE="int" LENGTH="10" NOTNULL="true" DEFAULT="0" SEQUENCE="false"/>
        <FIELD NAME="stattype" TYPE="char" LENGTH="30" NOTNULL="true" SEQUENCE="false"/>
      </FIELDS>
      <KEYS>
        <KEY NAME="primary" TYPE="primary" FIELDS="id"/>
      </KEYS>
      <INDEXES>
        <INDEX NAME="courseid" UNIQUE="false" FIELDS="courseid"/>
        <INDEX NAME="userid" UNIQUE="false" FIELDS="userid"/>
        <INDEX NAME="roleid" UNIQUE="false" FIELDS="roleid"/>
        <INDEX NAME="timeend" UNIQUE="false" FIELDS="timeend"/>
      </INDEXES>
    </TABLE>
    <TABLE NAME="post" COMMENT="Generic post table to hold data blog entries etc in different modules">
      <FIELDS>
        <FIELD NAME="id" TYPE="int" LENGTH="10" NOTNULL="true" SEQUENCE="true"/>
        <FIELD NAME="module" TYPE="char" LENGTH="20" NOTNULL="true" SEQUENCE="false"/>
        <FIELD NAME="userid" TYPE="int" LENGTH="10" NOTNULL="true" DEFAULT="0" SEQUENCE="false"/>
        <FIELD NAME="courseid" TYPE="int" LENGTH="10" NOTNULL="true" DEFAULT="0" SEQUENCE="false"/>
        <FIELD NAME="groupid" TYPE="int" LENGTH="10" NOTNULL="true" DEFAULT="0" SEQUENCE="false"/>
        <FIELD NAME="moduleid" TYPE="int" LENGTH="10" NOTNULL="true" DEFAULT="0" SEQUENCE="false"/>
        <FIELD NAME="coursemoduleid" TYPE="int" LENGTH="10" NOTNULL="true" DEFAULT="0" SEQUENCE="false"/>
        <FIELD NAME="subject" TYPE="char" LENGTH="128" NOTNULL="true" SEQUENCE="false"/>
        <FIELD NAME="summary" TYPE="text" NOTNULL="false" SEQUENCE="false"/>
        <FIELD NAME="content" TYPE="text" NOTNULL="false" SEQUENCE="false"/>
        <FIELD NAME="uniquehash" TYPE="char" LENGTH="255" NOTNULL="true" SEQUENCE="false"/>
        <FIELD NAME="rating" TYPE="int" LENGTH="10" NOTNULL="true" DEFAULT="0" SEQUENCE="false"/>
        <FIELD NAME="format" TYPE="int" LENGTH="10" NOTNULL="true" DEFAULT="0" SEQUENCE="false"/>
        <FIELD NAME="summaryformat" TYPE="int" LENGTH="2" NOTNULL="true" DEFAULT="0" SEQUENCE="false"/>
        <FIELD NAME="attachment" TYPE="char" LENGTH="100" NOTNULL="false" SEQUENCE="false" COMMENT="attachment"/>
        <FIELD NAME="publishstate" TYPE="char" LENGTH="20" NOTNULL="true" DEFAULT="draft" SEQUENCE="false"/>
        <FIELD NAME="lastmodified" TYPE="int" LENGTH="10" NOTNULL="true" DEFAULT="0" SEQUENCE="false"/>
        <FIELD NAME="created" TYPE="int" LENGTH="10" NOTNULL="true" DEFAULT="0" SEQUENCE="false"/>
        <FIELD NAME="usermodified" TYPE="int" LENGTH="10" NOTNULL="false" SEQUENCE="false"/>
      </FIELDS>
      <KEYS>
        <KEY NAME="primary" TYPE="primary" FIELDS="id"/>
        <KEY NAME="usermodified" TYPE="foreign" FIELDS="usermodified" REFTABLE="user" REFFIELDS="id"/>
      </KEYS>
      <INDEXES>
        <INDEX NAME="id-userid" UNIQUE="true" FIELDS="id, userid"/>
        <INDEX NAME="lastmodified" UNIQUE="false" FIELDS="lastmodified"/>
        <INDEX NAME="module" UNIQUE="false" FIELDS="module"/>
        <INDEX NAME="subject" UNIQUE="false" FIELDS="subject"/>
      </INDEXES>
    </TABLE>
    <TABLE NAME="role" COMMENT="moodle roles">
      <FIELDS>
        <FIELD NAME="id" TYPE="int" LENGTH="10" NOTNULL="true" SEQUENCE="true"/>
        <FIELD NAME="name" TYPE="char" LENGTH="255" NOTNULL="true" SEQUENCE="false" COMMENT="Empty names are automatically localised"/>
        <FIELD NAME="shortname" TYPE="char" LENGTH="100" NOTNULL="true" SEQUENCE="false"/>
        <FIELD NAME="description" TYPE="text" NOTNULL="true" SEQUENCE="false" COMMENT="Empty descriptions may be automatically localised"/>
        <FIELD NAME="sortorder" TYPE="int" LENGTH="10" NOTNULL="true" DEFAULT="0" SEQUENCE="false"/>
        <FIELD NAME="archetype" TYPE="char" LENGTH="30" NOTNULL="true" SEQUENCE="false" COMMENT="Role archetype is used during install and role reset, marks admin role and helps in site settings"/>
      </FIELDS>
      <KEYS>
        <KEY NAME="primary" TYPE="primary" FIELDS="id"/>
      </KEYS>
      <INDEXES>
        <INDEX NAME="sortorder" UNIQUE="true" FIELDS="sortorder"/>
        <INDEX NAME="shortname" UNIQUE="true" FIELDS="shortname" COMMENT="Enforces the constraint that role shortnames must be unique."/>
      </INDEXES>
    </TABLE>
    <TABLE NAME="context" COMMENT="one of these must be set">
      <FIELDS>
        <FIELD NAME="id" TYPE="int" LENGTH="10" NOTNULL="true" SEQUENCE="true"/>
        <FIELD NAME="contextlevel" TYPE="int" LENGTH="10" NOTNULL="true" DEFAULT="0" SEQUENCE="false"/>
        <FIELD NAME="instanceid" TYPE="int" LENGTH="10" NOTNULL="true" DEFAULT="0" SEQUENCE="false"/>
        <FIELD NAME="path" TYPE="char" LENGTH="255" NOTNULL="false" SEQUENCE="false"/>
        <FIELD NAME="depth" TYPE="int" LENGTH="2" NOTNULL="true" DEFAULT="0" SEQUENCE="false"/>
        <FIELD NAME="locked" TYPE="int" LENGTH="2" NOTNULL="true" DEFAULT="0" SEQUENCE="false" COMMENT="Whether this context and its children are locked"/>
      </FIELDS>
      <KEYS>
        <KEY NAME="primary" TYPE="primary" FIELDS="id"/>
      </KEYS>
      <INDEXES>
        <INDEX NAME="contextlevel-instanceid" UNIQUE="true" FIELDS="contextlevel, instanceid"/>
        <INDEX NAME="instanceid" UNIQUE="false" FIELDS="instanceid"/>
        <INDEX NAME="path" UNIQUE="false" FIELDS="path" HINTS="varchar_pattern_ops"/>
      </INDEXES>
    </TABLE>
    <TABLE NAME="context_temp" COMMENT="Used by build_context_path() in upgrade and cron to keep context depths and paths in sync.">
      <FIELDS>
        <FIELD NAME="id" TYPE="int" LENGTH="10" NOTNULL="true" SEQUENCE="false" COMMENT="This id isn't autonumeric/sequence. It's the context-&gt;id"/>
        <FIELD NAME="path" TYPE="char" LENGTH="255" NOTNULL="true" SEQUENCE="false"/>
        <FIELD NAME="depth" TYPE="int" LENGTH="2" NOTNULL="true" SEQUENCE="false"/>
        <FIELD NAME="locked" TYPE="int" LENGTH="2" NOTNULL="true" DEFAULT="0" SEQUENCE="false" COMMENT="Whether this context and its children are locked"/>
      </FIELDS>
      <KEYS>
        <KEY NAME="primary" TYPE="primary" FIELDS="id"/>
      </KEYS>
    </TABLE>
    <TABLE NAME="capabilities" COMMENT="this defines all capabilities">
      <FIELDS>
        <FIELD NAME="id" TYPE="int" LENGTH="10" NOTNULL="true" SEQUENCE="true"/>
        <FIELD NAME="name" TYPE="char" LENGTH="255" NOTNULL="true" SEQUENCE="false"/>
        <FIELD NAME="captype" TYPE="char" LENGTH="50" NOTNULL="true" SEQUENCE="false"/>
        <FIELD NAME="contextlevel" TYPE="int" LENGTH="10" NOTNULL="true" DEFAULT="0" SEQUENCE="false"/>
        <FIELD NAME="component" TYPE="char" LENGTH="100" NOTNULL="true" SEQUENCE="false"/>
        <FIELD NAME="riskbitmask" TYPE="int" LENGTH="10" NOTNULL="true" DEFAULT="0" SEQUENCE="false"/>
      </FIELDS>
      <KEYS>
        <KEY NAME="primary" TYPE="primary" FIELDS="id"/>
        <KEY NAME="name" TYPE="unique" FIELDS="name"/>
      </KEYS>
    </TABLE>
    <TABLE NAME="role_allow_assign" COMMENT="this defines what role can assign what role">
      <FIELDS>
        <FIELD NAME="id" TYPE="int" LENGTH="10" NOTNULL="true" SEQUENCE="true"/>
        <FIELD NAME="roleid" TYPE="int" LENGTH="10" NOTNULL="true" DEFAULT="0" SEQUENCE="false"/>
        <FIELD NAME="allowassign" TYPE="int" LENGTH="10" NOTNULL="true" DEFAULT="0" SEQUENCE="false"/>
      </FIELDS>
      <KEYS>
        <KEY NAME="primary" TYPE="primary" FIELDS="id"/>
        <KEY NAME="roleid" TYPE="foreign" FIELDS="roleid" REFTABLE="role" REFFIELDS="id"/>
        <KEY NAME="allowassign" TYPE="foreign" FIELDS="allowassign" REFTABLE="role" REFFIELDS="id"/>
      </KEYS>
      <INDEXES>
        <INDEX NAME="roleid-allowassign" UNIQUE="true" FIELDS="roleid, allowassign"/>
      </INDEXES>
    </TABLE>
    <TABLE NAME="role_allow_override" COMMENT="this defines what role can override what role">
      <FIELDS>
        <FIELD NAME="id" TYPE="int" LENGTH="10" NOTNULL="true" SEQUENCE="true"/>
        <FIELD NAME="roleid" TYPE="int" LENGTH="10" NOTNULL="true" DEFAULT="0" SEQUENCE="false"/>
        <FIELD NAME="allowoverride" TYPE="int" LENGTH="10" NOTNULL="true" DEFAULT="0" SEQUENCE="false"/>
      </FIELDS>
      <KEYS>
        <KEY NAME="primary" TYPE="primary" FIELDS="id"/>
        <KEY NAME="roleid" TYPE="foreign" FIELDS="roleid" REFTABLE="role" REFFIELDS="id"/>
        <KEY NAME="allowoverride" TYPE="foreign" FIELDS="allowoverride" REFTABLE="role" REFFIELDS="id"/>
      </KEYS>
      <INDEXES>
        <INDEX NAME="roleid-allowoverride" UNIQUE="true" FIELDS="roleid, allowoverride"/>
      </INDEXES>
    </TABLE>
    <TABLE NAME="role_allow_switch" COMMENT="This table stores which which other roles a user is allowed to switch to if they have one role.">
      <FIELDS>
        <FIELD NAME="id" TYPE="int" LENGTH="10" NOTNULL="true" SEQUENCE="true"/>
        <FIELD NAME="roleid" TYPE="int" LENGTH="10" NOTNULL="true" SEQUENCE="false" COMMENT="The role the user has."/>
        <FIELD NAME="allowswitch" TYPE="int" LENGTH="10" NOTNULL="true" SEQUENCE="false" COMMENT="The id of a role that the user is allowed to switch to as a result of having this role."/>
      </FIELDS>
      <KEYS>
        <KEY NAME="primary" TYPE="primary" FIELDS="id"/>
        <KEY NAME="roleid" TYPE="foreign" FIELDS="roleid" REFTABLE="role" REFFIELDS="id"/>
        <KEY NAME="allowswitch" TYPE="foreign" FIELDS="allowswitch" REFTABLE="role" REFFIELDS="id"/>
      </KEYS>
      <INDEXES>
        <INDEX NAME="roleid-allowoverride" UNIQUE="true" FIELDS="roleid, allowswitch" COMMENT="Each pair (roleid, allowswitch) must appear at most once."/>
      </INDEXES>
    </TABLE>
    <TABLE NAME="role_allow_view" COMMENT="This table stores which which other roles a user is allowed to view to if they have one role.">
      <FIELDS>
        <FIELD NAME="id" TYPE="int" LENGTH="10" NOTNULL="true" SEQUENCE="true"/>
        <FIELD NAME="roleid" TYPE="int" LENGTH="10" NOTNULL="true" SEQUENCE="false" COMMENT="The role the user has."/>
        <FIELD NAME="allowview" TYPE="int" LENGTH="10" NOTNULL="true" SEQUENCE="false" COMMENT="The id of a role that the user is allowed to view to as a result of having this role."/>
      </FIELDS>
      <KEYS>
        <KEY NAME="primary" TYPE="primary" FIELDS="id"/>
        <KEY NAME="roleid" TYPE="foreign" FIELDS="roleid" REFTABLE="role" REFFIELDS="id"/>
        <KEY NAME="allowview" TYPE="foreign" FIELDS="allowview" REFTABLE="role" REFFIELDS="id"/>
      </KEYS>
      <INDEXES>
        <INDEX NAME="roleid-allowview" UNIQUE="true" FIELDS="roleid, allowview" COMMENT="Each pair (roleid, allowview) must appear at most once."/>
      </INDEXES>
    </TABLE>
    <TABLE NAME="role_assignments" COMMENT="assigning roles in different context">
      <FIELDS>
        <FIELD NAME="id" TYPE="int" LENGTH="10" NOTNULL="true" SEQUENCE="true"/>
        <FIELD NAME="roleid" TYPE="int" LENGTH="10" NOTNULL="true" DEFAULT="0" SEQUENCE="false"/>
        <FIELD NAME="contextid" TYPE="int" LENGTH="10" NOTNULL="true" DEFAULT="0" SEQUENCE="false"/>
        <FIELD NAME="userid" TYPE="int" LENGTH="10" NOTNULL="true" DEFAULT="0" SEQUENCE="false"/>
        <FIELD NAME="timemodified" TYPE="int" LENGTH="10" NOTNULL="true" DEFAULT="0" SEQUENCE="false"/>
        <FIELD NAME="modifierid" TYPE="int" LENGTH="10" NOTNULL="true" DEFAULT="0" SEQUENCE="false"/>
        <FIELD NAME="component" TYPE="char" LENGTH="100" NOTNULL="true" SEQUENCE="false" COMMENT="plugin responsible responsible for role assignment, empty when manually assigned"/>
        <FIELD NAME="itemid" TYPE="int" LENGTH="10" NOTNULL="true" DEFAULT="0" SEQUENCE="false" COMMENT="Id of enrolment/auth instance responsible for this role assignment"/>
        <FIELD NAME="sortorder" TYPE="int" LENGTH="10" NOTNULL="true" DEFAULT="0" SEQUENCE="false"/>
      </FIELDS>
      <KEYS>
        <KEY NAME="primary" TYPE="primary" FIELDS="id"/>
        <KEY NAME="roleid" TYPE="foreign" FIELDS="roleid" REFTABLE="role" REFFIELDS="id"/>
        <KEY NAME="contextid" TYPE="foreign" FIELDS="contextid" REFTABLE="context" REFFIELDS="id"/>
        <KEY NAME="userid" TYPE="foreign" FIELDS="userid" REFTABLE="user" REFFIELDS="id"/>
      </KEYS>
      <INDEXES>
        <INDEX NAME="sortorder" UNIQUE="false" FIELDS="sortorder"/>
        <INDEX NAME="rolecontext" UNIQUE="false" FIELDS="roleid, contextid" COMMENT="Index on roleid and contextid"/>
        <INDEX NAME="usercontextrole" UNIQUE="false" FIELDS="userid, contextid, roleid" COMMENT="Index on userid, contextid and roleid"/>
        <INDEX NAME="component-itemid-userid" UNIQUE="false" FIELDS="component, itemid, userid"/>
      </INDEXES>
    </TABLE>
    <TABLE NAME="role_capabilities" COMMENT="permission has to be signed, overriding a capability for a particular role in a particular context">
      <FIELDS>
        <FIELD NAME="id" TYPE="int" LENGTH="10" NOTNULL="true" SEQUENCE="true"/>
        <FIELD NAME="contextid" TYPE="int" LENGTH="10" NOTNULL="true" DEFAULT="0" SEQUENCE="false"/>
        <FIELD NAME="roleid" TYPE="int" LENGTH="10" NOTNULL="true" DEFAULT="0" SEQUENCE="false"/>
        <FIELD NAME="capability" TYPE="char" LENGTH="255" NOTNULL="true" SEQUENCE="false"/>
        <FIELD NAME="permission" TYPE="int" LENGTH="10" NOTNULL="true" DEFAULT="0" SEQUENCE="false"/>
        <FIELD NAME="timemodified" TYPE="int" LENGTH="10" NOTNULL="true" DEFAULT="0" SEQUENCE="false"/>
        <FIELD NAME="modifierid" TYPE="int" LENGTH="10" NOTNULL="true" DEFAULT="0" SEQUENCE="false"/>
      </FIELDS>
      <KEYS>
        <KEY NAME="primary" TYPE="primary" FIELDS="id"/>
        <KEY NAME="roleid" TYPE="foreign" FIELDS="roleid" REFTABLE="role" REFFIELDS="id"/>
        <KEY NAME="contextid" TYPE="foreign" FIELDS="contextid" REFTABLE="context" REFFIELDS="id"/>
        <KEY NAME="modifierid" TYPE="foreign" FIELDS="modifierid" REFTABLE="user" REFFIELDS="id"/>
        <KEY NAME="capability" TYPE="foreign" FIELDS="capability" REFTABLE="capabilities" REFFIELDS="name"/>
      </KEYS>
      <INDEXES>
        <INDEX NAME="roleid-contextid-capability" UNIQUE="true" FIELDS="roleid, contextid, capability"/>
      </INDEXES>
    </TABLE>
    <TABLE NAME="role_names" COMMENT="role names in native strings">
      <FIELDS>
        <FIELD NAME="id" TYPE="int" LENGTH="10" NOTNULL="true" SEQUENCE="true"/>
        <FIELD NAME="roleid" TYPE="int" LENGTH="10" NOTNULL="true" DEFAULT="0" SEQUENCE="false"/>
        <FIELD NAME="contextid" TYPE="int" LENGTH="10" NOTNULL="true" DEFAULT="0" SEQUENCE="false"/>
        <FIELD NAME="name" TYPE="char" LENGTH="255" NOTNULL="true" SEQUENCE="false"/>
      </FIELDS>
      <KEYS>
        <KEY NAME="primary" TYPE="primary" FIELDS="id"/>
        <KEY NAME="roleid" TYPE="foreign" FIELDS="roleid" REFTABLE="role" REFFIELDS="id"/>
        <KEY NAME="contextid" TYPE="foreign" FIELDS="contextid" REFTABLE="context" REFFIELDS="id"/>
      </KEYS>
      <INDEXES>
        <INDEX NAME="roleid-contextid" UNIQUE="true" FIELDS="roleid, contextid"/>
      </INDEXES>
    </TABLE>
    <TABLE NAME="role_context_levels" COMMENT="Lists which roles can be assigned at which context levels. The assignment is allowed in the corresponding row is present in this table.">
      <FIELDS>
        <FIELD NAME="id" TYPE="int" LENGTH="10" NOTNULL="true" SEQUENCE="true"/>
        <FIELD NAME="roleid" TYPE="int" LENGTH="10" NOTNULL="true" SEQUENCE="false"/>
        <FIELD NAME="contextlevel" TYPE="int" LENGTH="10" NOTNULL="true" SEQUENCE="false"/>
      </FIELDS>
      <KEYS>
        <KEY NAME="primary" TYPE="primary" FIELDS="id"/>
        <KEY NAME="contextlevel-roleid" TYPE="unique" FIELDS="contextlevel, roleid"/>
        <KEY NAME="roleid" TYPE="foreign" FIELDS="roleid" REFTABLE="role" REFFIELDS="id"/>
      </KEYS>
    </TABLE>
    <TABLE NAME="user_info_field" COMMENT="Customisable user profile fields">
      <FIELDS>
        <FIELD NAME="id" TYPE="int" LENGTH="10" NOTNULL="true" SEQUENCE="true"/>
        <FIELD NAME="shortname" TYPE="char" LENGTH="255" NOTNULL="true" DEFAULT="shortname" SEQUENCE="false" COMMENT="short name for each field"/>
        <FIELD NAME="name" TYPE="text" NOTNULL="true" SEQUENCE="false" COMMENT="field name"/>
        <FIELD NAME="datatype" TYPE="char" LENGTH="255" NOTNULL="true" SEQUENCE="false" COMMENT="Type of data held in this field"/>
        <FIELD NAME="description" TYPE="text" NOTNULL="false" SEQUENCE="false" COMMENT="Description of field"/>
        <FIELD NAME="descriptionformat" TYPE="int" LENGTH="2" NOTNULL="true" DEFAULT="0" SEQUENCE="false"/>
        <FIELD NAME="categoryid" TYPE="int" LENGTH="10" NOTNULL="true" DEFAULT="0" SEQUENCE="false" COMMENT="id from category table"/>
        <FIELD NAME="sortorder" TYPE="int" LENGTH="10" NOTNULL="true" DEFAULT="0" SEQUENCE="false" COMMENT="order within the category"/>
        <FIELD NAME="required" TYPE="int" LENGTH="2" NOTNULL="true" DEFAULT="0" SEQUENCE="false" COMMENT="Field required"/>
        <FIELD NAME="locked" TYPE="int" LENGTH="2" NOTNULL="true" DEFAULT="0" SEQUENCE="false" COMMENT="Field locked"/>
        <FIELD NAME="visible" TYPE="int" LENGTH="4" NOTNULL="true" DEFAULT="0" SEQUENCE="false" COMMENT="Visibility: private, public, hidden"/>
        <FIELD NAME="forceunique" TYPE="int" LENGTH="2" NOTNULL="true" DEFAULT="0" SEQUENCE="false" COMMENT="should the field contain unique data"/>
        <FIELD NAME="signup" TYPE="int" LENGTH="2" NOTNULL="true" DEFAULT="0" SEQUENCE="false" COMMENT="display field on signup page"/>
        <FIELD NAME="defaultdata" TYPE="text" NOTNULL="false" SEQUENCE="false" COMMENT="Default value for this field"/>
        <FIELD NAME="defaultdataformat" TYPE="int" LENGTH="2" NOTNULL="true" DEFAULT="0" SEQUENCE="false"/>
        <FIELD NAME="param1" TYPE="text" NOTNULL="false" SEQUENCE="false" COMMENT="General parameter field"/>
        <FIELD NAME="param2" TYPE="text" NOTNULL="false" SEQUENCE="false" COMMENT="General parameter field"/>
        <FIELD NAME="param3" TYPE="text" NOTNULL="false" SEQUENCE="false" COMMENT="General parameter field"/>
        <FIELD NAME="param4" TYPE="text" NOTNULL="false" SEQUENCE="false" COMMENT="General parameter field"/>
        <FIELD NAME="param5" TYPE="text" NOTNULL="false" SEQUENCE="false" COMMENT="General parameter field"/>
      </FIELDS>
      <KEYS>
        <KEY NAME="primary" TYPE="primary" FIELDS="id"/>
      </KEYS>
    </TABLE>
    <TABLE NAME="user_info_category" COMMENT="Customisable fields categories">
      <FIELDS>
        <FIELD NAME="id" TYPE="int" LENGTH="10" NOTNULL="true" SEQUENCE="true"/>
        <FIELD NAME="name" TYPE="char" LENGTH="255" NOTNULL="true" SEQUENCE="false" COMMENT="Category name"/>
        <FIELD NAME="sortorder" TYPE="int" LENGTH="10" NOTNULL="true" DEFAULT="0" SEQUENCE="false" COMMENT="Display order"/>
      </FIELDS>
      <KEYS>
        <KEY NAME="primary" TYPE="primary" FIELDS="id"/>
      </KEYS>
    </TABLE>
    <TABLE NAME="user_info_data" COMMENT="Data for the customisable user fields">
      <FIELDS>
        <FIELD NAME="id" TYPE="int" LENGTH="10" NOTNULL="true" SEQUENCE="true"/>
        <FIELD NAME="userid" TYPE="int" LENGTH="10" NOTNULL="true" DEFAULT="0" SEQUENCE="false" COMMENT="id from the user table"/>
        <FIELD NAME="fieldid" TYPE="int" LENGTH="10" NOTNULL="true" DEFAULT="0" SEQUENCE="false" COMMENT="id from the field table"/>
        <FIELD NAME="data" TYPE="text" NOTNULL="true" SEQUENCE="false" COMMENT="Field data"/>
        <FIELD NAME="dataformat" TYPE="int" LENGTH="2" NOTNULL="true" DEFAULT="0" SEQUENCE="false"/>
      </FIELDS>
      <KEYS>
        <KEY NAME="primary" TYPE="primary" FIELDS="id"/>
      </KEYS>
      <INDEXES>
        <INDEX NAME="userfieldidx" UNIQUE="true" FIELDS="userid, fieldid"/>
      </INDEXES>
    </TABLE>
    <TABLE NAME="question_categories" COMMENT="Categories are for grouping questions">
      <FIELDS>
        <FIELD NAME="id" TYPE="int" LENGTH="10" NOTNULL="true" SEQUENCE="true"/>
        <FIELD NAME="name" TYPE="char" LENGTH="255" NOTNULL="true" SEQUENCE="false"/>
        <FIELD NAME="contextid" TYPE="int" LENGTH="10" NOTNULL="true" DEFAULT="0" SEQUENCE="false" COMMENT="context that this category is shared in"/>
        <FIELD NAME="info" TYPE="text" NOTNULL="true" SEQUENCE="false"/>
        <FIELD NAME="infoformat" TYPE="int" LENGTH="2" NOTNULL="true" DEFAULT="0" SEQUENCE="false"/>
        <FIELD NAME="stamp" TYPE="char" LENGTH="255" NOTNULL="true" SEQUENCE="false"/>
        <FIELD NAME="parent" TYPE="int" LENGTH="10" NOTNULL="true" DEFAULT="0" SEQUENCE="false"/>
        <FIELD NAME="sortorder" TYPE="int" LENGTH="10" NOTNULL="true" DEFAULT="999" SEQUENCE="false"/>
        <FIELD NAME="idnumber" TYPE="char" LENGTH="100" NOTNULL="false" SEQUENCE="false"/>
      </FIELDS>
      <KEYS>
        <KEY NAME="primary" TYPE="primary" FIELDS="id"/>
        <KEY NAME="parent" TYPE="foreign" FIELDS="parent" REFTABLE="question_categories" REFFIELDS="id" COMMENT="note that to make this recursive FK working someday, the parent field must be declared NULL"/>
      </KEYS>
      <INDEXES>
        <INDEX NAME="contextid" UNIQUE="false" FIELDS="contextid" COMMENT="links to context table"/>
        <INDEX NAME="contextidstamp" UNIQUE="true" FIELDS="contextid, stamp"/>
        <INDEX NAME="contextididnumber" UNIQUE="true" FIELDS="contextid, idnumber"/>
      </INDEXES>
    </TABLE>
    <TABLE NAME="question" COMMENT="The questions themselves">
      <FIELDS>
        <FIELD NAME="id" TYPE="int" LENGTH="10" NOTNULL="true" SEQUENCE="true"/>
        <FIELD NAME="category" TYPE="int" LENGTH="10" NOTNULL="true" DEFAULT="0" SEQUENCE="false"/>
        <FIELD NAME="parent" TYPE="int" LENGTH="10" NOTNULL="true" DEFAULT="0" SEQUENCE="false"/>
        <FIELD NAME="name" TYPE="char" LENGTH="255" NOTNULL="true" SEQUENCE="false"/>
        <FIELD NAME="questiontext" TYPE="text" NOTNULL="true" SEQUENCE="false"/>
        <FIELD NAME="questiontextformat" TYPE="int" LENGTH="2" NOTNULL="true" DEFAULT="0" SEQUENCE="false"/>
        <FIELD NAME="generalfeedback" TYPE="text" NOTNULL="true" SEQUENCE="false" COMMENT="to store the question feedback"/>
        <FIELD NAME="generalfeedbackformat" TYPE="int" LENGTH="2" NOTNULL="true" DEFAULT="0" SEQUENCE="false"/>
        <FIELD NAME="defaultmark" TYPE="number" LENGTH="12" NOTNULL="true" DEFAULT="1" SEQUENCE="false" DECIMALS="7"/>
        <FIELD NAME="penalty" TYPE="number" LENGTH="12" NOTNULL="true" DEFAULT="0.3333333" SEQUENCE="false" DECIMALS="7"/>
        <FIELD NAME="qtype" TYPE="char" LENGTH="20" NOTNULL="true" SEQUENCE="false"/>
        <FIELD NAME="length" TYPE="int" LENGTH="10" NOTNULL="true" DEFAULT="1" SEQUENCE="false"/>
        <FIELD NAME="stamp" TYPE="char" LENGTH="255" NOTNULL="true" SEQUENCE="false"/>
        <FIELD NAME="version" TYPE="char" LENGTH="255" NOTNULL="true" SEQUENCE="false"/>
        <FIELD NAME="hidden" TYPE="int" LENGTH="1" NOTNULL="true" DEFAULT="0" SEQUENCE="false"/>
        <FIELD NAME="timecreated" TYPE="int" LENGTH="10" NOTNULL="true" DEFAULT="0" SEQUENCE="false" COMMENT="time question was created"/>
        <FIELD NAME="timemodified" TYPE="int" LENGTH="10" NOTNULL="true" DEFAULT="0" SEQUENCE="false" COMMENT="time that question was last modified"/>
        <FIELD NAME="createdby" TYPE="int" LENGTH="10" NOTNULL="false" SEQUENCE="false" COMMENT="userid of person who created this question"/>
        <FIELD NAME="modifiedby" TYPE="int" LENGTH="10" NOTNULL="false" SEQUENCE="false" COMMENT="userid of person who last edited this question"/>
        <FIELD NAME="idnumber" TYPE="char" LENGTH="100" NOTNULL="false" SEQUENCE="false"/>
      </FIELDS>
      <KEYS>
        <KEY NAME="primary" TYPE="primary" FIELDS="id"/>
        <KEY NAME="category" TYPE="foreign" FIELDS="category" REFTABLE="question_categories" REFFIELDS="id"/>
        <KEY NAME="parent" TYPE="foreign" FIELDS="parent" REFTABLE="question" REFFIELDS="id" COMMENT="note that to make this recursive FK working someday, the parent field must be declared NULL"/>
        <KEY NAME="createdby" TYPE="foreign" FIELDS="createdby" REFTABLE="user" REFFIELDS="id" COMMENT="foreign (createdby) references user (id)"/>
        <KEY NAME="modifiedby" TYPE="foreign" FIELDS="modifiedby" REFTABLE="user" REFFIELDS="id" COMMENT="foreign (modifiedby) references user (id)"/>
      </KEYS>
      <INDEXES>
        <INDEX NAME="qtype" UNIQUE="false" FIELDS="qtype"/>
        <INDEX NAME="categoryidnumber" UNIQUE="true" FIELDS="category, idnumber"/>
      </INDEXES>
    </TABLE>
    <TABLE NAME="question_answers" COMMENT="Answers, with a fractional grade (0-1) and feedback">
      <FIELDS>
        <FIELD NAME="id" TYPE="int" LENGTH="10" NOTNULL="true" SEQUENCE="true"/>
        <FIELD NAME="question" TYPE="int" LENGTH="10" NOTNULL="true" DEFAULT="0" SEQUENCE="false"/>
        <FIELD NAME="answer" TYPE="text" NOTNULL="true" SEQUENCE="false"/>
        <FIELD NAME="answerformat" TYPE="int" LENGTH="2" NOTNULL="true" DEFAULT="0" SEQUENCE="false"/>
        <FIELD NAME="fraction" TYPE="number" LENGTH="12" NOTNULL="true" DEFAULT="0" SEQUENCE="false" DECIMALS="7"/>
        <FIELD NAME="feedback" TYPE="text" NOTNULL="true" SEQUENCE="false"/>
        <FIELD NAME="feedbackformat" TYPE="int" LENGTH="2" NOTNULL="true" DEFAULT="0" SEQUENCE="false"/>
      </FIELDS>
      <KEYS>
        <KEY NAME="primary" TYPE="primary" FIELDS="id"/>
        <KEY NAME="question" TYPE="foreign" FIELDS="question" REFTABLE="question" REFFIELDS="id"/>
      </KEYS>
    </TABLE>
    <TABLE NAME="question_hints" COMMENT="Stores the the part of the question definition that gives different feedback after each try in interactive and similar behaviours.">
      <FIELDS>
        <FIELD NAME="id" TYPE="int" LENGTH="10" NOTNULL="true" SEQUENCE="true"/>
        <FIELD NAME="questionid" TYPE="int" LENGTH="10" NOTNULL="true" SEQUENCE="false"/>
        <FIELD NAME="hint" TYPE="text" NOTNULL="true" SEQUENCE="false" COMMENT="The text of the feedback to be given."/>
        <FIELD NAME="hintformat" TYPE="int" LENGTH="4" NOTNULL="true" DEFAULT="0" SEQUENCE="false" COMMENT="The format of the hint."/>
        <FIELD NAME="shownumcorrect" TYPE="int" LENGTH="1" NOTNULL="false" SEQUENCE="false" COMMENT="Whether the feedback should include a message about how many things the student got right. This is only applicable to certain question types (for example matching or multiple choice multiple-response)."/>
        <FIELD NAME="clearwrong" TYPE="int" LENGTH="1" NOTNULL="false" SEQUENCE="false" COMMENT="Whether any wrong choices should be cleared before the next try. Whether this is applicable, and what it means, depends on the question type, as with the shownumright option."/>
        <FIELD NAME="options" TYPE="char" LENGTH="255" NOTNULL="false" SEQUENCE="false" COMMENT="A space for any other question-type specific options."/>
      </FIELDS>
      <KEYS>
        <KEY NAME="primary" TYPE="primary" FIELDS="id"/>
        <KEY NAME="questionid" TYPE="foreign" FIELDS="questionid" REFTABLE="question" REFFIELDS="id"/>
      </KEYS>
    </TABLE>
    <TABLE NAME="question_usages" COMMENT="This table's main purpose it to assign a unique id to each attempt at a set of questions by some part of Moodle. A question usage is made up of a number of question_attempts.">
      <FIELDS>
        <FIELD NAME="id" TYPE="int" LENGTH="10" NOTNULL="true" SEQUENCE="true"/>
        <FIELD NAME="contextid" TYPE="int" LENGTH="10" NOTNULL="true" SEQUENCE="false" COMMENT="Every question usage must be associated with some context."/>
        <FIELD NAME="component" TYPE="char" LENGTH="255" NOTNULL="true" SEQUENCE="false" COMMENT="The plugin this attempt belongs to, e.g. 'mod_quiz', 'block_questionoftheday', 'filter_embedquestion'."/>
        <FIELD NAME="preferredbehaviour" TYPE="char" LENGTH="32" NOTNULL="true" SEQUENCE="false" COMMENT="The archetypal behaviour that should be used for question attempts in this usage."/>
      </FIELDS>
      <KEYS>
        <KEY NAME="primary" TYPE="primary" FIELDS="id"/>
        <KEY NAME="contextid" TYPE="foreign" FIELDS="contextid" REFTABLE="context" REFFIELDS="id"/>
      </KEYS>
    </TABLE>
    <TABLE NAME="question_attempts" COMMENT="Each row here corresponds to an attempt at one question, as part of a question_usage. A question_attempt will have some question_attempt_steps">
      <FIELDS>
        <FIELD NAME="id" TYPE="int" LENGTH="10" NOTNULL="true" SEQUENCE="true"/>
        <FIELD NAME="questionusageid" TYPE="int" LENGTH="10" NOTNULL="true" SEQUENCE="false" COMMENT="Foreign key, references question_usages.id"/>
        <FIELD NAME="slot" TYPE="int" LENGTH="10" NOTNULL="true" SEQUENCE="false" COMMENT="Used to number the questions in one attempt sequentially."/>
        <FIELD NAME="behaviour" TYPE="char" LENGTH="32" NOTNULL="true" SEQUENCE="false" COMMENT="The name of the question behaviour that is managing this question attempt."/>
        <FIELD NAME="questionid" TYPE="int" LENGTH="10" NOTNULL="true" SEQUENCE="false" COMMENT="The id of the question being attempted. Foreign key references question.id."/>
        <FIELD NAME="variant" TYPE="int" LENGTH="10" NOTNULL="true" DEFAULT="1" SEQUENCE="false" COMMENT="The variant of the qusetion being used."/>
        <FIELD NAME="maxmark" TYPE="number" LENGTH="12" NOTNULL="true" SEQUENCE="false" DECIMALS="7" COMMENT="The grade this question is marked out of in this attempt."/>
        <FIELD NAME="minfraction" TYPE="number" LENGTH="12" NOTNULL="true" SEQUENCE="false" DECIMALS="7" COMMENT="Some questions can award negative marks. This indicates the most negative mark that can be awarded, on the faction scale where the maximum positive mark is 1."/>
        <FIELD NAME="maxfraction" TYPE="number" LENGTH="12" NOTNULL="true" DEFAULT="1" SEQUENCE="false" DECIMALS="7" COMMENT="Some questions can give fractions greater than 1. This indicates the greatest fraction that can be awarded."/>
        <FIELD NAME="flagged" TYPE="int" LENGTH="1" NOTNULL="true" DEFAULT="0" SEQUENCE="false" COMMENT="Whether this question has been flagged within the attempt."/>
        <FIELD NAME="questionsummary" TYPE="text" NOTNULL="false" SEQUENCE="false" COMMENT="If this question uses randomisation, it should set this field to summarise what random version the student actually saw. This is a human-readable textual summary of the student's response which might, for example, be used in a report."/>
        <FIELD NAME="rightanswer" TYPE="text" NOTNULL="false" SEQUENCE="false" COMMENT="This is a human-readable textual summary of the right answer to this question. Might be used, for example on the quiz preview, to help people who are testing the question. Or might be used in reports."/>
        <FIELD NAME="responsesummary" TYPE="text" NOTNULL="false" SEQUENCE="false" COMMENT="This is a textual summary of the student's response (basically what you would expect to in the Quiz responses report)."/>
        <FIELD NAME="timemodified" TYPE="int" LENGTH="10" NOTNULL="true" SEQUENCE="false" COMMENT="The time this record was last changed."/>
      </FIELDS>
      <KEYS>
        <KEY NAME="primary" TYPE="primary" FIELDS="id"/>
        <KEY NAME="questionid" TYPE="foreign" FIELDS="questionid" REFTABLE="question" REFFIELDS="id"/>
        <KEY NAME="questionusageid" TYPE="foreign" FIELDS="questionusageid" REFTABLE="question_usages" REFFIELDS="id"/>
      </KEYS>
      <INDEXES>
        <INDEX NAME="questionusageid-slot" UNIQUE="true" FIELDS="questionusageid, slot"/>
        <INDEX NAME="behaviour" UNIQUE="false" FIELDS="behaviour" COMMENT="Required because we need to be able to determine efficiently which behaviours are in use."/>
      </INDEXES>
    </TABLE>
    <TABLE NAME="question_attempt_steps" COMMENT="Stores one step in in a question attempt. As well as the data here, the step will have some data in the question_attempt_step_data table.">
      <FIELDS>
        <FIELD NAME="id" TYPE="int" LENGTH="10" NOTNULL="true" SEQUENCE="true"/>
        <FIELD NAME="questionattemptid" TYPE="int" LENGTH="10" NOTNULL="true" SEQUENCE="false" COMMENT="Foreign key, references question_attempt.id"/>
        <FIELD NAME="sequencenumber" TYPE="int" LENGTH="10" NOTNULL="true" SEQUENCE="false" COMMENT="Numbers the steps in a question attempt sequentially."/>
        <FIELD NAME="state" TYPE="char" LENGTH="13" NOTNULL="true" SEQUENCE="false" COMMENT="One of the constants defined by the question_state class, giving the state of the question at the end of this step."/>
        <FIELD NAME="fraction" TYPE="number" LENGTH="12" NOTNULL="false" SEQUENCE="false" DECIMALS="7" COMMENT="The grade for this question, when graded out of 1. Needs to be multiplied by question_attempt.maxmark to get the actual mark for the question."/>
        <FIELD NAME="timecreated" TYPE="int" LENGTH="10" NOTNULL="true" SEQUENCE="false" COMMENT="Time-stamp of the action that lead to this state being created."/>
        <FIELD NAME="userid" TYPE="int" LENGTH="10" NOTNULL="false" SEQUENCE="false" COMMENT="The user whose action lead to this state being created."/>
      </FIELDS>
      <KEYS>
        <KEY NAME="primary" TYPE="primary" FIELDS="id"/>
        <KEY NAME="questionattemptid" TYPE="foreign" FIELDS="questionattemptid" REFTABLE="question_attempts" REFFIELDS="id"/>
        <KEY NAME="userid" TYPE="foreign" FIELDS="userid" REFTABLE="user" REFFIELDS="id"/>
      </KEYS>
      <INDEXES>
        <INDEX NAME="questionattemptid-sequencenumber" UNIQUE="true" FIELDS="questionattemptid, sequencenumber"/>
      </INDEXES>
    </TABLE>
    <TABLE NAME="question_attempt_step_data" COMMENT="Each question_attempt_step has an associative array of the data that was submitted by the user in the POST request. It can also contain extra data from the question type or behaviour to avoid re-computation. The convention is that names belonging to the behaviour start with -, and cached values added to the submitted data start with _, or _-">
      <FIELDS>
        <FIELD NAME="id" TYPE="int" LENGTH="10" NOTNULL="true" SEQUENCE="true"/>
        <FIELD NAME="attemptstepid" TYPE="int" LENGTH="10" NOTNULL="true" SEQUENCE="false" COMMENT="Foreign key, references question_attempt_steps.id"/>
        <FIELD NAME="name" TYPE="char" LENGTH="32" NOTNULL="true" SEQUENCE="false" COMMENT="The name of this bit of data."/>
        <FIELD NAME="value" TYPE="text" NOTNULL="false" SEQUENCE="false" COMMENT="The corresponding value"/>
      </FIELDS>
      <KEYS>
        <KEY NAME="primary" TYPE="primary" FIELDS="id"/>
        <KEY NAME="attemptstepid" TYPE="foreign" FIELDS="attemptstepid" REFTABLE="question_attempt_steps" REFFIELDS="id"/>
      </KEYS>
    </TABLE>
    <TABLE NAME="question_statistics" COMMENT="Statistics for individual questions used in an activity.">
      <FIELDS>
        <FIELD NAME="id" TYPE="int" LENGTH="10" NOTNULL="true" SEQUENCE="true"/>
        <FIELD NAME="hashcode" TYPE="char" LENGTH="40" NOTNULL="true" SEQUENCE="false" COMMENT="sha1 hash of serialized qubaids_condition class. Unique for every combination of class name and property."/>
        <FIELD NAME="timemodified" TYPE="int" LENGTH="10" NOTNULL="true" SEQUENCE="false"/>
        <FIELD NAME="questionid" TYPE="int" LENGTH="10" NOTNULL="true" SEQUENCE="false"/>
        <FIELD NAME="slot" TYPE="int" LENGTH="10" NOTNULL="false" SEQUENCE="false" COMMENT="The position in the quiz where this question appears"/>
        <FIELD NAME="subquestion" TYPE="int" LENGTH="4" NOTNULL="true" SEQUENCE="false"/>
        <FIELD NAME="variant" TYPE="int" LENGTH="10" NOTNULL="false" SEQUENCE="false"/>
        <FIELD NAME="s" TYPE="int" LENGTH="10" NOTNULL="true" DEFAULT="0" SEQUENCE="false"/>
        <FIELD NAME="effectiveweight" TYPE="number" LENGTH="15" NOTNULL="false" SEQUENCE="false" DECIMALS="5"/>
        <FIELD NAME="negcovar" TYPE="int" LENGTH="2" NOTNULL="true" DEFAULT="0" SEQUENCE="false"/>
        <FIELD NAME="discriminationindex" TYPE="number" LENGTH="15" NOTNULL="false" SEQUENCE="false" DECIMALS="5"/>
        <FIELD NAME="discriminativeefficiency" TYPE="number" LENGTH="15" NOTNULL="false" SEQUENCE="false" DECIMALS="5"/>
        <FIELD NAME="sd" TYPE="number" LENGTH="15" NOTNULL="false" SEQUENCE="false" DECIMALS="10"/>
        <FIELD NAME="facility" TYPE="number" LENGTH="15" NOTNULL="false" SEQUENCE="false" DECIMALS="10"/>
        <FIELD NAME="subquestions" TYPE="text" NOTNULL="false" SEQUENCE="false"/>
        <FIELD NAME="maxmark" TYPE="number" LENGTH="12" NOTNULL="false" SEQUENCE="false" DECIMALS="7"/>
        <FIELD NAME="positions" TYPE="text" NOTNULL="false" SEQUENCE="false" COMMENT="positions in which this item appears. Only used for random questions."/>
        <FIELD NAME="randomguessscore" TYPE="number" LENGTH="12" NOTNULL="false" SEQUENCE="false" DECIMALS="7" COMMENT="An estimate of the score a student would get by guessing randomly."/>
      </FIELDS>
      <KEYS>
        <KEY NAME="primary" TYPE="primary" FIELDS="id"/>
      </KEYS>
    </TABLE>
    <TABLE NAME="question_response_analysis" COMMENT="Analysis of student responses given to questions.">
      <FIELDS>
        <FIELD NAME="id" TYPE="int" LENGTH="10" NOTNULL="true" SEQUENCE="true"/>
        <FIELD NAME="hashcode" TYPE="char" LENGTH="40" NOTNULL="true" SEQUENCE="false" COMMENT="sha1 hash of serialized qubaids_condition class. Unique for every combination of class name and property."/>
        <FIELD NAME="whichtries" TYPE="char" LENGTH="255" NOTNULL="true" SEQUENCE="false"/>
        <FIELD NAME="timemodified" TYPE="int" LENGTH="10" NOTNULL="true" SEQUENCE="false"/>
        <FIELD NAME="questionid" TYPE="int" LENGTH="10" NOTNULL="true" SEQUENCE="false"/>
        <FIELD NAME="variant" TYPE="int" LENGTH="10" NOTNULL="false" SEQUENCE="false"/>
        <FIELD NAME="subqid" TYPE="char" LENGTH="100" NOTNULL="true" SEQUENCE="false"/>
        <FIELD NAME="aid" TYPE="char" LENGTH="100" NOTNULL="false" SEQUENCE="false"/>
        <FIELD NAME="response" TYPE="text" NOTNULL="false" SEQUENCE="false"/>
        <FIELD NAME="credit" TYPE="number" LENGTH="15" NOTNULL="true" SEQUENCE="false" DECIMALS="5"/>
      </FIELDS>
      <KEYS>
        <KEY NAME="primary" TYPE="primary" FIELDS="id"/>
      </KEYS>
    </TABLE>
    <TABLE NAME="question_response_count" COMMENT="Count for each responses for each try at a question.">
      <FIELDS>
        <FIELD NAME="id" TYPE="int" LENGTH="10" NOTNULL="true" SEQUENCE="true"/>
        <FIELD NAME="analysisid" TYPE="int" LENGTH="10" NOTNULL="true" SEQUENCE="false"/>
        <FIELD NAME="try" TYPE="int" LENGTH="10" NOTNULL="true" SEQUENCE="false"/>
        <FIELD NAME="rcount" TYPE="int" LENGTH="10" NOTNULL="true" SEQUENCE="false"/>
      </FIELDS>
      <KEYS>
        <KEY NAME="primary" TYPE="primary" FIELDS="id"/>
        <KEY NAME="analysisid" TYPE="foreign" FIELDS="analysisid" REFTABLE="question_response_analysis" REFFIELDS="id"/>
      </KEYS>
    </TABLE>
    <TABLE NAME="mnet_application" COMMENT="Information about applications on remote hosts">
      <FIELDS>
        <FIELD NAME="id" TYPE="int" LENGTH="10" NOTNULL="true" SEQUENCE="true"/>
        <FIELD NAME="name" TYPE="char" LENGTH="50" NOTNULL="true" SEQUENCE="false"/>
        <FIELD NAME="display_name" TYPE="char" LENGTH="50" NOTNULL="true" SEQUENCE="false"/>
        <FIELD NAME="xmlrpc_server_url" TYPE="char" LENGTH="255" NOTNULL="true" SEQUENCE="false"/>
        <FIELD NAME="sso_land_url" TYPE="char" LENGTH="255" NOTNULL="true" SEQUENCE="false"/>
        <FIELD NAME="sso_jump_url" TYPE="char" LENGTH="255" NOTNULL="true" SEQUENCE="false"/>
      </FIELDS>
      <KEYS>
        <KEY NAME="primary" TYPE="primary" FIELDS="id"/>
      </KEYS>
    </TABLE>
    <TABLE NAME="mnet_host" COMMENT="Information about the local and remote hosts for RPC">
      <FIELDS>
        <FIELD NAME="id" TYPE="int" LENGTH="10" NOTNULL="true" SEQUENCE="true" COMMENT="Unique Host ID"/>
        <FIELD NAME="deleted" TYPE="int" LENGTH="1" NOTNULL="true" DEFAULT="0" SEQUENCE="false"/>
        <FIELD NAME="wwwroot" TYPE="char" LENGTH="255" NOTNULL="true" SEQUENCE="false"/>
        <FIELD NAME="ip_address" TYPE="char" LENGTH="45" NOTNULL="true" SEQUENCE="false"/>
        <FIELD NAME="name" TYPE="char" LENGTH="80" NOTNULL="true" SEQUENCE="false"/>
        <FIELD NAME="public_key" TYPE="text" NOTNULL="true" SEQUENCE="false"/>
        <FIELD NAME="public_key_expires" TYPE="int" LENGTH="10" NOTNULL="true" DEFAULT="0" SEQUENCE="false"/>
        <FIELD NAME="transport" TYPE="int" LENGTH="2" NOTNULL="true" DEFAULT="0" SEQUENCE="false"/>
        <FIELD NAME="portno" TYPE="int" LENGTH="5" NOTNULL="true" DEFAULT="0" SEQUENCE="false"/>
        <FIELD NAME="last_connect_time" TYPE="int" LENGTH="10" NOTNULL="true" DEFAULT="0" SEQUENCE="false"/>
        <FIELD NAME="last_log_id" TYPE="int" LENGTH="10" NOTNULL="true" DEFAULT="0" SEQUENCE="false"/>
        <FIELD NAME="force_theme" TYPE="int" LENGTH="1" NOTNULL="true" DEFAULT="0" SEQUENCE="false"/>
        <FIELD NAME="theme" TYPE="char" LENGTH="100" NOTNULL="false" SEQUENCE="false"/>
        <FIELD NAME="applicationid" TYPE="int" LENGTH="10" NOTNULL="true" DEFAULT="1" SEQUENCE="false"/>
        <FIELD NAME="sslverification" TYPE="int" LENGTH="1" NOTNULL="true" DEFAULT="0" SEQUENCE="false"/>
      </FIELDS>
      <KEYS>
        <KEY NAME="primary" TYPE="primary" FIELDS="id" COMMENT="primary key of the mnet_host table"/>
        <KEY NAME="applicationid" TYPE="foreign" FIELDS="applicationid" REFTABLE="mnet_application" REFFIELDS="id"/>
      </KEYS>
    </TABLE>
    <TABLE NAME="mnet_host2service" COMMENT="Information about the services for a given host">
      <FIELDS>
        <FIELD NAME="id" TYPE="int" LENGTH="10" NOTNULL="true" SEQUENCE="true"/>
        <FIELD NAME="hostid" TYPE="int" LENGTH="10" NOTNULL="true" DEFAULT="0" SEQUENCE="false"/>
        <FIELD NAME="serviceid" TYPE="int" LENGTH="10" NOTNULL="true" DEFAULT="0" SEQUENCE="false"/>
        <FIELD NAME="publish" TYPE="int" LENGTH="1" NOTNULL="true" DEFAULT="0" SEQUENCE="false"/>
        <FIELD NAME="subscribe" TYPE="int" LENGTH="1" NOTNULL="true" DEFAULT="0" SEQUENCE="false"/>
      </FIELDS>
      <KEYS>
        <KEY NAME="primary" TYPE="primary" FIELDS="id" COMMENT="primary key of the mnet_host2service table"/>
      </KEYS>
      <INDEXES>
        <INDEX NAME="hostid_serviceid" UNIQUE="true" FIELDS="hostid, serviceid"/>
      </INDEXES>
    </TABLE>
    <TABLE NAME="mnet_log" COMMENT="Store session data from users migrating to other sites">
      <FIELDS>
        <FIELD NAME="id" TYPE="int" LENGTH="10" NOTNULL="true" SEQUENCE="true"/>
        <FIELD NAME="hostid" TYPE="int" LENGTH="10" NOTNULL="true" DEFAULT="0" SEQUENCE="false" COMMENT="Unique host ID"/>
        <FIELD NAME="remoteid" TYPE="int" LENGTH="10" NOTNULL="true" DEFAULT="0" SEQUENCE="false"/>
        <FIELD NAME="time" TYPE="int" LENGTH="10" NOTNULL="true" DEFAULT="0" SEQUENCE="false"/>
        <FIELD NAME="userid" TYPE="int" LENGTH="10" NOTNULL="true" DEFAULT="0" SEQUENCE="false"/>
        <FIELD NAME="ip" TYPE="char" LENGTH="45" NOTNULL="true" SEQUENCE="false"/>
        <FIELD NAME="course" TYPE="int" LENGTH="10" NOTNULL="true" DEFAULT="0" SEQUENCE="false"/>
        <FIELD NAME="coursename" TYPE="char" LENGTH="40" NOTNULL="true" SEQUENCE="false"/>
        <FIELD NAME="module" TYPE="char" LENGTH="20" NOTNULL="true" SEQUENCE="false"/>
        <FIELD NAME="cmid" TYPE="int" LENGTH="10" NOTNULL="true" DEFAULT="0" SEQUENCE="false"/>
        <FIELD NAME="action" TYPE="char" LENGTH="40" NOTNULL="true" SEQUENCE="false"/>
        <FIELD NAME="url" TYPE="char" LENGTH="100" NOTNULL="true" SEQUENCE="false"/>
        <FIELD NAME="info" TYPE="char" LENGTH="255" NOTNULL="true" SEQUENCE="false"/>
      </FIELDS>
      <KEYS>
        <KEY NAME="primary" TYPE="primary" FIELDS="id" COMMENT="primary key of the mnet_log table"/>
      </KEYS>
      <INDEXES>
        <INDEX NAME="hostid_userid_course" UNIQUE="false" FIELDS="hostid, userid, course"/>
      </INDEXES>
    </TABLE>
    <TABLE NAME="mnet_rpc" COMMENT="Functions or methods that we may publish or subscribe to">
      <FIELDS>
        <FIELD NAME="id" TYPE="int" LENGTH="10" NOTNULL="true" SEQUENCE="true" COMMENT="Unique Function ID"/>
        <FIELD NAME="functionname" TYPE="char" LENGTH="40" NOTNULL="true" SEQUENCE="false"/>
        <FIELD NAME="xmlrpcpath" TYPE="char" LENGTH="80" NOTNULL="true" SEQUENCE="false"/>
        <FIELD NAME="plugintype" TYPE="char" LENGTH="20" NOTNULL="true" SEQUENCE="false"/>
        <FIELD NAME="pluginname" TYPE="char" LENGTH="20" NOTNULL="true" SEQUENCE="false"/>
        <FIELD NAME="enabled" TYPE="int" LENGTH="1" NOTNULL="true" DEFAULT="0" SEQUENCE="false"/>
        <FIELD NAME="help" TYPE="text" NOTNULL="true" SEQUENCE="false"/>
        <FIELD NAME="profile" TYPE="text" NOTNULL="true" SEQUENCE="false" COMMENT="Method signature"/>
        <FIELD NAME="filename" TYPE="char" LENGTH="100" NOTNULL="true" SEQUENCE="false"/>
        <FIELD NAME="classname" TYPE="char" LENGTH="150" NOTNULL="false" SEQUENCE="false"/>
        <FIELD NAME="static" TYPE="int" LENGTH="1" NOTNULL="false" SEQUENCE="false"/>
      </FIELDS>
      <KEYS>
        <KEY NAME="primary" TYPE="primary" FIELDS="id" COMMENT="primary key of the mnet_rpc table"/>
      </KEYS>
      <INDEXES>
        <INDEX NAME="enabled_xmlrpcpath" UNIQUE="false" FIELDS="enabled, xmlrpcpath"/>
      </INDEXES>
    </TABLE>
    <TABLE NAME="mnet_remote_rpc" COMMENT="This table describes functions that might be called remotely (we have less information about them than local functions)">
      <FIELDS>
        <FIELD NAME="id" TYPE="int" LENGTH="10" NOTNULL="true" SEQUENCE="true"/>
        <FIELD NAME="functionname" TYPE="char" LENGTH="40" NOTNULL="true" SEQUENCE="false"/>
        <FIELD NAME="xmlrpcpath" TYPE="char" LENGTH="80" NOTNULL="true" SEQUENCE="false"/>
        <FIELD NAME="plugintype" TYPE="char" LENGTH="20" NOTNULL="true" SEQUENCE="false"/>
        <FIELD NAME="pluginname" TYPE="char" LENGTH="20" NOTNULL="true" SEQUENCE="false"/>
        <FIELD NAME="enabled" TYPE="int" LENGTH="1" NOTNULL="true" SEQUENCE="false"/>
      </FIELDS>
      <KEYS>
        <KEY NAME="primary" TYPE="primary" FIELDS="id"/>
      </KEYS>
    </TABLE>
    <TABLE NAME="mnet_service" COMMENT="A service is a group of functions">
      <FIELDS>
        <FIELD NAME="id" TYPE="int" LENGTH="10" NOTNULL="true" SEQUENCE="true" COMMENT="Unique Service ID"/>
        <FIELD NAME="name" TYPE="char" LENGTH="40" NOTNULL="true" SEQUENCE="false"/>
        <FIELD NAME="description" TYPE="char" LENGTH="40" NOTNULL="true" SEQUENCE="false"/>
        <FIELD NAME="apiversion" TYPE="char" LENGTH="10" NOTNULL="true" SEQUENCE="false"/>
        <FIELD NAME="offer" TYPE="int" LENGTH="1" NOTNULL="true" DEFAULT="0" SEQUENCE="false" COMMENT="Do we even offer this service?"/>
      </FIELDS>
      <KEYS>
        <KEY NAME="primary" TYPE="primary" FIELDS="id" COMMENT="primary key of the mnet_service table"/>
      </KEYS>
    </TABLE>
    <TABLE NAME="mnet_service2rpc" COMMENT="Group functions or methods under a service">
      <FIELDS>
        <FIELD NAME="id" TYPE="int" LENGTH="10" NOTNULL="true" SEQUENCE="true" COMMENT="Required ID field"/>
        <FIELD NAME="serviceid" TYPE="int" LENGTH="10" NOTNULL="true" DEFAULT="0" SEQUENCE="false" COMMENT="Unique service ID"/>
        <FIELD NAME="rpcid" TYPE="int" LENGTH="10" NOTNULL="true" DEFAULT="0" SEQUENCE="false" COMMENT="Unique Function ID"/>
      </FIELDS>
      <KEYS>
        <KEY NAME="primary" TYPE="primary" FIELDS="id" COMMENT="primary key of the mnet_service2rpc table"/>
      </KEYS>
      <INDEXES>
        <INDEX NAME="rpcid_serviceid" UNIQUE="true" FIELDS="rpcid, serviceid"/>
      </INDEXES>
    </TABLE>
    <TABLE NAME="mnet_remote_service2rpc" COMMENT="Group functions or methods under a service">
      <FIELDS>
        <FIELD NAME="id" TYPE="int" LENGTH="10" NOTNULL="true" SEQUENCE="true" COMMENT="Required ID field"/>
        <FIELD NAME="serviceid" TYPE="int" LENGTH="10" NOTNULL="true" DEFAULT="0" SEQUENCE="false" COMMENT="Unique service ID"/>
        <FIELD NAME="rpcid" TYPE="int" LENGTH="10" NOTNULL="true" DEFAULT="0" SEQUENCE="false" COMMENT="Unique Function ID"/>
      </FIELDS>
      <KEYS>
        <KEY NAME="primary" TYPE="primary" FIELDS="id" COMMENT="primary key of the mnet_remote_service2rpc table"/>
      </KEYS>
      <INDEXES>
        <INDEX NAME="rpcid_serviceid" UNIQUE="true" FIELDS="rpcid, serviceid"/>
      </INDEXES>
    </TABLE>
    <TABLE NAME="mnet_session" COMMENT="Store session data from users migrating to other sites">
      <FIELDS>
        <FIELD NAME="id" TYPE="int" LENGTH="10" NOTNULL="true" SEQUENCE="true" COMMENT="Required ID field"/>
        <FIELD NAME="userid" TYPE="int" LENGTH="10" NOTNULL="true" DEFAULT="0" SEQUENCE="false" COMMENT="Unique user ID"/>
        <FIELD NAME="username" TYPE="char" LENGTH="100" NOTNULL="true" SEQUENCE="false" COMMENT="Unique username"/>
        <FIELD NAME="token" TYPE="char" LENGTH="40" NOTNULL="true" SEQUENCE="false" COMMENT="Unique SHA1 Token"/>
        <FIELD NAME="mnethostid" TYPE="int" LENGTH="10" NOTNULL="true" DEFAULT="0" SEQUENCE="false" COMMENT="Unique remote host ID"/>
        <FIELD NAME="useragent" TYPE="char" LENGTH="40" NOTNULL="true" SEQUENCE="false" COMMENT="SHA1 hash of User Agent"/>
        <FIELD NAME="confirm_timeout" TYPE="int" LENGTH="10" NOTNULL="true" DEFAULT="0" SEQUENCE="false" COMMENT="UNIX timestamp for expiry of session"/>
        <FIELD NAME="session_id" TYPE="char" LENGTH="40" NOTNULL="true" SEQUENCE="false" COMMENT="The PHP Session ID"/>
        <FIELD NAME="expires" TYPE="int" LENGTH="10" NOTNULL="true" DEFAULT="0" SEQUENCE="false" COMMENT="Expire time of session on peer"/>
      </FIELDS>
      <KEYS>
        <KEY NAME="primary" TYPE="primary" FIELDS="id" COMMENT="primary key of the mnet_session table"/>
      </KEYS>
      <INDEXES>
        <INDEX NAME="token" UNIQUE="true" FIELDS="token"/>
      </INDEXES>
    </TABLE>
    <TABLE NAME="mnet_sso_access_control" COMMENT="Users by host permitted (or not) to login from a remote provider">
      <FIELDS>
        <FIELD NAME="id" TYPE="int" LENGTH="10" NOTNULL="true" SEQUENCE="true" COMMENT="Required ID field"/>
        <FIELD NAME="username" TYPE="char" LENGTH="100" NOTNULL="true" SEQUENCE="false" COMMENT="Username"/>
        <FIELD NAME="mnet_host_id" TYPE="int" LENGTH="10" NOTNULL="true" DEFAULT="0" SEQUENCE="false" COMMENT="id of mnet host"/>
        <FIELD NAME="accessctrl" TYPE="char" LENGTH="20" NOTNULL="true" DEFAULT="allow" SEQUENCE="false" COMMENT="Whether or not this user/host can login"/>
      </FIELDS>
      <KEYS>
        <KEY NAME="primary" TYPE="primary" FIELDS="id" COMMENT="primary key of the mnet_sso_access_control table"/>
      </KEYS>
      <INDEXES>
        <INDEX NAME="mnethostid_username" UNIQUE="true" FIELDS="mnet_host_id, username"/>
      </INDEXES>
    </TABLE>
    <TABLE NAME="events_queue" COMMENT="This table is for storing queued events. It stores only one copy of the eventdata here, and entries from this table are being references by the event_queue_handlers table.">
      <FIELDS>
        <FIELD NAME="id" TYPE="int" LENGTH="10" NOTNULL="true" SEQUENCE="true"/>
        <FIELD NAME="eventdata" TYPE="text" NOTNULL="true" SEQUENCE="false" COMMENT="serialized version of the data object passed to the event handler."/>
        <FIELD NAME="stackdump" TYPE="text" NOTNULL="false" SEQUENCE="false" COMMENT="serialized debug_backtrace showing where the event was fired from"/>
        <FIELD NAME="userid" TYPE="int" LENGTH="10" NOTNULL="false" SEQUENCE="false" COMMENT="$USER-&amp;gt;id when the event was fired"/>
        <FIELD NAME="timecreated" TYPE="int" LENGTH="10" NOTNULL="true" SEQUENCE="false" COMMENT="time stamp of the first time this was added"/>
      </FIELDS>
      <KEYS>
        <KEY NAME="primary" TYPE="primary" FIELDS="id"/>
        <KEY NAME="userid" TYPE="foreign" FIELDS="userid" REFTABLE="user" REFFIELDS="id"/>
      </KEYS>
    </TABLE>
    <TABLE NAME="events_handlers" COMMENT="This table is for storing which components requests what type of event, and the location of the responsible handlers. For example, the assignment registers 'grade_updated' event with a function assignment_grade_handler() that should be called event time an 'grade_updated' event is triggered by grade_update() function.">
      <FIELDS>
        <FIELD NAME="id" TYPE="int" LENGTH="10" NOTNULL="true" SEQUENCE="true"/>
        <FIELD NAME="eventname" TYPE="char" LENGTH="166" NOTNULL="true" SEQUENCE="false" COMMENT="name of the event, e.g. 'grade_updated'"/>
        <FIELD NAME="component" TYPE="char" LENGTH="166" NOTNULL="true" SEQUENCE="false" COMMENT="e.g. moodle, mod_forum, block_rss_client"/>
        <FIELD NAME="handlerfile" TYPE="char" LENGTH="255" NOTNULL="true" SEQUENCE="false" COMMENT="path to the file of the function, eg /grade/export/lib.php"/>
        <FIELD NAME="handlerfunction" TYPE="text" NOTNULL="false" SEQUENCE="false" COMMENT="serialized string or array describing function, suitable to be passed to call_user_func()"/>
        <FIELD NAME="schedule" TYPE="char" LENGTH="255" NOTNULL="false" SEQUENCE="false" COMMENT="'cron' or 'instant'."/>
        <FIELD NAME="status" TYPE="int" LENGTH="10" NOTNULL="true" DEFAULT="0" SEQUENCE="false" COMMENT="number of failed attempts to process this handler"/>
        <FIELD NAME="internal" TYPE="int" LENGTH="2" NOTNULL="true" DEFAULT="1" SEQUENCE="false" COMMENT="1 means standard plugin handler, 0 indicates if event handler sends data to external systems, this is used for example to prevent immediate sending of events from pending db transactions"/>
      </FIELDS>
      <KEYS>
        <KEY NAME="primary" TYPE="primary" FIELDS="id"/>
      </KEYS>
      <INDEXES>
        <INDEX NAME="eventname-component" UNIQUE="true" FIELDS="eventname, component"/>
      </INDEXES>
    </TABLE>
    <TABLE NAME="events_queue_handlers" COMMENT="This is the list of queued handlers for processing. The event object is retrieved from the events_queue table. When no further reference is made to the event_queues table, the corresponding entry in the events_queue table should be deleted. Entry should get deleted after a successful event processing by the specified handler.">
      <FIELDS>
        <FIELD NAME="id" TYPE="int" LENGTH="10" NOTNULL="true" SEQUENCE="true"/>
        <FIELD NAME="queuedeventid" TYPE="int" LENGTH="10" NOTNULL="true" SEQUENCE="false" COMMENT="foreign key id corresponding to the id of the event_queues table"/>
        <FIELD NAME="handlerid" TYPE="int" LENGTH="10" NOTNULL="true" SEQUENCE="false" COMMENT="foreign key id corresponding to the id of the event_handlers table"/>
        <FIELD NAME="status" TYPE="int" LENGTH="10" NOTNULL="false" SEQUENCE="false" COMMENT="number of failed attempts to process this handler"/>
        <FIELD NAME="errormessage" TYPE="text" NOTNULL="false" SEQUENCE="false" COMMENT="if an error happened last time we tried to process this event, record it here."/>
        <FIELD NAME="timemodified" TYPE="int" LENGTH="10" NOTNULL="true" SEQUENCE="false" COMMENT="time stamp of the last attempt to run this from the queue"/>
      </FIELDS>
      <KEYS>
        <KEY NAME="primary" TYPE="primary" FIELDS="id"/>
        <KEY NAME="queuedeventid" TYPE="foreign" FIELDS="queuedeventid" REFTABLE="events_queue" REFFIELDS="id"/>
        <KEY NAME="handlerid" TYPE="foreign" FIELDS="handlerid" REFTABLE="events_handlers" REFFIELDS="id"/>
      </KEYS>
    </TABLE>
    <TABLE NAME="grade_outcomes" COMMENT="This table describes the outcomes used in the system. An outcome is a statement tied to a rubric scale from low to high, such as âNot met, Borderline, Metâ (stored as 0,1 or 2)">
      <FIELDS>
        <FIELD NAME="id" TYPE="int" LENGTH="10" NOTNULL="true" SEQUENCE="true" COMMENT="id of the table"/>
        <FIELD NAME="courseid" TYPE="int" LENGTH="10" NOTNULL="false" SEQUENCE="false" COMMENT="Mostly these are defined site wide ie NULL"/>
        <FIELD NAME="shortname" TYPE="char" LENGTH="255" NOTNULL="true" SEQUENCE="false" COMMENT="The short name or code for this outcome statement"/>
        <FIELD NAME="fullname" TYPE="text" NOTNULL="true" SEQUENCE="false" COMMENT="The full description of the outcome (usually 1 sentence)"/>
        <FIELD NAME="scaleid" TYPE="int" LENGTH="10" NOTNULL="false" SEQUENCE="false" COMMENT="The recommended scale for this outcome."/>
        <FIELD NAME="description" TYPE="text" NOTNULL="false" SEQUENCE="false" COMMENT="outcome description"/>
        <FIELD NAME="descriptionformat" TYPE="int" LENGTH="2" NOTNULL="true" DEFAULT="0" SEQUENCE="false"/>
        <FIELD NAME="timecreated" TYPE="int" LENGTH="10" NOTNULL="false" SEQUENCE="false" COMMENT="the time this outcome was first created"/>
        <FIELD NAME="timemodified" TYPE="int" LENGTH="10" NOTNULL="false" SEQUENCE="false" COMMENT="the time this outcome was last updated"/>
        <FIELD NAME="usermodified" TYPE="int" LENGTH="10" NOTNULL="false" SEQUENCE="false" COMMENT="the userid of the person who last modified this outcome"/>
      </FIELDS>
      <KEYS>
        <KEY NAME="primary" TYPE="primary" FIELDS="id"/>
        <KEY NAME="courseid" TYPE="foreign" FIELDS="courseid" REFTABLE="course" REFFIELDS="id"/>
        <KEY NAME="scaleid" TYPE="foreign" FIELDS="scaleid" REFTABLE="scale" REFFIELDS="id"/>
        <KEY NAME="usermodified" TYPE="foreign" FIELDS="usermodified" REFTABLE="user" REFFIELDS="id"/>
        <KEY NAME="courseid-shortname" TYPE="unique" FIELDS="courseid, shortname"/>
      </KEYS>
    </TABLE>
    <TABLE NAME="grade_outcomes_courses" COMMENT="stores what outcomes are used in what courses.">
      <FIELDS>
        <FIELD NAME="id" TYPE="int" LENGTH="10" NOTNULL="true" SEQUENCE="true"/>
        <FIELD NAME="courseid" TYPE="int" LENGTH="10" NOTNULL="true" SEQUENCE="false" COMMENT="id of the course"/>
        <FIELD NAME="outcomeid" TYPE="int" LENGTH="10" NOTNULL="true" SEQUENCE="false" COMMENT="id of the outcome"/>
      </FIELDS>
      <KEYS>
        <KEY NAME="primary" TYPE="primary" FIELDS="id"/>
        <KEY NAME="courseid" TYPE="foreign" FIELDS="courseid" REFTABLE="course" REFFIELDS="id"/>
        <KEY NAME="outcomeid" TYPE="foreign" FIELDS="outcomeid" REFTABLE="grade_outcomes" REFFIELDS="id"/>
        <KEY NAME="courseid-outcomeid" TYPE="unique" FIELDS="courseid, outcomeid"/>
      </KEYS>
    </TABLE>
    <TABLE NAME="grade_categories" COMMENT="This table keeps information about categories, used for grouping items.">
      <FIELDS>
        <FIELD NAME="id" TYPE="int" LENGTH="10" NOTNULL="true" SEQUENCE="true"/>
        <FIELD NAME="courseid" TYPE="int" LENGTH="10" NOTNULL="true" SEQUENCE="false" COMMENT="The course this grade category is part of"/>
        <FIELD NAME="parent" TYPE="int" LENGTH="10" NOTNULL="false" SEQUENCE="false" COMMENT="Categories can be hierarchical"/>
        <FIELD NAME="depth" TYPE="int" LENGTH="10" NOTNULL="true" DEFAULT="0" SEQUENCE="false" COMMENT="How many parents does this category have?"/>
        <FIELD NAME="path" TYPE="char" LENGTH="255" NOTNULL="false" SEQUENCE="false" COMMENT="shows the path as /1/2/3 (like course_categories)"/>
        <FIELD NAME="fullname" TYPE="char" LENGTH="255" NOTNULL="true" SEQUENCE="false" COMMENT="The name of this grade category"/>
        <FIELD NAME="aggregation" TYPE="int" LENGTH="10" NOTNULL="true" DEFAULT="0" SEQUENCE="false" COMMENT="A constant pointing to one of the predefined aggregation strategies (none, mean,median,sum, etc)"/>
        <FIELD NAME="keephigh" TYPE="int" LENGTH="10" NOTNULL="true" DEFAULT="0" SEQUENCE="false" COMMENT="Keep only the X highest items"/>
        <FIELD NAME="droplow" TYPE="int" LENGTH="10" NOTNULL="true" DEFAULT="0" SEQUENCE="false" COMMENT="Drop the X lowest items"/>
        <FIELD NAME="aggregateonlygraded" TYPE="int" LENGTH="1" NOTNULL="true" DEFAULT="0" SEQUENCE="false" COMMENT="aggregate only graded activities"/>
        <FIELD NAME="aggregateoutcomes" TYPE="int" LENGTH="1" NOTNULL="true" DEFAULT="0" SEQUENCE="false" COMMENT="Aggregate outcomes"/>
        <FIELD NAME="timecreated" TYPE="int" LENGTH="10" NOTNULL="true" SEQUENCE="false"/>
        <FIELD NAME="timemodified" TYPE="int" LENGTH="10" NOTNULL="true" SEQUENCE="false"/>
        <FIELD NAME="hidden" TYPE="int" LENGTH="1" NOTNULL="true" DEFAULT="0" SEQUENCE="false"/>
      </FIELDS>
      <KEYS>
        <KEY NAME="primary" TYPE="primary" FIELDS="id"/>
        <KEY NAME="courseid" TYPE="foreign" FIELDS="courseid" REFTABLE="course" REFFIELDS="id"/>
        <KEY NAME="parent" TYPE="foreign" FIELDS="parent" REFTABLE="grade_categories" REFFIELDS="id"/>
      </KEYS>
    </TABLE>
    <TABLE NAME="grade_items" COMMENT="This table keeps information about gradeable items (ie columns). If an activity (eg an assignment or quiz) has multiple grade_items associated with it (eg several outcomes or numerical grades), then there will be a corresponding multiple number of rows in this table.">
      <FIELDS>
        <FIELD NAME="id" TYPE="int" LENGTH="10" NOTNULL="true" SEQUENCE="true"/>
        <FIELD NAME="courseid" TYPE="int" LENGTH="10" NOTNULL="false" SEQUENCE="false" COMMENT="The course this item is part of"/>
        <FIELD NAME="categoryid" TYPE="int" LENGTH="10" NOTNULL="false" SEQUENCE="false" COMMENT="(optional) the category group this item belongs to"/>
        <FIELD NAME="itemname" TYPE="char" LENGTH="255" NOTNULL="false" SEQUENCE="false" COMMENT="The name of this item (pushed in by the module)"/>
        <FIELD NAME="itemtype" TYPE="char" LENGTH="30" NOTNULL="true" SEQUENCE="false" COMMENT="'mod', 'blocks', 'import', 'calculated' etc"/>
        <FIELD NAME="itemmodule" TYPE="char" LENGTH="30" NOTNULL="false" SEQUENCE="false" COMMENT="'forum', 'quiz', 'csv', etc"/>
        <FIELD NAME="iteminstance" TYPE="int" LENGTH="10" NOTNULL="false" SEQUENCE="false" COMMENT="id of the item module"/>
        <FIELD NAME="itemnumber" TYPE="int" LENGTH="10" NOTNULL="false" SEQUENCE="false" COMMENT="Can be used to distinguish multiple grades for an activity"/>
        <FIELD NAME="iteminfo" TYPE="text" NOTNULL="false" SEQUENCE="false" COMMENT="Info and notes about this item XXX"/>
        <FIELD NAME="idnumber" TYPE="char" LENGTH="255" NOTNULL="false" SEQUENCE="false" COMMENT="Arbitrary idnumber provided by the module responsible"/>
        <FIELD NAME="calculation" TYPE="text" NOTNULL="false" SEQUENCE="false" COMMENT="Formula describing how to derive this grade from other items, referring to them using giXXX where XXX is grade item id ... eg something like: =sin(square([#gi20#])) + [#gi30#]"/>
        <FIELD NAME="gradetype" TYPE="int" LENGTH="4" NOTNULL="true" DEFAULT="1" SEQUENCE="false" COMMENT="0 = none, 1 = value, 2 = scale, 3 = text"/>
        <FIELD NAME="grademax" TYPE="number" LENGTH="10" NOTNULL="true" DEFAULT="100" SEQUENCE="false" DECIMALS="5" COMMENT="What is the maximum allowable grade?"/>
        <FIELD NAME="grademin" TYPE="number" LENGTH="10" NOTNULL="true" DEFAULT="0" SEQUENCE="false" DECIMALS="5" COMMENT="What is the minimum allowable grade?"/>
        <FIELD NAME="scaleid" TYPE="int" LENGTH="10" NOTNULL="false" SEQUENCE="false" COMMENT="If this grade is based on a scale, which one is it?"/>
        <FIELD NAME="outcomeid" TYPE="int" LENGTH="10" NOTNULL="false" SEQUENCE="false" COMMENT="If this grade is related to an outcome, which one is it?"/>
        <FIELD NAME="gradepass" TYPE="number" LENGTH="10" NOTNULL="true" DEFAULT="0" SEQUENCE="false" DECIMALS="5" COMMENT="What grade is needed to pass? grademin &amp;lt; gradepass &amp;lt;= grademax"/>
        <FIELD NAME="multfactor" TYPE="number" LENGTH="10" NOTNULL="true" DEFAULT="1.0" SEQUENCE="false" DECIMALS="5" COMMENT="Multiply all grades by this"/>
        <FIELD NAME="plusfactor" TYPE="number" LENGTH="10" NOTNULL="true" DEFAULT="0" SEQUENCE="false" DECIMALS="5" COMMENT="Add this to all grades"/>
        <FIELD NAME="aggregationcoef" TYPE="number" LENGTH="10" NOTNULL="true" DEFAULT="0" SEQUENCE="false" DECIMALS="5" COMMENT="Aggregation coefficient used for category weights or other aggregation types"/>
        <FIELD NAME="aggregationcoef2" TYPE="number" LENGTH="10" NOTNULL="true" DEFAULT="0" SEQUENCE="false" DECIMALS="5" COMMENT="Aggregation coefficient used for weights in aggregation types with both extra credit and weight"/>
        <FIELD NAME="sortorder" TYPE="int" LENGTH="10" NOTNULL="true" DEFAULT="0" SEQUENCE="false" COMMENT="Sorting order of the columns"/>
        <FIELD NAME="display" TYPE="int" LENGTH="10" NOTNULL="true" DEFAULT="0" SEQUENCE="false" COMMENT="Display as real grades, percentages (in reference to the minimum and maximum grades) or letters (A, B, C etc..), or course default (0)"/>
        <FIELD NAME="decimals" TYPE="int" LENGTH="1" NOTNULL="false" SEQUENCE="false" COMMENT="Also known as precision, the number of digits after the decimal point symbol."/>
        <FIELD NAME="hidden" TYPE="int" LENGTH="10" NOTNULL="true" DEFAULT="0" SEQUENCE="false" COMMENT="1 is hidden, &amp;gt; 1 is a date to hide until (prevents viewing)"/>
        <FIELD NAME="locked" TYPE="int" LENGTH="10" NOTNULL="true" DEFAULT="0" SEQUENCE="false" COMMENT="1 is locked, &amp;gt; 1 is a date to lock until (prevents update)"/>
        <FIELD NAME="locktime" TYPE="int" LENGTH="10" NOTNULL="true" DEFAULT="0" SEQUENCE="false" COMMENT="lock all final grades after this date"/>
        <FIELD NAME="needsupdate" TYPE="int" LENGTH="10" NOTNULL="true" DEFAULT="0" SEQUENCE="false" COMMENT="If this flag is set, then the whole column will be recalculated"/>
        <FIELD NAME="weightoverride" TYPE="int" LENGTH="1" NOTNULL="true" DEFAULT="0" SEQUENCE="false"/>
        <FIELD NAME="timecreated" TYPE="int" LENGTH="10" NOTNULL="false" SEQUENCE="false" COMMENT="The first time this grade_item was created"/>
        <FIELD NAME="timemodified" TYPE="int" LENGTH="10" NOTNULL="false" SEQUENCE="false" COMMENT="The last time this grade_item was modified"/>
      </FIELDS>
      <KEYS>
        <KEY NAME="primary" TYPE="primary" FIELDS="id"/>
        <KEY NAME="courseid" TYPE="foreign" FIELDS="courseid" REFTABLE="course" REFFIELDS="id"/>
        <KEY NAME="categoryid" TYPE="foreign" FIELDS="categoryid" REFTABLE="grade_categories" REFFIELDS="id"/>
        <KEY NAME="scaleid" TYPE="foreign" FIELDS="scaleid" REFTABLE="scale" REFFIELDS="id"/>
        <KEY NAME="outcomeid" TYPE="foreign" FIELDS="outcomeid" REFTABLE="grade_outcomes" REFFIELDS="id"/>
      </KEYS>
      <INDEXES>
        <INDEX NAME="locked-locktime" UNIQUE="false" FIELDS="locked, locktime" COMMENT="used in grading cron"/>
        <INDEX NAME="itemtype-needsupdate" UNIQUE="false" FIELDS="itemtype, needsupdate" COMMENT="used in grading cron"/>
        <INDEX NAME="gradetype" UNIQUE="false" FIELDS="gradetype" COMMENT="index for gradetype"/>
        <INDEX NAME="idnumber-courseid" UNIQUE="false" FIELDS="idnumber, courseid" COMMENT="non unique index (although programatically we are guarantying some sort of uniqueness both under this table and the course_modules one). TODO: We need a central store of module idnumbers in the future."/>
      </INDEXES>
    </TABLE>
    <TABLE NAME="grade_grades" COMMENT="grade_grades  This table keeps individual grades for each user and each item, exactly as imported or submitted by modules. The rawgrademax/min and rawscaleid are stored here to record the values at the time the grade was stored, because teachers might change this for an activity! All the results are normalised/resampled for the final grade value.">
      <FIELDS>
        <FIELD NAME="id" TYPE="int" LENGTH="10" NOTNULL="true" SEQUENCE="true"/>
        <FIELD NAME="itemid" TYPE="int" LENGTH="10" NOTNULL="true" SEQUENCE="false" COMMENT="The item this grade belongs to"/>
        <FIELD NAME="userid" TYPE="int" LENGTH="10" NOTNULL="true" SEQUENCE="false" COMMENT="The user who this grade is for"/>
        <FIELD NAME="rawgrade" TYPE="number" LENGTH="10" NOTNULL="false" SEQUENCE="false" DECIMALS="5" COMMENT="If the grade is a float value (or has been converted to one)"/>
        <FIELD NAME="rawgrademax" TYPE="number" LENGTH="10" NOTNULL="true" DEFAULT="100" SEQUENCE="false" DECIMALS="5" COMMENT="The maximum allowable grade when this was created"/>
        <FIELD NAME="rawgrademin" TYPE="number" LENGTH="10" NOTNULL="true" DEFAULT="0" SEQUENCE="false" DECIMALS="5" COMMENT="The minimum allowable grade when this was created"/>
        <FIELD NAME="rawscaleid" TYPE="int" LENGTH="10" NOTNULL="false" SEQUENCE="false" COMMENT="If this grade is based on a scale, which one was it?"/>
        <FIELD NAME="usermodified" TYPE="int" LENGTH="10" NOTNULL="false" SEQUENCE="false" COMMENT="the userid of the person who last modified this grade"/>
        <FIELD NAME="finalgrade" TYPE="number" LENGTH="10" NOTNULL="false" SEQUENCE="false" DECIMALS="5" COMMENT="The final grade (cached) after all calculations are made"/>
        <FIELD NAME="hidden" TYPE="int" LENGTH="10" NOTNULL="true" DEFAULT="0" SEQUENCE="false" COMMENT="show 0, hide 1 or hide until date"/>
        <FIELD NAME="locked" TYPE="int" LENGTH="10" NOTNULL="true" DEFAULT="0" SEQUENCE="false" COMMENT="not locked 0, locked from date"/>
        <FIELD NAME="locktime" TYPE="int" LENGTH="10" NOTNULL="true" DEFAULT="0" SEQUENCE="false" COMMENT="automatic locking of final grade, 0 means none, date otherwise"/>
        <FIELD NAME="exported" TYPE="int" LENGTH="10" NOTNULL="true" DEFAULT="0" SEQUENCE="false" COMMENT="date of last grade export, 0 if none"/>
        <FIELD NAME="overridden" TYPE="int" LENGTH="10" NOTNULL="true" DEFAULT="0" SEQUENCE="false" COMMENT="indicates grade overridden from gradebook, 0 means none, date means overridden"/>
        <FIELD NAME="excluded" TYPE="int" LENGTH="10" NOTNULL="true" DEFAULT="0" SEQUENCE="false" COMMENT="grade excluded from aggregation functions, date means when excluded"/>
        <FIELD NAME="feedback" TYPE="text" NOTNULL="false" SEQUENCE="false" COMMENT="grading feedback"/>
        <FIELD NAME="feedbackformat" TYPE="int" LENGTH="10" NOTNULL="true" DEFAULT="0" SEQUENCE="false" COMMENT="format of feedback text"/>
        <FIELD NAME="information" TYPE="text" NOTNULL="false" SEQUENCE="false" COMMENT="optiona information"/>
        <FIELD NAME="informationformat" TYPE="int" LENGTH="10" NOTNULL="true" DEFAULT="0" SEQUENCE="false" COMMENT="format of information text"/>
        <FIELD NAME="timecreated" TYPE="int" LENGTH="10" NOTNULL="false" SEQUENCE="false" COMMENT="the time this grade was first created"/>
        <FIELD NAME="timemodified" TYPE="int" LENGTH="10" NOTNULL="false" SEQUENCE="false" COMMENT="the time this grade was last modified"/>
        <FIELD NAME="aggregationstatus" TYPE="char" LENGTH="10" NOTNULL="true" DEFAULT="unknown" SEQUENCE="false" COMMENT="One of several values describing how this grade_grade was used when calculating the aggregation. Possible values are &quot;unknown&quot;, &quot;dropped&quot;, &quot;novalue&quot;, &quot;used&quot;"/>
        <FIELD NAME="aggregationweight" TYPE="number" LENGTH="10" NOTNULL="false" SEQUENCE="false" DECIMALS="5" COMMENT="If the aggregationstatus == 'included', then this is the percent this item contributed to the aggregation."/>
      </FIELDS>
      <KEYS>
        <KEY NAME="primary" TYPE="primary" FIELDS="id"/>
        <KEY NAME="itemid" TYPE="foreign" FIELDS="itemid" REFTABLE="grade_items" REFFIELDS="id"/>
        <KEY NAME="userid" TYPE="foreign" FIELDS="userid" REFTABLE="user" REFFIELDS="id"/>
        <KEY NAME="rawscaleid" TYPE="foreign" FIELDS="rawscaleid" REFTABLE="scale" REFFIELDS="id"/>
        <KEY NAME="usermodified" TYPE="foreign" FIELDS="usermodified" REFTABLE="user" REFFIELDS="id"/>
        <KEY NAME="userid-itemid" TYPE="unique" FIELDS="userid, itemid" COMMENT="one entry per user per item"/>
      </KEYS>
      <INDEXES>
        <INDEX NAME="locked-locktime" UNIQUE="false" FIELDS="locked, locktime" COMMENT="used in grading cron"/>
      </INDEXES>
    </TABLE>
    <TABLE NAME="grade_outcomes_history" COMMENT="History table">
      <FIELDS>
        <FIELD NAME="id" TYPE="int" LENGTH="10" NOTNULL="true" SEQUENCE="true"/>
        <FIELD NAME="action" TYPE="int" LENGTH="10" NOTNULL="true" DEFAULT="0" SEQUENCE="false" COMMENT="created/modified/deleted constants"/>
        <FIELD NAME="oldid" TYPE="int" LENGTH="10" NOTNULL="true" SEQUENCE="false"/>
        <FIELD NAME="source" TYPE="char" LENGTH="255" NOTNULL="false" SEQUENCE="false" COMMENT="What caused the modification? manual/module/import/..."/>
        <FIELD NAME="timemodified" TYPE="int" LENGTH="10" NOTNULL="false" SEQUENCE="false" COMMENT="The last time this grade_item was modified"/>
        <FIELD NAME="loggeduser" TYPE="int" LENGTH="10" NOTNULL="false" SEQUENCE="false" COMMENT="the userid of the person who last modified this outcome"/>
        <FIELD NAME="courseid" TYPE="int" LENGTH="10" NOTNULL="false" SEQUENCE="false" COMMENT="Mostly these are defined site wide ie NULL"/>
        <FIELD NAME="shortname" TYPE="char" LENGTH="255" NOTNULL="true" SEQUENCE="false" COMMENT="The short name or code for this outcome statement"/>
        <FIELD NAME="fullname" TYPE="text" NOTNULL="true" SEQUENCE="false" COMMENT="The full description of the outcome (usually 1 sentence)"/>
        <FIELD NAME="scaleid" TYPE="int" LENGTH="10" NOTNULL="false" SEQUENCE="false" COMMENT="The recommended scale for this outcome."/>
        <FIELD NAME="description" TYPE="text" NOTNULL="false" SEQUENCE="false" COMMENT="Outcome description"/>
        <FIELD NAME="descriptionformat" TYPE="int" LENGTH="2" NOTNULL="true" DEFAULT="0" SEQUENCE="false"/>
      </FIELDS>
      <KEYS>
        <KEY NAME="primary" TYPE="primary" FIELDS="id"/>
        <KEY NAME="oldid" TYPE="foreign" FIELDS="oldid" REFTABLE="grade_outcomes" REFFIELDS="id"/>
        <KEY NAME="courseid" TYPE="foreign" FIELDS="courseid" REFTABLE="course" REFFIELDS="id"/>
        <KEY NAME="scaleid" TYPE="foreign" FIELDS="scaleid" REFTABLE="scale" REFFIELDS="id"/>
        <KEY NAME="loggeduser" TYPE="foreign" FIELDS="loggeduser" REFTABLE="user" REFFIELDS="id"/>
      </KEYS>
      <INDEXES>
        <INDEX NAME="action" UNIQUE="false" FIELDS="action" COMMENT="insert/update/delete"/>
        <INDEX NAME="timemodified" UNIQUE="false" FIELDS="timemodified"/>
      </INDEXES>
    </TABLE>
    <TABLE NAME="grade_categories_history" COMMENT="History of grade_categories">
      <FIELDS>
        <FIELD NAME="id" TYPE="int" LENGTH="10" NOTNULL="true" SEQUENCE="true"/>
        <FIELD NAME="action" TYPE="int" LENGTH="10" NOTNULL="true" DEFAULT="0" SEQUENCE="false" COMMENT="created/modified/deleted constants"/>
        <FIELD NAME="oldid" TYPE="int" LENGTH="10" NOTNULL="true" SEQUENCE="false"/>
        <FIELD NAME="source" TYPE="char" LENGTH="255" NOTNULL="false" SEQUENCE="false" COMMENT="What caused the modification? manual/module/import/..."/>
        <FIELD NAME="timemodified" TYPE="int" LENGTH="10" NOTNULL="false" SEQUENCE="false" COMMENT="The last time this grade_item was modified"/>
        <FIELD NAME="loggeduser" TYPE="int" LENGTH="10" NOTNULL="false" SEQUENCE="false" COMMENT="the userid of the person who last modified this outcome"/>
        <FIELD NAME="courseid" TYPE="int" LENGTH="10" NOTNULL="true" SEQUENCE="false" COMMENT="The course this grade category is part of"/>
        <FIELD NAME="parent" TYPE="int" LENGTH="10" NOTNULL="false" SEQUENCE="false" COMMENT="Categories can be hierarchical"/>
        <FIELD NAME="depth" TYPE="int" LENGTH="10" NOTNULL="true" DEFAULT="0" SEQUENCE="false" COMMENT="How many parents does this category have?"/>
        <FIELD NAME="path" TYPE="char" LENGTH="255" NOTNULL="false" SEQUENCE="false" COMMENT="shows the path as /1/2/3 (like course_categories)"/>
        <FIELD NAME="fullname" TYPE="char" LENGTH="255" NOTNULL="true" SEQUENCE="false" COMMENT="The name of this grade category"/>
        <FIELD NAME="aggregation" TYPE="int" LENGTH="10" NOTNULL="true" DEFAULT="0" SEQUENCE="false" COMMENT="A constant pointing to one of the predefined aggregation strategies (none, mean,median,sum, etc)"/>
        <FIELD NAME="keephigh" TYPE="int" LENGTH="10" NOTNULL="true" DEFAULT="0" SEQUENCE="false" COMMENT="Keep only the X highest items"/>
        <FIELD NAME="droplow" TYPE="int" LENGTH="10" NOTNULL="true" DEFAULT="0" SEQUENCE="false" COMMENT="Drop the X lowest items"/>
        <FIELD NAME="aggregateonlygraded" TYPE="int" LENGTH="1" NOTNULL="true" DEFAULT="0" SEQUENCE="false" COMMENT="aggregate only graded items"/>
        <FIELD NAME="aggregateoutcomes" TYPE="int" LENGTH="1" NOTNULL="true" DEFAULT="0" SEQUENCE="false" COMMENT="Aggregate outcomes"/>
        <FIELD NAME="aggregatesubcats" TYPE="int" LENGTH="1" NOTNULL="true" DEFAULT="0" SEQUENCE="false" COMMENT="This setting was removed from grade_categories. It is kept here only to preserve history."/>
        <FIELD NAME="hidden" TYPE="int" LENGTH="1" NOTNULL="true" DEFAULT="0" SEQUENCE="false"/>
      </FIELDS>
      <KEYS>
        <KEY NAME="primary" TYPE="primary" FIELDS="id"/>
        <KEY NAME="oldid" TYPE="foreign" FIELDS="oldid" REFTABLE="grade_categories" REFFIELDS="id"/>
        <KEY NAME="courseid" TYPE="foreign" FIELDS="courseid" REFTABLE="course" REFFIELDS="id"/>
        <KEY NAME="parent" TYPE="foreign" FIELDS="parent" REFTABLE="grade_categories" REFFIELDS="id"/>
        <KEY NAME="loggeduser" TYPE="foreign" FIELDS="loggeduser" REFTABLE="user" REFFIELDS="id"/>
      </KEYS>
      <INDEXES>
        <INDEX NAME="action" UNIQUE="false" FIELDS="action" COMMENT="insert/update/delete"/>
        <INDEX NAME="timemodified" UNIQUE="false" FIELDS="timemodified"/>
      </INDEXES>
    </TABLE>
    <TABLE NAME="grade_items_history" COMMENT="History of grade_items">
      <FIELDS>
        <FIELD NAME="id" TYPE="int" LENGTH="10" NOTNULL="true" SEQUENCE="true"/>
        <FIELD NAME="action" TYPE="int" LENGTH="10" NOTNULL="true" DEFAULT="0" SEQUENCE="false" COMMENT="created/modified/deleted constants"/>
        <FIELD NAME="oldid" TYPE="int" LENGTH="10" NOTNULL="true" SEQUENCE="false"/>
        <FIELD NAME="source" TYPE="char" LENGTH="255" NOTNULL="false" SEQUENCE="false" COMMENT="What caused the modification? manual/module/import/..."/>
        <FIELD NAME="timemodified" TYPE="int" LENGTH="10" NOTNULL="false" SEQUENCE="false" COMMENT="The last time this grade_item was modified"/>
        <FIELD NAME="loggeduser" TYPE="int" LENGTH="10" NOTNULL="false" SEQUENCE="false" COMMENT="the userid of the person who last modified this outcome"/>
        <FIELD NAME="courseid" TYPE="int" LENGTH="10" NOTNULL="false" SEQUENCE="false" COMMENT="The course this item is part of"/>
        <FIELD NAME="categoryid" TYPE="int" LENGTH="10" NOTNULL="false" SEQUENCE="false" COMMENT="(optional) the category group this item belongs to"/>
        <FIELD NAME="itemname" TYPE="char" LENGTH="255" NOTNULL="false" SEQUENCE="false" COMMENT="The name of this item (pushed in by the module)"/>
        <FIELD NAME="itemtype" TYPE="char" LENGTH="30" NOTNULL="true" SEQUENCE="false" COMMENT="'mod', 'blocks', 'import', 'calculated' etc"/>
        <FIELD NAME="itemmodule" TYPE="char" LENGTH="30" NOTNULL="false" SEQUENCE="false" COMMENT="'forum', 'quiz', 'csv', etc"/>
        <FIELD NAME="iteminstance" TYPE="int" LENGTH="10" NOTNULL="false" SEQUENCE="false" COMMENT="id of the item module"/>
        <FIELD NAME="itemnumber" TYPE="int" LENGTH="10" NOTNULL="false" SEQUENCE="false" COMMENT="Can be used to distinguish multiple grades for an activity"/>
        <FIELD NAME="iteminfo" TYPE="text" NOTNULL="false" SEQUENCE="false" COMMENT="Info and notes about this item XXX"/>
        <FIELD NAME="idnumber" TYPE="char" LENGTH="255" NOTNULL="false" SEQUENCE="false" COMMENT="Arbitrary idnumber provided by the module responsible"/>
        <FIELD NAME="calculation" TYPE="text" NOTNULL="false" SEQUENCE="false" COMMENT="Formula describing how to derive this grade from other items, referring to them using giXXX where XXX is grade item id ... eg something like: =sin(square([#gi20#])) + [#gi30#]"/>
        <FIELD NAME="gradetype" TYPE="int" LENGTH="4" NOTNULL="true" DEFAULT="1" SEQUENCE="false" COMMENT="0 = none, 1 = value, 2 = scale, 3 = text"/>
        <FIELD NAME="grademax" TYPE="number" LENGTH="10" NOTNULL="true" DEFAULT="100" SEQUENCE="false" DECIMALS="5" COMMENT="What is the maximum allowable grade?"/>
        <FIELD NAME="grademin" TYPE="number" LENGTH="10" NOTNULL="true" DEFAULT="0" SEQUENCE="false" DECIMALS="5" COMMENT="What is the minimum allowable grade?"/>
        <FIELD NAME="scaleid" TYPE="int" LENGTH="10" NOTNULL="false" SEQUENCE="false" COMMENT="If this grade is based on a scale, which one is it?"/>
        <FIELD NAME="outcomeid" TYPE="int" LENGTH="10" NOTNULL="false" SEQUENCE="false" COMMENT="If this grade is related to an outcome, which one is it?"/>
        <FIELD NAME="gradepass" TYPE="number" LENGTH="10" NOTNULL="true" DEFAULT="0" SEQUENCE="false" DECIMALS="5" COMMENT="What grade is needed to pass? grademin &amp;lt; gradepass &amp;lt;= grademax"/>
        <FIELD NAME="multfactor" TYPE="number" LENGTH="10" NOTNULL="true" DEFAULT="1.0" SEQUENCE="false" DECIMALS="5" COMMENT="Multiply all grades by this"/>
        <FIELD NAME="plusfactor" TYPE="number" LENGTH="10" NOTNULL="true" DEFAULT="0" SEQUENCE="false" DECIMALS="5" COMMENT="Add this to all grades"/>
        <FIELD NAME="aggregationcoef" TYPE="number" LENGTH="10" NOTNULL="true" DEFAULT="0" SEQUENCE="false" DECIMALS="5" COMMENT="Aggregation coefficient used for category weights or other aggregation types"/>
        <FIELD NAME="aggregationcoef2" TYPE="number" LENGTH="10" NOTNULL="true" DEFAULT="0" SEQUENCE="false" DECIMALS="5" COMMENT="Aggregation coefficient used for category weights or other aggregation types"/>
        <FIELD NAME="sortorder" TYPE="int" LENGTH="10" NOTNULL="true" DEFAULT="0" SEQUENCE="false" COMMENT="Sorting order of the columns"/>
        <FIELD NAME="hidden" TYPE="int" LENGTH="10" NOTNULL="true" DEFAULT="0" SEQUENCE="false" COMMENT="1 is hidden, &amp;gt; 1 is a date to hide until (prevents viewing)"/>
        <FIELD NAME="locked" TYPE="int" LENGTH="10" NOTNULL="true" DEFAULT="0" SEQUENCE="false" COMMENT="1 is locked, &amp;gt; 1 is a date to lock until (prevents update)"/>
        <FIELD NAME="locktime" TYPE="int" LENGTH="10" NOTNULL="true" DEFAULT="0" SEQUENCE="false" COMMENT="lock all final grades after this date"/>
        <FIELD NAME="needsupdate" TYPE="int" LENGTH="10" NOTNULL="true" DEFAULT="0" SEQUENCE="false" COMMENT="If this flag is set, then the whole column will be recalculated"/>
        <FIELD NAME="display" TYPE="int" LENGTH="10" NOTNULL="true" DEFAULT="0" SEQUENCE="false"/>
        <FIELD NAME="decimals" TYPE="int" LENGTH="1" NOTNULL="false" SEQUENCE="false"/>
        <FIELD NAME="weightoverride" TYPE="int" LENGTH="1" NOTNULL="true" DEFAULT="0" SEQUENCE="false"/>
      </FIELDS>
      <KEYS>
        <KEY NAME="primary" TYPE="primary" FIELDS="id"/>
        <KEY NAME="oldid" TYPE="foreign" FIELDS="oldid" REFTABLE="grade_items" REFFIELDS="id"/>
        <KEY NAME="courseid" TYPE="foreign" FIELDS="courseid" REFTABLE="course" REFFIELDS="id"/>
        <KEY NAME="categoryid" TYPE="foreign" FIELDS="categoryid" REFTABLE="grade_categories" REFFIELDS="id"/>
        <KEY NAME="scaleid" TYPE="foreign" FIELDS="scaleid" REFTABLE="scale" REFFIELDS="id"/>
        <KEY NAME="outcomeid" TYPE="foreign" FIELDS="outcomeid" REFTABLE="grade_outcomes" REFFIELDS="id"/>
        <KEY NAME="loggeduser" TYPE="foreign" FIELDS="loggeduser" REFTABLE="user" REFFIELDS="id"/>
      </KEYS>
      <INDEXES>
        <INDEX NAME="action" UNIQUE="false" FIELDS="action" COMMENT="insert/update/delete"/>
        <INDEX NAME="timemodified" UNIQUE="false" FIELDS="timemodified"/>
      </INDEXES>
    </TABLE>
    <TABLE NAME="grade_grades_history" COMMENT="History table">
      <FIELDS>
        <FIELD NAME="id" TYPE="int" LENGTH="10" NOTNULL="true" SEQUENCE="true"/>
        <FIELD NAME="action" TYPE="int" LENGTH="10" NOTNULL="true" DEFAULT="0" SEQUENCE="false" COMMENT="created/modified/deleted constants"/>
        <FIELD NAME="oldid" TYPE="int" LENGTH="10" NOTNULL="true" SEQUENCE="false"/>
        <FIELD NAME="source" TYPE="char" LENGTH="255" NOTNULL="false" SEQUENCE="false" COMMENT="What caused the modification? manual/module/import/..."/>
        <FIELD NAME="timemodified" TYPE="int" LENGTH="10" NOTNULL="false" SEQUENCE="false" COMMENT="The last time this grade_item was modified"/>
        <FIELD NAME="loggeduser" TYPE="int" LENGTH="10" NOTNULL="false" SEQUENCE="false" COMMENT="the userid of the person who last modified this outcome"/>
        <FIELD NAME="itemid" TYPE="int" LENGTH="10" NOTNULL="true" SEQUENCE="false" COMMENT="The item this grade belongs to"/>
        <FIELD NAME="userid" TYPE="int" LENGTH="10" NOTNULL="true" SEQUENCE="false" COMMENT="The user who this grade is for"/>
        <FIELD NAME="rawgrade" TYPE="number" LENGTH="10" NOTNULL="false" SEQUENCE="false" DECIMALS="5" COMMENT="If the grade is a float value (or has been converted to one)"/>
        <FIELD NAME="rawgrademax" TYPE="number" LENGTH="10" NOTNULL="true" DEFAULT="100" SEQUENCE="false" DECIMALS="5" COMMENT="The maximum allowable grade when this was created"/>
        <FIELD NAME="rawgrademin" TYPE="number" LENGTH="10" NOTNULL="true" DEFAULT="0" SEQUENCE="false" DECIMALS="5" COMMENT="The minimum allowable grade when this was created"/>
        <FIELD NAME="rawscaleid" TYPE="int" LENGTH="10" NOTNULL="false" SEQUENCE="false" COMMENT="If this grade is based on a scale, which one was it?"/>
        <FIELD NAME="usermodified" TYPE="int" LENGTH="10" NOTNULL="false" SEQUENCE="false" COMMENT="the userid of the person who last modified this grade"/>
        <FIELD NAME="finalgrade" TYPE="number" LENGTH="10" NOTNULL="false" SEQUENCE="false" DECIMALS="5" COMMENT="The final grade (cached) after all calculations are made"/>
        <FIELD NAME="hidden" TYPE="int" LENGTH="10" NOTNULL="true" DEFAULT="0" SEQUENCE="false" COMMENT="show 0, hide 1 or hide until date"/>
        <FIELD NAME="locked" TYPE="int" LENGTH="10" NOTNULL="true" DEFAULT="0" SEQUENCE="false" COMMENT="not locked 0, locked from date"/>
        <FIELD NAME="locktime" TYPE="int" LENGTH="10" NOTNULL="true" DEFAULT="0" SEQUENCE="false" COMMENT="automatic locking of final grade, 0 means none, date otherwise"/>
        <FIELD NAME="exported" TYPE="int" LENGTH="10" NOTNULL="true" DEFAULT="0" SEQUENCE="false" COMMENT="date of last grade export, 0 if none"/>
        <FIELD NAME="overridden" TYPE="int" LENGTH="10" NOTNULL="true" DEFAULT="0" SEQUENCE="false" COMMENT="indicates grade overridden from gradebook, 0 means none, date means overridden"/>
        <FIELD NAME="excluded" TYPE="int" LENGTH="10" NOTNULL="true" DEFAULT="0" SEQUENCE="false" COMMENT="grade excluded from aggregation functions, date means when excluded"/>
        <FIELD NAME="feedback" TYPE="text" NOTNULL="false" SEQUENCE="false" COMMENT="grading feedback"/>
        <FIELD NAME="feedbackformat" TYPE="int" LENGTH="10" NOTNULL="true" DEFAULT="0" SEQUENCE="false" COMMENT="format of feedback text"/>
        <FIELD NAME="information" TYPE="text" NOTNULL="false" SEQUENCE="false" COMMENT="optiona information"/>
        <FIELD NAME="informationformat" TYPE="int" LENGTH="10" NOTNULL="true" DEFAULT="0" SEQUENCE="false" COMMENT="format of information text"/>
      </FIELDS>
      <KEYS>
        <KEY NAME="primary" TYPE="primary" FIELDS="id"/>
        <KEY NAME="oldid" TYPE="foreign" FIELDS="oldid" REFTABLE="grade_grades" REFFIELDS="id"/>
        <KEY NAME="itemid" TYPE="foreign" FIELDS="itemid" REFTABLE="grade_items" REFFIELDS="id"/>
        <KEY NAME="userid" TYPE="foreign" FIELDS="userid" REFTABLE="user" REFFIELDS="id"/>
        <KEY NAME="rawscaleid" TYPE="foreign" FIELDS="rawscaleid" REFTABLE="scale" REFFIELDS="id"/>
        <KEY NAME="usermodified" TYPE="foreign" FIELDS="usermodified" REFTABLE="user" REFFIELDS="id"/>
        <KEY NAME="loggeduser" TYPE="foreign" FIELDS="loggeduser" REFTABLE="user" REFFIELDS="id"/>
      </KEYS>
      <INDEXES>
        <INDEX NAME="action" UNIQUE="false" FIELDS="action" COMMENT="insert/update/delete"/>
        <INDEX NAME="timemodified" UNIQUE="false" FIELDS="timemodified"/>
        <INDEX NAME="userid-itemid-timemodified" UNIQUE="false" FIELDS="userid, itemid, timemodified" COMMENT="Improve history searching"/>
      </INDEXES>
    </TABLE>
    <TABLE NAME="grade_import_newitem" COMMENT="temporary table for storing new grade_item names from grade import">
      <FIELDS>
        <FIELD NAME="id" TYPE="int" LENGTH="10" NOTNULL="true" SEQUENCE="true"/>
        <FIELD NAME="itemname" TYPE="char" LENGTH="255" NOTNULL="true" SEQUENCE="false" COMMENT="new grade item name"/>
        <FIELD NAME="importcode" TYPE="int" LENGTH="10" NOTNULL="true" SEQUENCE="false" COMMENT="import batch code for identification"/>
        <FIELD NAME="importer" TYPE="int" LENGTH="10" NOTNULL="true" SEQUENCE="false" COMMENT="user importing the data"/>
      </FIELDS>
      <KEYS>
        <KEY NAME="primary" TYPE="primary" FIELDS="id"/>
        <KEY NAME="importer" TYPE="foreign" FIELDS="importer" REFTABLE="user" REFFIELDS="id"/>
      </KEYS>
    </TABLE>
    <TABLE NAME="grade_import_values" COMMENT="Temporary table for importing grades">
      <FIELDS>
        <FIELD NAME="id" TYPE="int" LENGTH="10" NOTNULL="true" SEQUENCE="true"/>
        <FIELD NAME="itemid" TYPE="int" LENGTH="10" NOTNULL="false" SEQUENCE="false" COMMENT="if set, this points to existing grade_items id"/>
        <FIELD NAME="newgradeitem" TYPE="int" LENGTH="10" NOTNULL="false" SEQUENCE="false" COMMENT="if set, points to the id of grade_import_newitem"/>
        <FIELD NAME="userid" TYPE="int" LENGTH="10" NOTNULL="true" SEQUENCE="false"/>
        <FIELD NAME="finalgrade" TYPE="number" LENGTH="10" NOTNULL="false" SEQUENCE="false" DECIMALS="5" COMMENT="raw grade value"/>
        <FIELD NAME="feedback" TYPE="text" NOTNULL="false" SEQUENCE="false"/>
        <FIELD NAME="importcode" TYPE="int" LENGTH="10" NOTNULL="true" SEQUENCE="false" COMMENT="similar to backup_code, a unique batch code for identifying one batch of imports"/>
        <FIELD NAME="importer" TYPE="int" LENGTH="10" NOTNULL="false" SEQUENCE="false"/>
        <FIELD NAME="importonlyfeedback" TYPE="int" LENGTH="1" NOTNULL="false" DEFAULT="0" SEQUENCE="false"/>
      </FIELDS>
      <KEYS>
        <KEY NAME="primary" TYPE="primary" FIELDS="id"/>
        <KEY NAME="itemid" TYPE="foreign" FIELDS="itemid" REFTABLE="grade_items" REFFIELDS="id"/>
        <KEY NAME="newgradeitem" TYPE="foreign" FIELDS="newgradeitem" REFTABLE="grade_import_newitem" REFFIELDS="id"/>
        <KEY NAME="importer" TYPE="foreign" FIELDS="importer" REFTABLE="user" REFFIELDS="id" COMMENT="user who is importing"/>
      </KEYS>
    </TABLE>
    <TABLE NAME="tag_coll" COMMENT="Defines different set of tags">
      <FIELDS>
        <FIELD NAME="id" TYPE="int" LENGTH="10" NOTNULL="true" SEQUENCE="true"/>
        <FIELD NAME="name" TYPE="char" LENGTH="255" NOTNULL="false" SEQUENCE="false"/>
        <FIELD NAME="isdefault" TYPE="int" LENGTH="2" NOTNULL="true" DEFAULT="0" SEQUENCE="false"/>
        <FIELD NAME="component" TYPE="char" LENGTH="100" NOTNULL="false" SEQUENCE="false"/>
        <FIELD NAME="sortorder" TYPE="int" LENGTH="5" NOTNULL="true" DEFAULT="0" SEQUENCE="false"/>
        <FIELD NAME="searchable" TYPE="int" LENGTH="2" NOTNULL="true" DEFAULT="1" SEQUENCE="false" COMMENT="Whether the tag collection is searchable"/>
        <FIELD NAME="customurl" TYPE="char" LENGTH="255" NOTNULL="false" SEQUENCE="false" COMMENT="Custom URL for the tag page instead of /tag/index.php"/>
      </FIELDS>
      <KEYS>
        <KEY NAME="primary" TYPE="primary" FIELDS="id"/>
      </KEYS>
    </TABLE>
    <TABLE NAME="tag_area" COMMENT="Defines various tag areas, one area is identified by component and itemtype">
      <FIELDS>
        <FIELD NAME="id" TYPE="int" LENGTH="10" NOTNULL="true" SEQUENCE="true"/>
        <FIELD NAME="component" TYPE="char" LENGTH="100" NOTNULL="true" SEQUENCE="false"/>
        <FIELD NAME="itemtype" TYPE="char" LENGTH="100" NOTNULL="true" SEQUENCE="false"/>
        <FIELD NAME="enabled" TYPE="int" LENGTH="1" NOTNULL="true" DEFAULT="1" SEQUENCE="false"/>
        <FIELD NAME="tagcollid" TYPE="int" LENGTH="10" NOTNULL="true" SEQUENCE="false"/>
        <FIELD NAME="callback" TYPE="char" LENGTH="100" NOTNULL="false" SEQUENCE="false"/>
        <FIELD NAME="callbackfile" TYPE="char" LENGTH="100" NOTNULL="false" SEQUENCE="false"/>
        <FIELD NAME="showstandard" TYPE="int" LENGTH="1" NOTNULL="true" DEFAULT="0" SEQUENCE="false"/>
        <FIELD NAME="multiplecontexts" TYPE="int" LENGTH="1" NOTNULL="true" DEFAULT="0" SEQUENCE="false" COMMENT="Whether the tag area allows tag instances to be created in multiple contexts."/>
      </FIELDS>
      <KEYS>
        <KEY NAME="primary" TYPE="primary" FIELDS="id"/>
        <KEY NAME="tagcollid" TYPE="foreign" FIELDS="tagcollid" REFTABLE="tag_coll" REFFIELDS="id"/>
      </KEYS>
      <INDEXES>
        <INDEX NAME="compitemtype" UNIQUE="true" FIELDS="component, itemtype"/>
      </INDEXES>
    </TABLE>
    <TABLE NAME="tag" COMMENT="Tag table - this generic table will replace the old &quot;tags&quot; table.">
      <FIELDS>
        <FIELD NAME="id" TYPE="int" LENGTH="10" NOTNULL="true" SEQUENCE="true"/>
        <FIELD NAME="userid" TYPE="int" LENGTH="10" NOTNULL="true" SEQUENCE="false"/>
        <FIELD NAME="tagcollid" TYPE="int" LENGTH="10" NOTNULL="true" SEQUENCE="false"/>
        <FIELD NAME="name" TYPE="char" LENGTH="255" NOTNULL="true" SEQUENCE="false"/>
        <FIELD NAME="rawname" TYPE="char" LENGTH="255" NOTNULL="true" SEQUENCE="false" COMMENT="The raw, unnormalised name for the tag as entered by users"/>
        <FIELD NAME="isstandard" TYPE="int" LENGTH="1" NOTNULL="true" DEFAULT="0" SEQUENCE="false" COMMENT="Whether this tag is standard"/>
        <FIELD NAME="description" TYPE="text" NOTNULL="false" SEQUENCE="false"/>
        <FIELD NAME="descriptionformat" TYPE="int" LENGTH="2" NOTNULL="true" DEFAULT="0" SEQUENCE="false"/>
        <FIELD NAME="flag" TYPE="int" LENGTH="4" NOTNULL="false" DEFAULT="0" SEQUENCE="false" COMMENT="a tag can be 'flagged' as inappropriate"/>
        <FIELD NAME="timemodified" TYPE="int" LENGTH="10" NOTNULL="false" SEQUENCE="false"/>
      </FIELDS>
      <KEYS>
        <KEY NAME="primary" TYPE="primary" FIELDS="id"/>
        <KEY NAME="userid" TYPE="foreign" FIELDS="userid" REFTABLE="user" REFFIELDS="id"/>
        <KEY NAME="tagcollid" TYPE="foreign" FIELDS="tagcollid" REFTABLE="tag_coll" REFFIELDS="id"/>
      </KEYS>
      <INDEXES>
        <INDEX NAME="tagcollname" UNIQUE="true" FIELDS="tagcollid, name"/>
        <INDEX NAME="tagcolltype" UNIQUE="false" FIELDS="tagcollid, isstandard"/>
      </INDEXES>
    </TABLE>
    <TABLE NAME="tag_correlation" COMMENT="The rationale for the 'tag_correlation' table is performance.   It works as a cache for a potentially heavy load query done at the 'tag_instance' table.   So, the 'tag_correlation' table stores redundant information derived from the 'tag_instance' table">
      <FIELDS>
        <FIELD NAME="id" TYPE="int" LENGTH="10" NOTNULL="true" SEQUENCE="true"/>
        <FIELD NAME="tagid" TYPE="int" LENGTH="10" NOTNULL="true" SEQUENCE="false"/>
        <FIELD NAME="correlatedtags" TYPE="text" NOTNULL="true" SEQUENCE="false"/>
      </FIELDS>
      <KEYS>
        <KEY NAME="primary" TYPE="primary" FIELDS="id"/>
        <KEY NAME="tagid" TYPE="foreign" FIELDS="tagid" REFTABLE="tag" REFFIELDS="id"/>
      </KEYS>
    </TABLE>
    <TABLE NAME="tag_instance" COMMENT="tag_instance table holds the information of associations between tags and other items">
      <FIELDS>
        <FIELD NAME="id" TYPE="int" LENGTH="10" NOTNULL="true" SEQUENCE="true"/>
        <FIELD NAME="tagid" TYPE="int" LENGTH="10" NOTNULL="true" SEQUENCE="false"/>
        <FIELD NAME="component" TYPE="char" LENGTH="100" NOTNULL="true" SEQUENCE="false" COMMENT="Defines the Moodle component which the tag was added to"/>
        <FIELD NAME="itemtype" TYPE="char" LENGTH="100" NOTNULL="true" SEQUENCE="false"/>
        <FIELD NAME="itemid" TYPE="int" LENGTH="10" NOTNULL="true" SEQUENCE="false"/>
        <FIELD NAME="contextid" TYPE="int" LENGTH="10" NOTNULL="false" SEQUENCE="false" COMMENT="The context id of the item that was tagged"/>
        <FIELD NAME="tiuserid" TYPE="int" LENGTH="10" NOTNULL="true" DEFAULT="0" SEQUENCE="false"/>
        <FIELD NAME="ordering" TYPE="int" LENGTH="10" NOTNULL="false" SEQUENCE="false" COMMENT="Maintains the order of the tag instances of an item"/>
        <FIELD NAME="timecreated" TYPE="int" LENGTH="10" NOTNULL="true" DEFAULT="0" SEQUENCE="false"/>
        <FIELD NAME="timemodified" TYPE="int" LENGTH="10" NOTNULL="true" DEFAULT="0" SEQUENCE="false" COMMENT="timemodified"/>
      </FIELDS>
      <KEYS>
        <KEY NAME="primary" TYPE="primary" FIELDS="id"/>
        <KEY NAME="tagid" TYPE="foreign" FIELDS="tagid" REFTABLE="tag" REFFIELDS="id"/>
        <KEY NAME="contextid" TYPE="foreign" FIELDS="contextid" REFTABLE="context" REFFIELDS="id"/>
      </KEYS>
      <INDEXES>
        <INDEX NAME="taggeditem" UNIQUE="true" FIELDS="component, itemtype, itemid, contextid, tiuserid, tagid"/>
        <INDEX NAME="taglookup" UNIQUE="false" FIELDS="itemtype, component, tagid, contextid"/>
      </INDEXES>
    </TABLE>
    <TABLE NAME="groups" COMMENT="Each record represents a group.">
      <FIELDS>
        <FIELD NAME="id" TYPE="int" LENGTH="10" NOTNULL="true" SEQUENCE="true"/>
        <FIELD NAME="courseid" TYPE="int" LENGTH="10" NOTNULL="true" SEQUENCE="false"/>
        <FIELD NAME="idnumber" TYPE="char" LENGTH="100" NOTNULL="true" SEQUENCE="false"/>
        <FIELD NAME="name" TYPE="char" LENGTH="254" NOTNULL="true" SEQUENCE="false" COMMENT="Short human readable unique name for the group."/>
        <FIELD NAME="description" TYPE="text" NOTNULL="false" SEQUENCE="false"/>
        <FIELD NAME="descriptionformat" TYPE="int" LENGTH="2" NOTNULL="true" DEFAULT="0" SEQUENCE="false"/>
        <FIELD NAME="enrolmentkey" TYPE="char" LENGTH="50" NOTNULL="false" SEQUENCE="false"/>
        <FIELD NAME="picture" TYPE="int" LENGTH="10" NOTNULL="true" DEFAULT="0" SEQUENCE="false"/>
        <FIELD NAME="hidepicture" TYPE="int" LENGTH="1" NOTNULL="true" DEFAULT="0" SEQUENCE="false"/>
        <FIELD NAME="timecreated" TYPE="int" LENGTH="10" NOTNULL="true" DEFAULT="0" SEQUENCE="false"/>
        <FIELD NAME="timemodified" TYPE="int" LENGTH="10" NOTNULL="true" DEFAULT="0" SEQUENCE="false"/>
      </FIELDS>
      <KEYS>
        <KEY NAME="primary" TYPE="primary" FIELDS="id"/>
        <KEY NAME="courseid" TYPE="foreign" FIELDS="courseid" REFTABLE="course" REFFIELDS="id"/>
      </KEYS>
      <INDEXES>
        <INDEX NAME="idnumber" UNIQUE="false" FIELDS="idnumber"/>
      </INDEXES>
    </TABLE>
    <TABLE NAME="groupings" COMMENT="A grouping is a collection of groups. WAS: groups_groupings">
      <FIELDS>
        <FIELD NAME="id" TYPE="int" LENGTH="10" NOTNULL="true" SEQUENCE="true"/>
        <FIELD NAME="courseid" TYPE="int" LENGTH="10" NOTNULL="true" DEFAULT="0" SEQUENCE="false"/>
        <FIELD NAME="name" TYPE="char" LENGTH="255" NOTNULL="true" SEQUENCE="false" COMMENT="Short human readable unique name for group."/>
        <FIELD NAME="idnumber" TYPE="char" LENGTH="100" NOTNULL="true" SEQUENCE="false"/>
        <FIELD NAME="description" TYPE="text" NOTNULL="false" SEQUENCE="false"/>
        <FIELD NAME="descriptionformat" TYPE="int" LENGTH="2" NOTNULL="true" DEFAULT="0" SEQUENCE="false"/>
        <FIELD NAME="configdata" TYPE="text" NOTNULL="false" SEQUENCE="false" COMMENT="extra configuration data - may be used by group IU tools"/>
        <FIELD NAME="timecreated" TYPE="int" LENGTH="10" NOTNULL="true" DEFAULT="0" SEQUENCE="false"/>
        <FIELD NAME="timemodified" TYPE="int" LENGTH="10" NOTNULL="true" DEFAULT="0" SEQUENCE="false"/>
      </FIELDS>
      <KEYS>
        <KEY NAME="primary" TYPE="primary" FIELDS="id"/>
        <KEY NAME="courseid" TYPE="foreign" FIELDS="courseid" REFTABLE="course" REFFIELDS="id"/>
      </KEYS>
      <INDEXES>
        <INDEX NAME="idnumber" UNIQUE="false" FIELDS="idnumber"/>
      </INDEXES>
    </TABLE>
    <TABLE NAME="groups_members" COMMENT="Link a user to a group.">
      <FIELDS>
        <FIELD NAME="id" TYPE="int" LENGTH="10" NOTNULL="true" SEQUENCE="true"/>
        <FIELD NAME="groupid" TYPE="int" LENGTH="10" NOTNULL="true" DEFAULT="0" SEQUENCE="false"/>
        <FIELD NAME="userid" TYPE="int" LENGTH="10" NOTNULL="true" DEFAULT="0" SEQUENCE="false"/>
        <FIELD NAME="timeadded" TYPE="int" LENGTH="10" NOTNULL="true" DEFAULT="0" SEQUENCE="false"/>
        <FIELD NAME="component" TYPE="char" LENGTH="100" NOTNULL="true" SEQUENCE="false" COMMENT="Defines the Moodle component which added this group membership (e.g. 'auth_myplugin'), or blank if it was added manually. (Entries which are created by a Moodle component cannot be removed in the normal user interface.)"/>
        <FIELD NAME="itemid" TYPE="int" LENGTH="10" NOTNULL="true" DEFAULT="0" SEQUENCE="false" COMMENT="If the 'component' field is set, this can be used to define the instance of the component that created the entry. Otherwise should be left as default (0)."/>
      </FIELDS>
      <KEYS>
        <KEY NAME="primary" TYPE="primary" FIELDS="id"/>
        <KEY NAME="groupid" TYPE="foreign" FIELDS="groupid" REFTABLE="groups" REFFIELDS="id"/>
        <KEY NAME="userid" TYPE="foreign" FIELDS="userid" REFTABLE="user" REFFIELDS="id"/>
        <KEY NAME="useridgroupid" TYPE="unique" FIELDS="userid, groupid" COMMENT="Unique key"/>
      </KEYS>
    </TABLE>
    <TABLE NAME="groupings_groups" COMMENT="Link a grouping to a group (note, groups can be in multiple groupings ONLY in a course). WAS: groups_groupings_groups">
      <FIELDS>
        <FIELD NAME="id" TYPE="int" LENGTH="10" NOTNULL="true" SEQUENCE="true"/>
        <FIELD NAME="groupingid" TYPE="int" LENGTH="10" NOTNULL="true" DEFAULT="0" SEQUENCE="false"/>
        <FIELD NAME="groupid" TYPE="int" LENGTH="10" NOTNULL="true" DEFAULT="0" SEQUENCE="false"/>
        <FIELD NAME="timeadded" TYPE="int" LENGTH="10" NOTNULL="true" DEFAULT="0" SEQUENCE="false"/>
      </FIELDS>
      <KEYS>
        <KEY NAME="primary" TYPE="primary" FIELDS="id"/>
        <KEY NAME="groupingid" TYPE="foreign" FIELDS="groupingid" REFTABLE="groupings" REFFIELDS="id"/>
        <KEY NAME="groupid" TYPE="foreign" FIELDS="groupid" REFTABLE="groups" REFFIELDS="id"/>
      </KEYS>
    </TABLE>
    <TABLE NAME="cohort" COMMENT="Each record represents one cohort (aka site-wide group).">
      <FIELDS>
        <FIELD NAME="id" TYPE="int" LENGTH="10" NOTNULL="true" SEQUENCE="true"/>
        <FIELD NAME="contextid" TYPE="int" LENGTH="10" NOTNULL="true" SEQUENCE="false" COMMENT="Context is usually ignored in sync operations so that the cohorts may be moved freely around in the context tree without any side affects."/>
        <FIELD NAME="name" TYPE="char" LENGTH="254" NOTNULL="true" SEQUENCE="false" COMMENT="Short human readable name for the cohort, does not have to be unique"/>
        <FIELD NAME="idnumber" TYPE="char" LENGTH="100" NOTNULL="false" SEQUENCE="false" COMMENT="Unique identifier of a cohort, useful especially for mapping to external entities"/>
        <FIELD NAME="description" TYPE="text" NOTNULL="false" SEQUENCE="false" COMMENT="Standard description text box"/>
        <FIELD NAME="descriptionformat" TYPE="int" LENGTH="2" NOTNULL="true" SEQUENCE="false"/>
        <FIELD NAME="visible" TYPE="int" LENGTH="1" NOTNULL="true" DEFAULT="1" SEQUENCE="false" COMMENT="Visibility to teachers"/>
        <FIELD NAME="component" TYPE="char" LENGTH="100" NOTNULL="true" SEQUENCE="false" COMMENT="Component (plugintype_pluignname) that manages the cohort, manual modifications are allowed only when set to NULL"/>
        <FIELD NAME="timecreated" TYPE="int" LENGTH="10" NOTNULL="true" SEQUENCE="false"/>
        <FIELD NAME="timemodified" TYPE="int" LENGTH="10" NOTNULL="true" SEQUENCE="false"/>
        <FIELD NAME="theme" TYPE="char" LENGTH="50" NOTNULL="false" SEQUENCE="false"/>
      </FIELDS>
      <KEYS>
        <KEY NAME="primary" TYPE="primary" FIELDS="id"/>
        <KEY NAME="context" TYPE="foreign" FIELDS="contextid" REFTABLE="context" REFFIELDS="id"/>
      </KEYS>
    </TABLE>
    <TABLE NAME="cohort_members" COMMENT="Link a user to a cohort.">
      <FIELDS>
        <FIELD NAME="id" TYPE="int" LENGTH="10" NOTNULL="true" SEQUENCE="true"/>
        <FIELD NAME="cohortid" TYPE="int" LENGTH="10" NOTNULL="true" DEFAULT="0" SEQUENCE="false"/>
        <FIELD NAME="userid" TYPE="int" LENGTH="10" NOTNULL="true" DEFAULT="0" SEQUENCE="false"/>
        <FIELD NAME="timeadded" TYPE="int" LENGTH="10" NOTNULL="true" DEFAULT="0" SEQUENCE="false"/>
      </FIELDS>
      <KEYS>
        <KEY NAME="primary" TYPE="primary" FIELDS="id"/>
        <KEY NAME="cohortid" TYPE="foreign" FIELDS="cohortid" REFTABLE="cohort" REFFIELDS="id"/>
        <KEY NAME="userid" TYPE="foreign" FIELDS="userid" REFTABLE="user" REFFIELDS="id"/>
      </KEYS>
      <INDEXES>
        <INDEX NAME="cohortid-userid" UNIQUE="true" FIELDS="cohortid, userid" COMMENT="enforce unique index"/>
      </INDEXES>
    </TABLE>
    <TABLE NAME="user_private_key" COMMENT="access keys used in cookieless scripts - rss, etc.">
      <FIELDS>
        <FIELD NAME="id" TYPE="int" LENGTH="10" NOTNULL="true" SEQUENCE="true"/>
        <FIELD NAME="script" TYPE="char" LENGTH="128" NOTNULL="true" SEQUENCE="false" COMMENT="plugin, module - unique identifier"/>
        <FIELD NAME="value" TYPE="char" LENGTH="128" NOTNULL="true" SEQUENCE="false" COMMENT="private access key value"/>
        <FIELD NAME="userid" TYPE="int" LENGTH="10" NOTNULL="true" SEQUENCE="false" COMMENT="owner"/>
        <FIELD NAME="instance" TYPE="int" LENGTH="10" NOTNULL="false" SEQUENCE="false" COMMENT="optional instance id"/>
        <FIELD NAME="iprestriction" TYPE="char" LENGTH="255" NOTNULL="false" SEQUENCE="false" COMMENT="ip restriction"/>
        <FIELD NAME="validuntil" TYPE="int" LENGTH="10" NOTNULL="false" SEQUENCE="false" COMMENT="timestampt - valid until data"/>
        <FIELD NAME="timecreated" TYPE="int" LENGTH="10" NOTNULL="false" SEQUENCE="false" COMMENT="created timestamp"/>
      </FIELDS>
      <KEYS>
        <KEY NAME="primary" TYPE="primary" FIELDS="id"/>
        <KEY NAME="userid" TYPE="foreign" FIELDS="userid" REFTABLE="user" REFFIELDS="id" COMMENT="id from user table"/>
      </KEYS>
      <INDEXES>
        <INDEX NAME="script-value" UNIQUE="false" FIELDS="script, value" COMMENT="index used for key validation"/>
      </INDEXES>
    </TABLE>
    <TABLE NAME="grade_letters" COMMENT="Repository for grade letters, for courses and other moodle entities that use grades.">
      <FIELDS>
        <FIELD NAME="id" TYPE="int" LENGTH="10" NOTNULL="true" SEQUENCE="true"/>
        <FIELD NAME="contextid" TYPE="int" LENGTH="10" NOTNULL="true" SEQUENCE="false" COMMENT="What contextid does this letter apply to (for now these will always be courses, but later...)"/>
        <FIELD NAME="lowerboundary" TYPE="number" LENGTH="10" NOTNULL="true" SEQUENCE="false" DECIMALS="5" COMMENT="The lower boundary of the letter. Its upper boundary is the lower boundary of the next highest letter, unless there is none above, in which case it's grademax for that grade_item."/>
        <FIELD NAME="letter" TYPE="char" LENGTH="255" NOTNULL="true" SEQUENCE="false" COMMENT="The display value of the letter. Can be any character or string of characters (OK, A, 10% etc..)"/>
      </FIELDS>
      <KEYS>
        <KEY NAME="primary" TYPE="primary" FIELDS="id"/>
      </KEYS>
      <INDEXES>
        <INDEX NAME="contextid-lowerboundary-letter" UNIQUE="true" FIELDS="contextid, lowerboundary, letter" COMMENT="index used when fetching context letters"/>
      </INDEXES>
    </TABLE>
    <TABLE NAME="cache_flags" COMMENT="Cache of time-sensitive flags">
      <FIELDS>
        <FIELD NAME="id" TYPE="int" LENGTH="10" NOTNULL="true" SEQUENCE="true"/>
        <FIELD NAME="flagtype" TYPE="char" LENGTH="255" NOTNULL="true" SEQUENCE="false"/>
        <FIELD NAME="name" TYPE="char" LENGTH="255" NOTNULL="true" SEQUENCE="false"/>
        <FIELD NAME="timemodified" TYPE="int" LENGTH="10" NOTNULL="true" DEFAULT="0" SEQUENCE="false"/>
        <FIELD NAME="value" TYPE="text" NOTNULL="true" SEQUENCE="false"/>
        <FIELD NAME="expiry" TYPE="int" LENGTH="10" NOTNULL="true" SEQUENCE="false"/>
      </FIELDS>
      <KEYS>
        <KEY NAME="primary" TYPE="primary" FIELDS="id"/>
      </KEYS>
      <INDEXES>
        <INDEX NAME="flagtype" UNIQUE="false" FIELDS="flagtype"/>
        <INDEX NAME="name" UNIQUE="false" FIELDS="name"/>
      </INDEXES>
    </TABLE>
    <TABLE NAME="grade_settings" COMMENT="gradebook settings">
      <FIELDS>
        <FIELD NAME="id" TYPE="int" LENGTH="10" NOTNULL="true" SEQUENCE="true"/>
        <FIELD NAME="courseid" TYPE="int" LENGTH="10" NOTNULL="true" SEQUENCE="false"/>
        <FIELD NAME="name" TYPE="char" LENGTH="255" NOTNULL="true" SEQUENCE="false"/>
        <FIELD NAME="value" TYPE="text" NOTNULL="false" SEQUENCE="false"/>
      </FIELDS>
      <KEYS>
        <KEY NAME="primary" TYPE="primary" FIELDS="id"/>
        <KEY NAME="courseid" TYPE="foreign" FIELDS="courseid" REFTABLE="course" REFFIELDS="id"/>
      </KEYS>
      <INDEXES>
        <INDEX NAME="courseid-name" UNIQUE="true" FIELDS="courseid, name"/>
      </INDEXES>
    </TABLE>
    <TABLE NAME="portfolio_instance" COMMENT="base table (not including config data) for instances of portfolio plugins.">
      <FIELDS>
        <FIELD NAME="id" TYPE="int" LENGTH="10" NOTNULL="true" SEQUENCE="true"/>
        <FIELD NAME="plugin" TYPE="char" LENGTH="50" NOTNULL="true" SEQUENCE="false" COMMENT="fk to plugin"/>
        <FIELD NAME="name" TYPE="char" LENGTH="255" NOTNULL="true" SEQUENCE="false" COMMENT="name of plugin instance"/>
        <FIELD NAME="visible" TYPE="int" LENGTH="1" NOTNULL="true" DEFAULT="1" SEQUENCE="false" COMMENT="whether this instance is visible or not"/>
      </FIELDS>
      <KEYS>
        <KEY NAME="primary" TYPE="primary" FIELDS="id"/>
      </KEYS>
    </TABLE>
    <TABLE NAME="portfolio_instance_config" COMMENT="config for portfolio plugin instances">
      <FIELDS>
        <FIELD NAME="id" TYPE="int" LENGTH="10" NOTNULL="true" SEQUENCE="true"/>
        <FIELD NAME="instance" TYPE="int" LENGTH="10" NOTNULL="true" SEQUENCE="false" COMMENT="instance of plugin we're configurating"/>
        <FIELD NAME="name" TYPE="char" LENGTH="255" NOTNULL="true" SEQUENCE="false" COMMENT="config field"/>
        <FIELD NAME="value" TYPE="text" NOTNULL="false" SEQUENCE="false" COMMENT="config value"/>
      </FIELDS>
      <KEYS>
        <KEY NAME="primary" TYPE="primary" FIELDS="id"/>
        <KEY NAME="instancefk" TYPE="foreign" FIELDS="instance" REFTABLE="portfolio_instance" REFFIELDS="id" COMMENT="fk to plugin instance"/>
      </KEYS>
      <INDEXES>
        <INDEX NAME="name" UNIQUE="false" FIELDS="name" COMMENT="name index"/>
      </INDEXES>
    </TABLE>
    <TABLE NAME="portfolio_instance_user" COMMENT="user data for portfolio instances.">
      <FIELDS>
        <FIELD NAME="id" TYPE="int" LENGTH="10" NOTNULL="true" SEQUENCE="true"/>
        <FIELD NAME="instance" TYPE="int" LENGTH="10" NOTNULL="true" SEQUENCE="false" COMMENT="fk to instance table"/>
        <FIELD NAME="userid" TYPE="int" LENGTH="10" NOTNULL="true" SEQUENCE="false" COMMENT="fk to user table"/>
        <FIELD NAME="name" TYPE="char" LENGTH="255" NOTNULL="true" SEQUENCE="false" COMMENT="name of config item"/>
        <FIELD NAME="value" TYPE="text" NOTNULL="false" SEQUENCE="false" COMMENT="value of config item"/>
      </FIELDS>
      <KEYS>
        <KEY NAME="primary" TYPE="primary" FIELDS="id"/>
        <KEY NAME="instancefk" TYPE="foreign" FIELDS="instance" REFTABLE="portfolio_instance" REFFIELDS="id" COMMENT="fk to portfolio_instance"/>
        <KEY NAME="userfk" TYPE="foreign" FIELDS="userid" REFTABLE="user" REFFIELDS="id" COMMENT="fk to user table"/>
      </KEYS>
    </TABLE>
    <TABLE NAME="portfolio_log" COMMENT="log of portfolio transfers (used to later check for duplicates)">
      <FIELDS>
        <FIELD NAME="id" TYPE="int" LENGTH="10" NOTNULL="true" SEQUENCE="true"/>
        <FIELD NAME="userid" TYPE="int" LENGTH="10" NOTNULL="true" SEQUENCE="false" COMMENT="user who exported content"/>
        <FIELD NAME="time" TYPE="int" LENGTH="10" NOTNULL="true" SEQUENCE="false" COMMENT="time of transfer (in the case of a queued transfer this is the time the actual transfer ran, not when the user started)"/>
        <FIELD NAME="portfolio" TYPE="int" LENGTH="10" NOTNULL="true" SEQUENCE="false" COMMENT="fk to portfolio_instance"/>
        <FIELD NAME="caller_class" TYPE="char" LENGTH="150" NOTNULL="true" SEQUENCE="false" COMMENT="the name of the class used to create the transfer"/>
        <FIELD NAME="caller_file" TYPE="char" LENGTH="255" NOTNULL="true" SEQUENCE="false" COMMENT="path to file to include where the class definition lives. (relative to dirroot)"/>
        <FIELD NAME="caller_component" TYPE="char" LENGTH="255" NOTNULL="false" SEQUENCE="false" COMMENT="the component name responsible for exporting"/>
        <FIELD NAME="caller_sha1" TYPE="char" LENGTH="255" NOTNULL="true" SEQUENCE="false" COMMENT="sha1 of exported content as far as the caller is concerned (before the portfolio plugin gets a hold of it)"/>
        <FIELD NAME="tempdataid" TYPE="int" LENGTH="10" NOTNULL="true" DEFAULT="0" SEQUENCE="false" COMMENT="old id from portfolio_tempdata.  This is so that we can gracefully catch a race condition between an external system requesting a file and causing the tempdata to be deleted, before the user gets the &quot;your transfer is requested&quot; page"/>
        <FIELD NAME="returnurl" TYPE="char" LENGTH="255" NOTNULL="true" SEQUENCE="false" COMMENT="the original &quot;returnurl&quot; of the export - takes us to the moodle page we started from"/>
        <FIELD NAME="continueurl" TYPE="char" LENGTH="255" NOTNULL="true" SEQUENCE="false" COMMENT="the url the external system has set to view the transfer"/>
      </FIELDS>
      <KEYS>
        <KEY NAME="primary" TYPE="primary" FIELDS="id"/>
        <KEY NAME="userfk" TYPE="foreign" FIELDS="userid" REFTABLE="user" REFFIELDS="id" COMMENT="fk to user table"/>
        <KEY NAME="portfoliofk" TYPE="foreign" FIELDS="portfolio" REFTABLE="portfolio_instance" REFFIELDS="id" COMMENT="fk to portfolio_instance"/>
      </KEYS>
    </TABLE>
    <TABLE NAME="portfolio_tempdata" COMMENT="stores temporary data for portfolio exports. the id of this table is used for the itemid for the temporary files area.  cron can clean up stale records (and associated file data) after expirytime.">
      <FIELDS>
        <FIELD NAME="id" TYPE="int" LENGTH="10" NOTNULL="true" SEQUENCE="true"/>
        <FIELD NAME="data" TYPE="text" NOTNULL="false" SEQUENCE="false" COMMENT="dumping ground for portfolio callers to store their data in."/>
        <FIELD NAME="expirytime" TYPE="int" LENGTH="10" NOTNULL="true" SEQUENCE="false" COMMENT="time this record will expire (used for cron cleanups) - the start of export + 24 hours"/>
        <FIELD NAME="userid" TYPE="int" LENGTH="10" NOTNULL="true" SEQUENCE="false" COMMENT="psuedo fk to user.  this is stored in the serialised data structure in the data field, but added here for ease of lookups."/>
        <FIELD NAME="instance" TYPE="int" LENGTH="10" NOTNULL="false" DEFAULT="0" SEQUENCE="false" COMMENT="which portfolio plugin instance is being used"/>
        <FIELD NAME="queued" TYPE="int" LENGTH="1" NOTNULL="true" DEFAULT="0" SEQUENCE="false" COMMENT="Value 1 means the entry should be processed in cron."/>
      </FIELDS>
      <KEYS>
        <KEY NAME="primary" TYPE="primary" FIELDS="id"/>
        <KEY NAME="userfk" TYPE="foreign" FIELDS="userid" REFTABLE="user" REFFIELDS="id" COMMENT="fk to usertable"/>
        <KEY NAME="instance" TYPE="foreign" FIELDS="instance" REFTABLE="portfolio_instance" REFFIELDS="id" COMMENT="fk to portfolio_instance"/>
      </KEYS>
    </TABLE>
    <TABLE NAME="message_providers" COMMENT="This table stores the message providers (modules and core systems)">
      <FIELDS>
        <FIELD NAME="id" TYPE="int" LENGTH="10" NOTNULL="true" SEQUENCE="true" COMMENT="id of the table, please edit me"/>
        <FIELD NAME="name" TYPE="char" LENGTH="100" NOTNULL="true" SEQUENCE="false" COMMENT="The full name of the message provider in standard form"/>
        <FIELD NAME="component" TYPE="char" LENGTH="200" NOTNULL="true" SEQUENCE="false" COMMENT="The name of the component that produces these messages"/>
        <FIELD NAME="capability" TYPE="char" LENGTH="255" NOTNULL="false" SEQUENCE="false" COMMENT="Optional: permission that is required on the user's setting screen to see this message provider."/>
      </FIELDS>
      <KEYS>
        <KEY NAME="primary" TYPE="primary" FIELDS="id" COMMENT="primary key of the table, please edit me"/>
      </KEYS>
      <INDEXES>
        <INDEX NAME="componentname" UNIQUE="true" FIELDS="component, name" COMMENT="Unique index"/>
      </INDEXES>
    </TABLE>
    <TABLE NAME="message_processors" COMMENT="List of message output plugins">
      <FIELDS>
        <FIELD NAME="id" TYPE="int" LENGTH="10" NOTNULL="true" SEQUENCE="true"/>
        <FIELD NAME="name" TYPE="char" LENGTH="166" NOTNULL="true" SEQUENCE="false" COMMENT="Name of the message processor"/>
        <FIELD NAME="enabled" TYPE="int" LENGTH="1" NOTNULL="true" DEFAULT="1" SEQUENCE="false" COMMENT="Defines if processor is enabled"/>
      </FIELDS>
      <KEYS>
        <KEY NAME="primary" TYPE="primary" FIELDS="id" COMMENT="primary key of the table, please edit me"/>
      </KEYS>
    </TABLE>
    <TABLE NAME="files" COMMENT="description of files, content is stored in sha1 file pool">
      <FIELDS>
        <FIELD NAME="id" TYPE="int" LENGTH="10" NOTNULL="true" SEQUENCE="true"/>
        <FIELD NAME="contenthash" TYPE="char" LENGTH="40" NOTNULL="true" SEQUENCE="false" COMMENT="sha1 hash of file content"/>
        <FIELD NAME="pathnamehash" TYPE="char" LENGTH="40" NOTNULL="true" SEQUENCE="false" COMMENT="complete file path sha1 hash - unique for each file"/>
        <FIELD NAME="contextid" TYPE="int" LENGTH="10" NOTNULL="true" SEQUENCE="false" COMMENT="The context id defined in context table - identifies the instance of plugin owning the file"/>
        <FIELD NAME="component" TYPE="char" LENGTH="100" NOTNULL="true" SEQUENCE="false" COMMENT="Full name of the component owning the area"/>
        <FIELD NAME="filearea" TYPE="char" LENGTH="50" NOTNULL="true" SEQUENCE="false" COMMENT="Like &quot;coursefiles&quot;. &quot;submission&quot;, &quot;intro&quot; and &quot;content&quot; (images and swf linked from summaries), etc."/>
        <FIELD NAME="itemid" TYPE="int" LENGTH="10" NOTNULL="true" SEQUENCE="false" COMMENT="Optional - some plugin specific item id (eg. forum post, blog entry or assignment submission, user id for user files)"/>
        <FIELD NAME="filepath" TYPE="char" LENGTH="255" NOTNULL="true" SEQUENCE="false" COMMENT="Optional - relative path to file from module content root, useful in Scorm and Resource mod - most of the mods do not need this"/>
        <FIELD NAME="filename" TYPE="char" LENGTH="255" NOTNULL="true" SEQUENCE="false" COMMENT="The full Unicode name of this file (case sensitive) - some chars are not allowed though"/>
        <FIELD NAME="userid" TYPE="int" LENGTH="10" NOTNULL="false" SEQUENCE="false" COMMENT="Optional - general userid field - meaning depending on plugin"/>
        <FIELD NAME="filesize" TYPE="int" LENGTH="10" NOTNULL="true" SEQUENCE="false"/>
        <FIELD NAME="mimetype" TYPE="char" LENGTH="100" NOTNULL="false" SEQUENCE="false" COMMENT="type of file - jpeg image, open document spreadsheet"/>
        <FIELD NAME="status" TYPE="int" LENGTH="10" NOTNULL="true" DEFAULT="0" SEQUENCE="false" COMMENT="number greater than 0 means something is wrong with this file (virus, missing, etc.)"/>
        <FIELD NAME="source" TYPE="text" NOTNULL="false" SEQUENCE="false" COMMENT="contains the reference if the file is imported from external sites"/>
        <FIELD NAME="author" TYPE="char" LENGTH="255" NOTNULL="false" SEQUENCE="false" COMMENT="The original author of the file"/>
        <FIELD NAME="license" TYPE="char" LENGTH="255" NOTNULL="false" SEQUENCE="false" COMMENT="license of the file to guide reuse"/>
        <FIELD NAME="timecreated" TYPE="int" LENGTH="10" NOTNULL="true" SEQUENCE="false"/>
        <FIELD NAME="timemodified" TYPE="int" LENGTH="10" NOTNULL="true" SEQUENCE="false"/>
        <FIELD NAME="sortorder" TYPE="int" LENGTH="10" NOTNULL="true" DEFAULT="0" SEQUENCE="false" COMMENT="order of files"/>
        <FIELD NAME="referencefileid" TYPE="int" LENGTH="10" NOTNULL="false" SEQUENCE="false" COMMENT="Use to indicate file is a proxy for repository file"/>
      </FIELDS>
      <KEYS>
        <KEY NAME="primary" TYPE="primary" FIELDS="id"/>
        <KEY NAME="contextid" TYPE="foreign" FIELDS="contextid" REFTABLE="context" REFFIELDS="id"/>
        <KEY NAME="userid" TYPE="foreign" FIELDS="userid" REFTABLE="user" REFFIELDS="id"/>
        <KEY NAME="referencefileid" TYPE="foreign" FIELDS="referencefileid" REFTABLE="files_reference" REFFIELDS="id"/>
      </KEYS>
      <INDEXES>
        <INDEX NAME="component-filearea-contextid-itemid" UNIQUE="false" FIELDS="component, filearea, contextid, itemid"/>
        <INDEX NAME="contenthash" UNIQUE="false" FIELDS="contenthash"/>
        <INDEX NAME="pathnamehash" UNIQUE="true" FIELDS="pathnamehash"/>
        <INDEX NAME="license" UNIQUE="false" FIELDS="license"/>
      </INDEXES>
    </TABLE>
    <TABLE NAME="files_reference" COMMENT="Store files references">
      <FIELDS>
        <FIELD NAME="id" TYPE="int" LENGTH="10" NOTNULL="true" SEQUENCE="true"/>
        <FIELD NAME="repositoryid" TYPE="int" LENGTH="10" NOTNULL="true" SEQUENCE="false"/>
        <FIELD NAME="lastsync" TYPE="int" LENGTH="10" NOTNULL="false" SEQUENCE="false" COMMENT="Last time the proxy file was synced with repository"/>
        <FIELD NAME="reference" TYPE="text" NOTNULL="false" SEQUENCE="false" COMMENT="Identification of the external file. Repository plugins are interpreting it to locate the external file."/>
        <FIELD NAME="referencehash" TYPE="char" LENGTH="40" NOTNULL="true" SEQUENCE="false" COMMENT="Internal implementation detail, contains SHA1 hash of the reference field. Can be indexed and used for comparison. Not meant to be used by a non-core code."/>
      </FIELDS>
      <KEYS>
        <KEY NAME="primary" TYPE="primary" FIELDS="id"/>
        <KEY NAME="repositoryid" TYPE="foreign" FIELDS="repositoryid" REFTABLE="repository_instances" REFFIELDS="id"/>
      </KEYS>
      <INDEXES>
        <INDEX NAME="uq_external_file" UNIQUE="true" FIELDS="referencehash, repositoryid" COMMENT="The combination of repositoryid and reference field is supposed to be a unique identification of an external file. Because the reference is a TEXT field, we can't use to compose the index. So we use the referencehash instead and the file API is responsible to keep it up-to-date"/>
      </INDEXES>
    </TABLE>
    <TABLE NAME="file_conversion" COMMENT="Table to track file conversions.">
      <FIELDS>
        <FIELD NAME="id" TYPE="int" LENGTH="10" NOTNULL="true" SEQUENCE="true"/>
        <FIELD NAME="usermodified" TYPE="int" LENGTH="10" NOTNULL="true" SEQUENCE="false"/>
        <FIELD NAME="timecreated" TYPE="int" LENGTH="10" NOTNULL="true" SEQUENCE="false"/>
        <FIELD NAME="timemodified" TYPE="int" LENGTH="10" NOTNULL="true" SEQUENCE="false"/>
        <FIELD NAME="sourcefileid" TYPE="int" LENGTH="10" NOTNULL="true" SEQUENCE="false"/>
        <FIELD NAME="targetformat" TYPE="char" LENGTH="100" NOTNULL="true" SEQUENCE="false"/>
        <FIELD NAME="status" TYPE="int" LENGTH="10" NOTNULL="false" DEFAULT="0" SEQUENCE="false"/>
        <FIELD NAME="statusmessage" TYPE="text" NOTNULL="false" SEQUENCE="false"/>
        <FIELD NAME="converter" TYPE="char" LENGTH="255" NOTNULL="false" SEQUENCE="false"/>
        <FIELD NAME="destfileid" TYPE="int" LENGTH="10" NOTNULL="false" SEQUENCE="false"/>
        <FIELD NAME="data" TYPE="text" NOTNULL="false" SEQUENCE="false"/>
      </FIELDS>
      <KEYS>
        <KEY NAME="primary" TYPE="primary" FIELDS="id"/>
        <KEY NAME="sourcefileid" TYPE="foreign" FIELDS="sourcefileid" REFTABLE="files" REFFIELDS="id"/>
        <KEY NAME="destfileid" TYPE="foreign" FIELDS="destfileid" REFTABLE="files" REFFIELDS="id"/>
      </KEYS>
    </TABLE>
    <TABLE NAME="repository" COMMENT="This table contains one entry for every configured external repository instance.">
      <FIELDS>
        <FIELD NAME="id" TYPE="int" LENGTH="10" NOTNULL="true" SEQUENCE="true"/>
        <FIELD NAME="type" TYPE="char" LENGTH="255" NOTNULL="true" SEQUENCE="false"/>
        <FIELD NAME="visible" TYPE="int" LENGTH="1" NOTNULL="false" DEFAULT="1" SEQUENCE="false"/>
        <FIELD NAME="sortorder" TYPE="int" LENGTH="10" NOTNULL="true" DEFAULT="0" SEQUENCE="false"/>
      </FIELDS>
      <KEYS>
        <KEY NAME="primary" TYPE="primary" FIELDS="id"/>
      </KEYS>
    </TABLE>
    <TABLE NAME="repository_instances" COMMENT="This table contains one entry for every configured external repository instance.">
      <FIELDS>
        <FIELD NAME="id" TYPE="int" LENGTH="10" NOTNULL="true" SEQUENCE="true"/>
        <FIELD NAME="name" TYPE="char" LENGTH="255" NOTNULL="true" SEQUENCE="false"/>
        <FIELD NAME="typeid" TYPE="int" LENGTH="10" NOTNULL="true" SEQUENCE="false"/>
        <FIELD NAME="userid" TYPE="int" LENGTH="10" NOTNULL="true" DEFAULT="0" SEQUENCE="false"/>
        <FIELD NAME="contextid" TYPE="int" LENGTH="10" NOTNULL="true" SEQUENCE="false"/>
        <FIELD NAME="username" TYPE="char" LENGTH="255" NOTNULL="false" SEQUENCE="false"/>
        <FIELD NAME="password" TYPE="char" LENGTH="255" NOTNULL="false" SEQUENCE="false"/>
        <FIELD NAME="timecreated" TYPE="int" LENGTH="10" NOTNULL="false" SEQUENCE="false"/>
        <FIELD NAME="timemodified" TYPE="int" LENGTH="10" NOTNULL="false" SEQUENCE="false"/>
        <FIELD NAME="readonly" TYPE="int" LENGTH="1" NOTNULL="true" DEFAULT="0" SEQUENCE="false"/>
      </FIELDS>
      <KEYS>
        <KEY NAME="primary" TYPE="primary" FIELDS="id"/>
      </KEYS>
    </TABLE>
    <TABLE NAME="repository_instance_config" COMMENT="The config for intances">
      <FIELDS>
        <FIELD NAME="id" TYPE="int" LENGTH="10" NOTNULL="true" SEQUENCE="true"/>
        <FIELD NAME="instanceid" TYPE="int" LENGTH="10" NOTNULL="true" SEQUENCE="false"/>
        <FIELD NAME="name" TYPE="char" LENGTH="255" NOTNULL="true" SEQUENCE="false"/>
        <FIELD NAME="value" TYPE="text" NOTNULL="false" SEQUENCE="false"/>
      </FIELDS>
      <KEYS>
        <KEY NAME="primary" TYPE="primary" FIELDS="id"/>
      </KEYS>
    </TABLE>
    <TABLE NAME="backup_courses" COMMENT="To store every course backup status">
      <FIELDS>
        <FIELD NAME="id" TYPE="int" LENGTH="10" NOTNULL="true" SEQUENCE="true"/>
        <FIELD NAME="courseid" TYPE="int" LENGTH="10" NOTNULL="true" DEFAULT="0" SEQUENCE="false"/>
        <FIELD NAME="laststarttime" TYPE="int" LENGTH="10" NOTNULL="true" DEFAULT="0" SEQUENCE="false"/>
        <FIELD NAME="lastendtime" TYPE="int" LENGTH="10" NOTNULL="true" DEFAULT="0" SEQUENCE="false"/>
        <FIELD NAME="laststatus" TYPE="char" LENGTH="1" NOTNULL="true" DEFAULT="5" SEQUENCE="false"/>
        <FIELD NAME="nextstarttime" TYPE="int" LENGTH="10" NOTNULL="true" DEFAULT="0" SEQUENCE="false"/>
      </FIELDS>
      <KEYS>
        <KEY NAME="primary" TYPE="primary" FIELDS="id"/>
        <KEY NAME="courseid" TYPE="unique" FIELDS="courseid"/>
      </KEYS>
    </TABLE>
    <TABLE NAME="block" COMMENT="contains all installed blocks">
      <FIELDS>
        <FIELD NAME="id" TYPE="int" LENGTH="10" NOTNULL="true" SEQUENCE="true"/>
        <FIELD NAME="name" TYPE="char" LENGTH="40" NOTNULL="true" SEQUENCE="false"/>
        <FIELD NAME="cron" TYPE="int" LENGTH="10" NOTNULL="true" DEFAULT="0" SEQUENCE="false"/>
        <FIELD NAME="lastcron" TYPE="int" LENGTH="10" NOTNULL="true" DEFAULT="0" SEQUENCE="false"/>
        <FIELD NAME="visible" TYPE="int" LENGTH="1" NOTNULL="true" DEFAULT="1" SEQUENCE="false"/>
      </FIELDS>
      <KEYS>
        <KEY NAME="primary" TYPE="primary" FIELDS="id"/>
      </KEYS>
      <INDEXES>
        <INDEX NAME="name" UNIQUE="true" FIELDS="name"/>
      </INDEXES>
    </TABLE>
    <TABLE NAME="block_instances" COMMENT="This table stores block instances. The type of block this is is given by the blockname column. The places this block instance appears is controlled by the parentcontexid, showinsubcontexts, pagetypepattern and subpagepattern fields. Where the block appears on the page (by default) is controlled by the defaultposition and defaultweight columns. The block's own configuration is stored serialized in configdata.">
      <FIELDS>
        <FIELD NAME="id" TYPE="int" LENGTH="10" NOTNULL="true" SEQUENCE="true"/>
        <FIELD NAME="blockname" TYPE="char" LENGTH="40" NOTNULL="true" SEQUENCE="false" COMMENT="The type of block this is. Foreign key, references block.name."/>
        <FIELD NAME="parentcontextid" TYPE="int" LENGTH="10" NOTNULL="true" SEQUENCE="false" COMMENT="The context within which this block appears. Foreign key, references context.id."/>
        <FIELD NAME="showinsubcontexts" TYPE="int" LENGTH="4" NOTNULL="true" SEQUENCE="false" COMMENT="If 1, this block appears on all matching pages in subcontexts of parentcontextid, as well in pages belonging to parentcontextid."/>
        <FIELD NAME="requiredbytheme" TYPE="int" LENGTH="4" NOTNULL="true" DEFAULT="0" SEQUENCE="false" COMMENT="If 1, this block was created because it was required by the theme and did not exist."/>
        <FIELD NAME="pagetypepattern" TYPE="char" LENGTH="64" NOTNULL="true" SEQUENCE="false" COMMENT="The types of page this block appears on. Either an exact page type like mod-quiz-view, or a pattern like mod-quiz-* or course-view-*. Note that course-view-* will match course-view."/>
        <FIELD NAME="subpagepattern" TYPE="char" LENGTH="16" NOTNULL="false" SEQUENCE="false" COMMENT="Further restrictions on where this block appears. In some places, e.g. during a quiz or lesson attempt, different pages have different subpage ids. If this field is not null, the block only appears on that particular subpage."/>
        <FIELD NAME="defaultregion" TYPE="char" LENGTH="16" NOTNULL="true" SEQUENCE="false" COMMENT="Which block region this block should appear in on each page, in the absence of a specific position in the block_positions table."/>
        <FIELD NAME="defaultweight" TYPE="int" LENGTH="10" NOTNULL="true" SEQUENCE="false" COMMENT="Used to order the blocks within a block region. Again, may be overridden by the block_positions table for a specific page where this block appears."/>
        <FIELD NAME="configdata" TYPE="text" NOTNULL="false" SEQUENCE="false" COMMENT="A serialized blob of configuration data for this block instance."/>
        <FIELD NAME="timecreated" TYPE="int" LENGTH="10" NOTNULL="true" SEQUENCE="false" COMMENT="Time at which this block instance was originally created"/>
        <FIELD NAME="timemodified" TYPE="int" LENGTH="10" NOTNULL="true" SEQUENCE="false" COMMENT="Time at which block instance was last modified."/>
      </FIELDS>
      <KEYS>
        <KEY NAME="primary" TYPE="primary" FIELDS="id"/>
        <KEY NAME="parentcontextid" TYPE="foreign" FIELDS="parentcontextid" REFTABLE="context" REFFIELDS="id"/>
      </KEYS>
      <INDEXES>
        <INDEX NAME="parentcontextid-showinsubcontexts-pagetypepattern-subpagepattern" UNIQUE="false" FIELDS="parentcontextid, showinsubcontexts, pagetypepattern, subpagepattern"/>
        <INDEX NAME="timemodified" UNIQUE="false" FIELDS="timemodified"/>
      </INDEXES>
    </TABLE>
    <TABLE NAME="block_positions" COMMENT="Stores the position of a sticky block_instance on a another page than the one where it was added.">
      <FIELDS>
        <FIELD NAME="id" TYPE="int" LENGTH="10" NOTNULL="true" SEQUENCE="true"/>
        <FIELD NAME="blockinstanceid" TYPE="int" LENGTH="10" NOTNULL="true" SEQUENCE="false" COMMENT="The block_instance this position relates to."/>
        <FIELD NAME="contextid" TYPE="int" LENGTH="10" NOTNULL="true" SEQUENCE="false" COMMENT="With pagetype and subpage, defines the page we are setting the position for."/>
        <FIELD NAME="pagetype" TYPE="char" LENGTH="64" NOTNULL="true" SEQUENCE="false" COMMENT="With contextid and subpage, defines the page we are setting the position for."/>
        <FIELD NAME="subpage" TYPE="char" LENGTH="16" NOTNULL="true" SEQUENCE="false" COMMENT="With contextid and pagetype, defines the page we are setting the position for."/>
        <FIELD NAME="visible" TYPE="int" LENGTH="4" NOTNULL="true" SEQUENCE="false" COMMENT="Whether this block instance is visible on this page."/>
        <FIELD NAME="region" TYPE="char" LENGTH="16" NOTNULL="true" SEQUENCE="false" COMMENT="Which block region on this page this block should appear in."/>
        <FIELD NAME="weight" TYPE="int" LENGTH="10" NOTNULL="true" SEQUENCE="false" COMMENT="Used to order the blocks within a block region."/>
      </FIELDS>
      <KEYS>
        <KEY NAME="primary" TYPE="primary" FIELDS="id"/>
        <KEY NAME="blockinstanceid" TYPE="foreign" FIELDS="blockinstanceid" REFTABLE="block_instances" REFFIELDS="id"/>
        <KEY NAME="contextid" TYPE="foreign" FIELDS="contextid" REFTABLE="context" REFFIELDS="id"/>
      </KEYS>
      <INDEXES>
        <INDEX NAME="blockinstanceid-contextid-pagetype-subpage" UNIQUE="true" FIELDS="blockinstanceid, contextid, pagetype, subpage"/>
      </INDEXES>
    </TABLE>
    <TABLE NAME="comments" COMMENT="moodle comments module">
      <FIELDS>
        <FIELD NAME="id" TYPE="int" LENGTH="10" NOTNULL="true" SEQUENCE="true"/>
        <FIELD NAME="contextid" TYPE="int" LENGTH="10" NOTNULL="true" SEQUENCE="false"/>
        <FIELD NAME="component" TYPE="char" LENGTH="255" NOTNULL="false" SEQUENCE="false" COMMENT="The plugin this comment belongs to."/>
        <FIELD NAME="commentarea" TYPE="char" LENGTH="255" NOTNULL="true" SEQUENCE="false"/>
        <FIELD NAME="itemid" TYPE="int" LENGTH="10" NOTNULL="true" SEQUENCE="false"/>
        <FIELD NAME="content" TYPE="text" NOTNULL="true" SEQUENCE="false"/>
        <FIELD NAME="format" TYPE="int" LENGTH="2" NOTNULL="true" DEFAULT="0" SEQUENCE="false"/>
        <FIELD NAME="userid" TYPE="int" LENGTH="10" NOTNULL="true" SEQUENCE="false"/>
        <FIELD NAME="timecreated" TYPE="int" LENGTH="10" NOTNULL="true" SEQUENCE="false"/>
      </FIELDS>
      <KEYS>
        <KEY NAME="primary" TYPE="primary" FIELDS="id"/>
        <KEY NAME="fk_user" TYPE="foreign" FIELDS="userid" REFTABLE="user" REFFIELDS="id"/>
      </KEYS>
      <INDEXES>
        <INDEX NAME="ix_concomitem" UNIQUE="false" FIELDS="contextid, commentarea, itemid" COMMENT="Allows the comments API to load comments for a particular area effectively."/>
      </INDEXES>
    </TABLE>
    <TABLE NAME="external_services" COMMENT="built in and custom external services">
      <FIELDS>
        <FIELD NAME="id" TYPE="int" LENGTH="10" NOTNULL="true" SEQUENCE="true"/>
        <FIELD NAME="name" TYPE="char" LENGTH="200" NOTNULL="true" SEQUENCE="false"/>
        <FIELD NAME="enabled" TYPE="int" LENGTH="1" NOTNULL="true" SEQUENCE="false"/>
        <FIELD NAME="requiredcapability" TYPE="char" LENGTH="150" NOTNULL="false" SEQUENCE="false"/>
        <FIELD NAME="restrictedusers" TYPE="int" LENGTH="1" NOTNULL="true" SEQUENCE="false"/>
        <FIELD NAME="component" TYPE="char" LENGTH="100" NOTNULL="false" SEQUENCE="false"/>
        <FIELD NAME="timecreated" TYPE="int" LENGTH="10" NOTNULL="true" SEQUENCE="false"/>
        <FIELD NAME="timemodified" TYPE="int" LENGTH="10" NOTNULL="false" SEQUENCE="false"/>
        <FIELD NAME="shortname" TYPE="char" LENGTH="255" NOTNULL="false" SEQUENCE="false" COMMENT="a unique shortname"/>
        <FIELD NAME="downloadfiles" TYPE="int" LENGTH="1" NOTNULL="true" DEFAULT="0" SEQUENCE="false" COMMENT="1 if the service allow people to download file from webservice/plugins.php - 0 if not"/>
        <FIELD NAME="uploadfiles" TYPE="int" LENGTH="1" NOTNULL="true" DEFAULT="0" SEQUENCE="false" COMMENT="1 if the service allow people to upload files to webservice/upload.php - 0 if not"/>
      </FIELDS>
      <KEYS>
        <KEY NAME="primary" TYPE="primary" FIELDS="id"/>
      </KEYS>
      <INDEXES>
        <INDEX NAME="name" UNIQUE="true" FIELDS="name"/>
      </INDEXES>
    </TABLE>
    <TABLE NAME="external_functions" COMMENT="list of all external functions">
      <FIELDS>
        <FIELD NAME="id" TYPE="int" LENGTH="10" NOTNULL="true" SEQUENCE="true"/>
        <FIELD NAME="name" TYPE="char" LENGTH="200" NOTNULL="true" SEQUENCE="false"/>
        <FIELD NAME="classname" TYPE="char" LENGTH="100" NOTNULL="true" SEQUENCE="false"/>
        <FIELD NAME="methodname" TYPE="char" LENGTH="100" NOTNULL="true" SEQUENCE="false"/>
        <FIELD NAME="classpath" TYPE="char" LENGTH="255" NOTNULL="false" SEQUENCE="false"/>
        <FIELD NAME="component" TYPE="char" LENGTH="100" NOTNULL="true" SEQUENCE="false"/>
        <FIELD NAME="capabilities" TYPE="char" LENGTH="255" NOTNULL="false" SEQUENCE="false" COMMENT="all capabilities that are required to be run by the function (separated by comma)"/>
        <FIELD NAME="services" TYPE="char" LENGTH="1333" NOTNULL="false" SEQUENCE="false" COMMENT="all the services (by shortname) where this function must be included"/>
      </FIELDS>
      <KEYS>
        <KEY NAME="primary" TYPE="primary" FIELDS="id"/>
      </KEYS>
      <INDEXES>
        <INDEX NAME="name" UNIQUE="true" FIELDS="name" COMMENT="the external function names must be globally unique"/>
      </INDEXES>
    </TABLE>
    <TABLE NAME="external_services_functions" COMMENT="lists functions available in each service group">
      <FIELDS>
        <FIELD NAME="id" TYPE="int" LENGTH="10" NOTNULL="true" SEQUENCE="true"/>
        <FIELD NAME="externalserviceid" TYPE="int" LENGTH="10" NOTNULL="true" SEQUENCE="false"/>
        <FIELD NAME="functionname" TYPE="char" LENGTH="200" NOTNULL="true" SEQUENCE="false"/>
      </FIELDS>
      <KEYS>
        <KEY NAME="primary" TYPE="primary" FIELDS="id"/>
        <KEY NAME="externalserviceid" TYPE="foreign" FIELDS="externalserviceid" REFTABLE="external_services" REFFIELDS="id"/>
      </KEYS>
    </TABLE>
    <TABLE NAME="external_services_users" COMMENT="users allowed to use services with restricted users flag">
      <FIELDS>
        <FIELD NAME="id" TYPE="int" LENGTH="10" NOTNULL="true" SEQUENCE="true"/>
        <FIELD NAME="externalserviceid" TYPE="int" LENGTH="10" NOTNULL="true" SEQUENCE="false"/>
        <FIELD NAME="userid" TYPE="int" LENGTH="10" NOTNULL="true" SEQUENCE="false"/>
        <FIELD NAME="iprestriction" TYPE="char" LENGTH="255" NOTNULL="false" SEQUENCE="false" COMMENT="ip restriction"/>
        <FIELD NAME="validuntil" TYPE="int" LENGTH="10" NOTNULL="false" SEQUENCE="false" COMMENT="timestampt - valid until data"/>
        <FIELD NAME="timecreated" TYPE="int" LENGTH="10" NOTNULL="false" SEQUENCE="false" COMMENT="created timestamp"/>
      </FIELDS>
      <KEYS>
        <KEY NAME="primary" TYPE="primary" FIELDS="id"/>
        <KEY NAME="externalserviceid" TYPE="foreign" FIELDS="externalserviceid" REFTABLE="external_services" REFFIELDS="id"/>
        <KEY NAME="userid" TYPE="foreign" FIELDS="userid" REFTABLE="user" REFFIELDS="id"/>
      </KEYS>
    </TABLE>
    <TABLE NAME="external_tokens" COMMENT="Security tokens for accessing of external services">
      <FIELDS>
        <FIELD NAME="id" TYPE="int" LENGTH="10" NOTNULL="true" SEQUENCE="true"/>
        <FIELD NAME="token" TYPE="char" LENGTH="128" NOTNULL="true" SEQUENCE="false" COMMENT="security token, aka private access key"/>
        <FIELD NAME="privatetoken" TYPE="char" LENGTH="64" NOTNULL="false" SEQUENCE="false" COMMENT="private token, generated at the same time that the token, must be stored safely by the ws client, to be transmitted only via https"/>
        <FIELD NAME="tokentype" TYPE="int" LENGTH="4" NOTNULL="true" SEQUENCE="false" COMMENT="type of token: 0=permanent, no session; 1=linked to current browser session via sid; 2=permanent, with emulated session"/>
        <FIELD NAME="userid" TYPE="int" LENGTH="10" NOTNULL="true" SEQUENCE="false" COMMENT="owner of the token"/>
        <FIELD NAME="externalserviceid" TYPE="int" LENGTH="10" NOTNULL="true" SEQUENCE="false"/>
        <FIELD NAME="sid" TYPE="char" LENGTH="128" NOTNULL="false" SEQUENCE="false" COMMENT="link to browser or emulated session"/>
        <FIELD NAME="contextid" TYPE="int" LENGTH="10" NOTNULL="true" SEQUENCE="false" COMMENT="context id where in token valid"/>
        <FIELD NAME="creatorid" TYPE="int" LENGTH="10" NOTNULL="true" DEFAULT="1" SEQUENCE="false" COMMENT="user id of the token creator (useful to know when the administrator created a token and so display the token to a specific administrator)"/>
        <FIELD NAME="iprestriction" TYPE="char" LENGTH="255" NOTNULL="false" SEQUENCE="false" COMMENT="ip restriction"/>
        <FIELD NAME="validuntil" TYPE="int" LENGTH="10" NOTNULL="false" SEQUENCE="false" COMMENT="timestampt - valid until data"/>
        <FIELD NAME="timecreated" TYPE="int" LENGTH="10" NOTNULL="true" SEQUENCE="false" COMMENT="created timestamp"/>
        <FIELD NAME="lastaccess" TYPE="int" LENGTH="10" NOTNULL="false" SEQUENCE="false" COMMENT="last access timestamp"/>
      </FIELDS>
      <KEYS>
        <KEY NAME="primary" TYPE="primary" FIELDS="id"/>
        <KEY NAME="userid" TYPE="foreign" FIELDS="userid" REFTABLE="user" REFFIELDS="id"/>
        <KEY NAME="externalserviceid" TYPE="foreign" FIELDS="externalserviceid" REFTABLE="external_services" REFFIELDS="id"/>
        <KEY NAME="contextid" TYPE="foreign" FIELDS="contextid" REFTABLE="context" REFFIELDS="id"/>
        <KEY NAME="creatorid" TYPE="foreign" FIELDS="creatorid" REFTABLE="user" REFFIELDS="id"/>
      </KEYS>
      <INDEXES>
        <INDEX NAME="token" UNIQUE="false" FIELDS="token" COMMENT="This index will be used anytime a token is validated."/>
      </INDEXES>
    </TABLE>
    <TABLE NAME="blog_association" COMMENT="Associations of blog entries with courses and module instances">
      <FIELDS>
        <FIELD NAME="id" TYPE="int" LENGTH="10" NOTNULL="true" SEQUENCE="true"/>
        <FIELD NAME="contextid" TYPE="int" LENGTH="10" NOTNULL="true" SEQUENCE="false"/>
        <FIELD NAME="blogid" TYPE="int" LENGTH="10" NOTNULL="true" SEQUENCE="false"/>
      </FIELDS>
      <KEYS>
        <KEY NAME="primary" TYPE="primary" FIELDS="id"/>
        <KEY NAME="contextid" TYPE="foreign" FIELDS="contextid" REFTABLE="context" REFFIELDS="id"/>
        <KEY NAME="blogid" TYPE="foreign" FIELDS="blogid" REFTABLE="post" REFFIELDS="id"/>
      </KEYS>
    </TABLE>
    <TABLE NAME="blog_external" COMMENT="External blog links used for RSS copying of blog entries to Moodle user blogs">
      <FIELDS>
        <FIELD NAME="id" TYPE="int" LENGTH="10" NOTNULL="true" SEQUENCE="true"/>
        <FIELD NAME="userid" TYPE="int" LENGTH="10" NOTNULL="true" SEQUENCE="false"/>
        <FIELD NAME="name" TYPE="char" LENGTH="255" NOTNULL="true" SEQUENCE="false"/>
        <FIELD NAME="description" TYPE="text" NOTNULL="false" SEQUENCE="false"/>
        <FIELD NAME="url" TYPE="text" NOTNULL="true" SEQUENCE="false"/>
        <FIELD NAME="filtertags" TYPE="char" LENGTH="255" NOTNULL="false" SEQUENCE="false" COMMENT="Comma-separated list of tags that will be used to filter which entries are copied over from the external blog. They refer to existing tags in the external blog."/>
        <FIELD NAME="failedlastsync" TYPE="int" LENGTH="1" NOTNULL="true" DEFAULT="0" SEQUENCE="false" COMMENT="Whether or not the last sync failed for some reason"/>
        <FIELD NAME="timemodified" TYPE="int" LENGTH="10" NOTNULL="false" SEQUENCE="false"/>
        <FIELD NAME="timefetched" TYPE="int" LENGTH="10" NOTNULL="true" DEFAULT="0" SEQUENCE="false"/>
      </FIELDS>
      <KEYS>
        <KEY NAME="primary" TYPE="primary" FIELDS="id"/>
        <KEY NAME="userid" TYPE="foreign" FIELDS="userid" REFTABLE="user" REFFIELDS="id"/>
      </KEYS>
    </TABLE>
    <TABLE NAME="rating" COMMENT="moodle ratings">
      <FIELDS>
        <FIELD NAME="id" TYPE="int" LENGTH="10" NOTNULL="true" SEQUENCE="true"/>
        <FIELD NAME="contextid" TYPE="int" LENGTH="10" NOTNULL="true" SEQUENCE="false"/>
        <FIELD NAME="component" TYPE="char" LENGTH="100" NOTNULL="true" SEQUENCE="false"/>
        <FIELD NAME="ratingarea" TYPE="char" LENGTH="50" NOTNULL="true" SEQUENCE="false"/>
        <FIELD NAME="itemid" TYPE="int" LENGTH="10" NOTNULL="true" SEQUENCE="false"/>
        <FIELD NAME="scaleid" TYPE="int" LENGTH="10" NOTNULL="true" SEQUENCE="false"/>
        <FIELD NAME="rating" TYPE="int" LENGTH="10" NOTNULL="true" SEQUENCE="false"/>
        <FIELD NAME="userid" TYPE="int" LENGTH="10" NOTNULL="true" SEQUENCE="false"/>
        <FIELD NAME="timecreated" TYPE="int" LENGTH="10" NOTNULL="true" SEQUENCE="false"/>
        <FIELD NAME="timemodified" TYPE="int" LENGTH="10" NOTNULL="true" SEQUENCE="false"/>
      </FIELDS>
      <KEYS>
        <KEY NAME="primary" TYPE="primary" FIELDS="id"/>
        <KEY NAME="contextid" TYPE="foreign" FIELDS="contextid" REFTABLE="context" REFFIELDS="id" COMMENT="Relates to context.id"/>
        <KEY NAME="userid" TYPE="foreign" FIELDS="userid" REFTABLE="user" REFFIELDS="id" COMMENT="Relates to user.id"/>
      </KEYS>
      <INDEXES>
        <INDEX NAME="uniqueuserrating" UNIQUE="false" FIELDS="component, ratingarea, contextid, itemid" COMMENT="These fields define a unique user rating of an item"/>
      </INDEXES>
    </TABLE>
    <TABLE NAME="license" COMMENT="store licenses used by moodle">
      <FIELDS>
        <FIELD NAME="id" TYPE="int" LENGTH="10" NOTNULL="true" SEQUENCE="true"/>
        <FIELD NAME="shortname" TYPE="char" LENGTH="255" NOTNULL="false" SEQUENCE="false"/>
        <FIELD NAME="fullname" TYPE="text" NOTNULL="false" SEQUENCE="false"/>
        <FIELD NAME="source" TYPE="char" LENGTH="255" NOTNULL="false" SEQUENCE="false"/>
        <FIELD NAME="enabled" TYPE="int" LENGTH="1" NOTNULL="true" DEFAULT="1" SEQUENCE="false"/>
        <FIELD NAME="version" TYPE="int" LENGTH="10" NOTNULL="true" DEFAULT="0" SEQUENCE="false"/>
        <FIELD NAME="custom" TYPE="int" LENGTH="1" NOTNULL="true" DEFAULT="0" SEQUENCE="false" COMMENT="If this flag is set, license is custom and can be updated or deleted, otherwise license is a core license and cannot be edited."/>
        <FIELD NAME="sortorder" TYPE="int" LENGTH="5" NOTNULL="true" DEFAULT="0" SEQUENCE="false"/>
      </FIELDS>
      <KEYS>
        <KEY NAME="primary" TYPE="primary" FIELDS="id"/>
      </KEYS>
    </TABLE>
    <TABLE NAME="registration_hubs" COMMENT="hub where the site is registered on with their associated token">
      <FIELDS>
        <FIELD NAME="id" TYPE="int" LENGTH="10" NOTNULL="true" SEQUENCE="true"/>
        <FIELD NAME="token" TYPE="char" LENGTH="255" NOTNULL="true" SEQUENCE="false" COMMENT="the token to communicate with the hub by web service"/>
        <FIELD NAME="hubname" TYPE="char" LENGTH="255" NOTNULL="true" SEQUENCE="false"/>
        <FIELD NAME="huburl" TYPE="char" LENGTH="255" NOTNULL="true" SEQUENCE="false"/>
        <FIELD NAME="confirmed" TYPE="int" LENGTH="1" NOTNULL="true" DEFAULT="0" SEQUENCE="false"/>
        <FIELD NAME="secret" TYPE="char" LENGTH="255" NOTNULL="false" SEQUENCE="false" COMMENT="the unique site identifier for this hub"/>
        <FIELD NAME="timemodified" TYPE="int" LENGTH="10" NOTNULL="true" DEFAULT="0" SEQUENCE="false"/>
      </FIELDS>
      <KEYS>
        <KEY NAME="primary" TYPE="primary" FIELDS="id"/>
      </KEYS>
    </TABLE>
    <TABLE NAME="backup_controllers" COMMENT="To store the backup_controllers as they are used">
      <FIELDS>
        <FIELD NAME="id" TYPE="int" LENGTH="10" NOTNULL="true" SEQUENCE="true"/>
        <FIELD NAME="backupid" TYPE="char" LENGTH="32" NOTNULL="true" SEQUENCE="false" COMMENT="unique id of the backup"/>
        <FIELD NAME="operation" TYPE="char" LENGTH="20" NOTNULL="true" DEFAULT="backup" SEQUENCE="false" COMMENT="Type of operation (backup/restore)"/>
        <FIELD NAME="type" TYPE="char" LENGTH="10" NOTNULL="true" SEQUENCE="false" COMMENT="Type of the backup (activity/section/course)"/>
        <FIELD NAME="itemid" TYPE="int" LENGTH="10" NOTNULL="true" SEQUENCE="false" COMMENT="id of the module/section/activity being backup"/>
        <FIELD NAME="format" TYPE="char" LENGTH="20" NOTNULL="true" SEQUENCE="false" COMMENT="format of the backup (moodle/imscc...)"/>
        <FIELD NAME="interactive" TYPE="int" LENGTH="4" NOTNULL="true" SEQUENCE="false" COMMENT="is the backup interactive (1-yes/0-no)"/>
        <FIELD NAME="purpose" TYPE="int" LENGTH="4" NOTNULL="true" SEQUENCE="false" COMMENT="purpose (target) of the backup (general, import, hub...)"/>
        <FIELD NAME="userid" TYPE="int" LENGTH="10" NOTNULL="true" SEQUENCE="false" COMMENT="user that owns/performs the backup"/>
        <FIELD NAME="status" TYPE="int" LENGTH="4" NOTNULL="true" SEQUENCE="false" COMMENT="current status of the backup (configured, ui, running...)"/>
        <FIELD NAME="execution" TYPE="int" LENGTH="4" NOTNULL="true" SEQUENCE="false" COMMENT="type of execution (immediate/delayed)"/>
        <FIELD NAME="executiontime" TYPE="int" LENGTH="10" NOTNULL="true" SEQUENCE="false" COMMENT="epoch secs when the backup should be executed (for delayed backups only)"/>
        <FIELD NAME="checksum" TYPE="char" LENGTH="32" NOTNULL="true" SEQUENCE="false" COMMENT="checksum of the backup_controller object"/>
        <FIELD NAME="timecreated" TYPE="int" LENGTH="10" NOTNULL="true" SEQUENCE="false" COMMENT="time the controller was created"/>
        <FIELD NAME="timemodified" TYPE="int" LENGTH="10" NOTNULL="true" SEQUENCE="false" COMMENT="last time the controller was modified"/>
        <FIELD NAME="progress" TYPE="number" LENGTH="15" NOTNULL="true" DEFAULT="0" SEQUENCE="false" DECIMALS="14" COMMENT="The backup or restore progress as a floating point number"/>
        <FIELD NAME="controller" TYPE="text" NOTNULL="true" SEQUENCE="false" COMMENT="serialised backup_controller object"/>
      </FIELDS>
      <KEYS>
        <KEY NAME="primary" TYPE="primary" FIELDS="id"/>
        <KEY NAME="backupid_uk" TYPE="unique" FIELDS="backupid"/>
        <KEY NAME="userid_fk" TYPE="foreign" FIELDS="userid" REFTABLE="user" REFFIELDS="id"/>
      </KEYS>
      <INDEXES>
        <INDEX NAME="typeitem_ix" UNIQUE="false" FIELDS="type, itemid"/>
        <INDEX NAME="useritem_ix" UNIQUE="false" FIELDS="userid, itemid"/>
      </INDEXES>
    </TABLE>
    <TABLE NAME="backup_logs" COMMENT="To store all the logs from backup and restore operations (by db logger)">
      <FIELDS>
        <FIELD NAME="id" TYPE="int" LENGTH="10" NOTNULL="true" SEQUENCE="true"/>
        <FIELD NAME="backupid" TYPE="char" LENGTH="32" NOTNULL="true" SEQUENCE="false" COMMENT="backupid the log record belongs to"/>
        <FIELD NAME="loglevel" TYPE="int" LENGTH="4" NOTNULL="true" SEQUENCE="false" COMMENT="level of the log (debug...error)"/>
        <FIELD NAME="message" TYPE="text" NOTNULL="true" SEQUENCE="false" COMMENT="text logged"/>
        <FIELD NAME="timecreated" TYPE="int" LENGTH="10" NOTNULL="true" SEQUENCE="false" COMMENT="timestamp this log entry was created"/>
      </FIELDS>
      <KEYS>
        <KEY NAME="primary" TYPE="primary" FIELDS="id"/>
        <KEY NAME="backupid" TYPE="foreign" FIELDS="backupid" REFTABLE="backup_controllers" REFFIELDS="backupid" COMMENT="fk to uk in backup_controllers"/>
      </KEYS>
      <INDEXES>
        <INDEX NAME="backupid-id" UNIQUE="true" FIELDS="backupid, id" COMMENT="for quick ordered retrieval by backupid"/>
      </INDEXES>
    </TABLE>
    <TABLE NAME="profiling" COMMENT="Stores the results of all the profiling runs">
      <FIELDS>
        <FIELD NAME="id" TYPE="int" LENGTH="10" NOTNULL="true" SEQUENCE="true"/>
        <FIELD NAME="runid" TYPE="char" LENGTH="32" NOTNULL="true" SEQUENCE="false" COMMENT="the unique id for this run (as generated by xhprof)"/>
        <FIELD NAME="url" TYPE="char" LENGTH="255" NOTNULL="true" SEQUENCE="false" COMMENT="the url this profiling record is about (without wwwroot nor query params)"/>
        <FIELD NAME="data" TYPE="text" NOTNULL="true" SEQUENCE="false" COMMENT="the raw data gathered by xhprof"/>
        <FIELD NAME="totalexecutiontime" TYPE="int" LENGTH="10" NOTNULL="true" SEQUENCE="false" COMMENT="time (in microseconds) spent by the run"/>
        <FIELD NAME="totalcputime" TYPE="int" LENGTH="10" NOTNULL="true" SEQUENCE="false" COMMENT="time (in microseconds) spent by the CPU in this run"/>
        <FIELD NAME="totalcalls" TYPE="int" LENGTH="10" NOTNULL="true" SEQUENCE="false" COMMENT="Total number of calls performed by the run"/>
        <FIELD NAME="totalmemory" TYPE="int" LENGTH="10" NOTNULL="true" SEQUENCE="false" COMMENT="Total memory used byt the run"/>
        <FIELD NAME="runreference" TYPE="int" LENGTH="2" NOTNULL="true" DEFAULT="0" SEQUENCE="false" COMMENT="Is this run a reference one"/>
        <FIELD NAME="runcomment" TYPE="char" LENGTH="255" NOTNULL="true" SEQUENCE="false" COMMENT="Brief comment for this run"/>
        <FIELD NAME="timecreated" TYPE="int" LENGTH="10" NOTNULL="true" SEQUENCE="false" COMMENT="unix timestap of the creation of this run"/>
      </FIELDS>
      <KEYS>
        <KEY NAME="primary" TYPE="primary" FIELDS="id"/>
        <KEY NAME="runid_uk" TYPE="unique" FIELDS="runid"/>
      </KEYS>
      <INDEXES>
        <INDEX NAME="url_runreference_ix" UNIQUE="false" FIELDS="url, runreference"/>
        <INDEX NAME="timecreated_runreference_ix" UNIQUE="false" FIELDS="timecreated, runreference"/>
      </INDEXES>
    </TABLE>
    <TABLE NAME="course_published" COMMENT="Information about how and when an local courses were published to hubs">
      <FIELDS>
        <FIELD NAME="id" TYPE="int" LENGTH="10" NOTNULL="true" SEQUENCE="true"/>
        <FIELD NAME="huburl" TYPE="char" LENGTH="255" NOTNULL="false" SEQUENCE="false" COMMENT="the url of the &quot;registered on&quot; hub"/>
        <FIELD NAME="courseid" TYPE="int" LENGTH="10" NOTNULL="true" SEQUENCE="false" COMMENT="the id of the published course"/>
        <FIELD NAME="timepublished" TYPE="int" LENGTH="10" NOTNULL="true" SEQUENCE="false" COMMENT="The time when the publication occurred"/>
        <FIELD NAME="enrollable" TYPE="int" LENGTH="1" NOTNULL="true" DEFAULT="1" SEQUENCE="false" COMMENT="1 = enrollable, 0 = downloadable"/>
        <FIELD NAME="hubcourseid" TYPE="int" LENGTH="10" NOTNULL="true" SEQUENCE="false" COMMENT="the course id on the hub server"/>
        <FIELD NAME="status" TYPE="int" LENGTH="1" NOTNULL="false" DEFAULT="0" SEQUENCE="false" COMMENT="is the publication published or not"/>
        <FIELD NAME="timechecked" TYPE="int" LENGTH="10" NOTNULL="false" SEQUENCE="false" COMMENT="the last time the status has been checked"/>
      </FIELDS>
      <KEYS>
        <KEY NAME="primary" TYPE="primary" FIELDS="id"/>
      </KEYS>
    </TABLE>
    <TABLE NAME="grading_areas" COMMENT="Identifies gradable areas where advanced grading can happen. For each area, the current active plugin can be set.">
      <FIELDS>
        <FIELD NAME="id" TYPE="int" LENGTH="10" NOTNULL="true" SEQUENCE="true"/>
        <FIELD NAME="contextid" TYPE="int" LENGTH="10" NOTNULL="true" SEQUENCE="false" COMMENT="The context of the gradable area, eg module instance context."/>
        <FIELD NAME="component" TYPE="char" LENGTH="100" NOTNULL="true" SEQUENCE="false" COMMENT="Frankenstyle name of the component holding this area"/>
        <FIELD NAME="areaname" TYPE="char" LENGTH="100" NOTNULL="true" SEQUENCE="false" COMMENT="The name of gradable area"/>
        <FIELD NAME="activemethod" TYPE="char" LENGTH="100" NOTNULL="false" SEQUENCE="false" COMMENT="The default grading method (plugin) that should be used for this area"/>
      </FIELDS>
      <KEYS>
        <KEY NAME="primary" TYPE="primary" FIELDS="id"/>
        <KEY NAME="uq_gradable_area" TYPE="unique" FIELDS="contextid, component, areaname"/>
        <KEY NAME="fk_context" TYPE="foreign" FIELDS="contextid" REFTABLE="context" REFFIELDS="id"/>
      </KEYS>
    </TABLE>
    <TABLE NAME="grading_definitions" COMMENT="Contains the basic information about an advanced grading form defined in the given gradable area">
      <FIELDS>
        <FIELD NAME="id" TYPE="int" LENGTH="10" NOTNULL="true" SEQUENCE="true"/>
        <FIELD NAME="areaid" TYPE="int" LENGTH="10" NOTNULL="true" SEQUENCE="false"/>
        <FIELD NAME="method" TYPE="char" LENGTH="100" NOTNULL="true" SEQUENCE="false" COMMENT="The name of the plugin providing this grading form"/>
        <FIELD NAME="name" TYPE="char" LENGTH="255" NOTNULL="true" SEQUENCE="false" COMMENT="The title of the form that helps users to identify it"/>
        <FIELD NAME="description" TYPE="text" NOTNULL="false" SEQUENCE="false" COMMENT="More detailed description of the form"/>
        <FIELD NAME="descriptionformat" TYPE="int" LENGTH="2" NOTNULL="false" SEQUENCE="false" COMMENT="Format of the description field"/>
        <FIELD NAME="status" TYPE="int" LENGTH="10" NOTNULL="true" DEFAULT="0" SEQUENCE="false" COMMENT="Status of the form definition, by default in the under-construction state"/>
        <FIELD NAME="copiedfromid" TYPE="int" LENGTH="10" NOTNULL="false" SEQUENCE="false" COMMENT="The id of the original definition that this was initially copied from or null if it was from scratch"/>
        <FIELD NAME="timecreated" TYPE="int" LENGTH="10" NOTNULL="true" SEQUENCE="false" COMMENT="The timestamp of when the form definition was created initially"/>
        <FIELD NAME="usercreated" TYPE="int" LENGTH="10" NOTNULL="true" SEQUENCE="false" COMMENT="The ID of the user who created this definition and is considered as its owner for access control purposes"/>
        <FIELD NAME="timemodified" TYPE="int" LENGTH="10" NOTNULL="true" SEQUENCE="false" COMMENT="The time stamp of when the form definition was modified recently"/>
        <FIELD NAME="usermodified" TYPE="int" LENGTH="10" NOTNULL="true" SEQUENCE="false" COMMENT="The ID of the user who did the most recent modification"/>
        <FIELD NAME="timecopied" TYPE="int" LENGTH="10" NOTNULL="false" DEFAULT="0" SEQUENCE="false" COMMENT="The timestamp of when this form was most recently copied into another area"/>
        <FIELD NAME="options" TYPE="text" NOTNULL="false" SEQUENCE="false" COMMENT="General field to be used by plugins as a general storage place for their own settings"/>
      </FIELDS>
      <KEYS>
        <KEY NAME="primary" TYPE="primary" FIELDS="id"/>
        <KEY NAME="fk_areaid" TYPE="foreign" FIELDS="areaid" REFTABLE="grading_areas" REFFIELDS="id"/>
        <KEY NAME="fk_usermodified" TYPE="foreign" FIELDS="usermodified" REFTABLE="user" REFFIELDS="id"/>
        <KEY NAME="uq_area_method" TYPE="unique" FIELDS="areaid, method"/>
        <KEY NAME="fk_usercreated" TYPE="foreign" FIELDS="usercreated" REFTABLE="user" REFFIELDS="id"/>
      </KEYS>
    </TABLE>
    <TABLE NAME="grading_instances" COMMENT="Grading form instance is an assessment record for one gradable item assessed by one rater">
      <FIELDS>
        <FIELD NAME="id" TYPE="int" LENGTH="10" NOTNULL="true" SEQUENCE="true"/>
        <FIELD NAME="definitionid" TYPE="int" LENGTH="10" NOTNULL="true" SEQUENCE="false" COMMENT="The ID of the form definition this is instance of"/>
        <FIELD NAME="raterid" TYPE="int" LENGTH="10" NOTNULL="true" SEQUENCE="false" COMMENT="The ID of the user who did the assessment"/>
        <FIELD NAME="itemid" TYPE="int" LENGTH="10" NOTNULL="false" SEQUENCE="false" COMMENT="This identifies the graded item within the grabable area"/>
        <FIELD NAME="rawgrade" TYPE="number" LENGTH="10" NOTNULL="false" SEQUENCE="false" DECIMALS="5" COMMENT="The raw normalized grade 0.00000 - 100.00000 as a result of the most recent assessment"/>
        <FIELD NAME="status" TYPE="int" LENGTH="10" NOTNULL="true" DEFAULT="0" SEQUENCE="false" COMMENT="The status of the assessment. By default the instance is under-assessment state"/>
        <FIELD NAME="feedback" TYPE="text" NOTNULL="false" SEQUENCE="false" COMMENT="Overall feedback from the rater for the author of the graded item"/>
        <FIELD NAME="feedbackformat" TYPE="int" LENGTH="2" NOTNULL="false" SEQUENCE="false" COMMENT="The format of the feedback field"/>
        <FIELD NAME="timemodified" TYPE="int" LENGTH="10" NOTNULL="true" SEQUENCE="false" COMMENT="The timestamp of when the assessment was most recently modified"/>
      </FIELDS>
      <KEYS>
        <KEY NAME="primary" TYPE="primary" FIELDS="id"/>
        <KEY NAME="fk_definitionid" TYPE="foreign" FIELDS="definitionid" REFTABLE="grading_definitions" REFFIELDS="id"/>
        <KEY NAME="fk_raterid" TYPE="foreign" FIELDS="raterid" REFTABLE="user" REFFIELDS="id"/>
      </KEYS>
    </TABLE>
    <TABLE NAME="event_subscriptions" COMMENT="Tracks subscriptions to remote calendars.">
      <FIELDS>
        <FIELD NAME="id" TYPE="int" LENGTH="10" NOTNULL="true" SEQUENCE="true"/>
        <FIELD NAME="url" TYPE="char" LENGTH="255" NOTNULL="true" SEQUENCE="false"/>
        <FIELD NAME="categoryid" TYPE="int" LENGTH="10" NOTNULL="true" DEFAULT="0" SEQUENCE="false"/>
        <FIELD NAME="courseid" TYPE="int" LENGTH="10" NOTNULL="true" DEFAULT="0" SEQUENCE="false"/>
        <FIELD NAME="groupid" TYPE="int" LENGTH="10" NOTNULL="true" DEFAULT="0" SEQUENCE="false"/>
        <FIELD NAME="userid" TYPE="int" LENGTH="10" NOTNULL="true" DEFAULT="0" SEQUENCE="false"/>
        <FIELD NAME="eventtype" TYPE="char" LENGTH="20" NOTNULL="true" SEQUENCE="false" COMMENT="The type of the event"/>
        <FIELD NAME="pollinterval" TYPE="int" LENGTH="10" NOTNULL="true" DEFAULT="0" SEQUENCE="false" COMMENT="Frequency of checks for new/changed events"/>
        <FIELD NAME="lastupdated" TYPE="int" LENGTH="10" NOTNULL="false" SEQUENCE="false"/>
        <FIELD NAME="name" TYPE="char" LENGTH="255" NOTNULL="true" SEQUENCE="false"/>
      </FIELDS>
      <KEYS>
        <KEY NAME="primary" TYPE="primary" FIELDS="id"/>
      </KEYS>
    </TABLE>
    <TABLE NAME="badge" COMMENT="Defines badge">
      <FIELDS>
        <FIELD NAME="id" TYPE="int" LENGTH="10" NOTNULL="true" SEQUENCE="true"/>
        <FIELD NAME="name" TYPE="char" LENGTH="255" NOTNULL="true" SEQUENCE="false"/>
        <FIELD NAME="description" TYPE="text" NOTNULL="false" SEQUENCE="false"/>
        <FIELD NAME="timecreated" TYPE="int" LENGTH="10" NOTNULL="true" DEFAULT="0" SEQUENCE="false"/>
        <FIELD NAME="timemodified" TYPE="int" LENGTH="10" NOTNULL="true" DEFAULT="0" SEQUENCE="false"/>
        <FIELD NAME="usercreated" TYPE="int" LENGTH="10" NOTNULL="true" SEQUENCE="false"/>
        <FIELD NAME="usermodified" TYPE="int" LENGTH="10" NOTNULL="true" SEQUENCE="false"/>
        <FIELD NAME="issuername" TYPE="char" LENGTH="255" NOTNULL="true" SEQUENCE="false"/>
        <FIELD NAME="issuerurl" TYPE="char" LENGTH="255" NOTNULL="true" SEQUENCE="false"/>
        <FIELD NAME="issuercontact" TYPE="char" LENGTH="255" NOTNULL="false" SEQUENCE="false"/>
        <FIELD NAME="expiredate" TYPE="int" LENGTH="10" NOTNULL="false" SEQUENCE="false"/>
        <FIELD NAME="expireperiod" TYPE="int" LENGTH="10" NOTNULL="false" SEQUENCE="false"/>
        <FIELD NAME="type" TYPE="int" LENGTH="1" NOTNULL="true" DEFAULT="1" SEQUENCE="false" COMMENT="1 = site, 2 = course"/>
        <FIELD NAME="courseid" TYPE="int" LENGTH="10" NOTNULL="false" SEQUENCE="false"/>
        <FIELD NAME="message" TYPE="text" NOTNULL="true" SEQUENCE="false"/>
        <FIELD NAME="messagesubject" TYPE="text" NOTNULL="true" SEQUENCE="false"/>
        <FIELD NAME="attachment" TYPE="int" LENGTH="1" NOTNULL="true" DEFAULT="1" SEQUENCE="false" COMMENT="Attach baked badge for download"/>
        <FIELD NAME="notification" TYPE="int" LENGTH="1" NOTNULL="true" DEFAULT="1" SEQUENCE="false" COMMENT="Message when badge is awarded"/>
        <FIELD NAME="status" TYPE="int" LENGTH="1" NOTNULL="true" DEFAULT="0" SEQUENCE="false" COMMENT="Badge status: 0 = inactive, 1 = active, 2 = active+locked, 3 = inactive+locked, 4 = archived"/>
        <FIELD NAME="nextcron" TYPE="int" LENGTH="10" NOTNULL="false" SEQUENCE="false"/>
        <FIELD NAME="version" TYPE="char" LENGTH="255" NOTNULL="false" SEQUENCE="false"/>
        <FIELD NAME="language" TYPE="char" LENGTH="255" NOTNULL="false" SEQUENCE="false"/>
        <FIELD NAME="imageauthorname" TYPE="char" LENGTH="255" NOTNULL="false" SEQUENCE="false"/>
        <FIELD NAME="imageauthoremail" TYPE="char" LENGTH="255" NOTNULL="false" SEQUENCE="false"/>
        <FIELD NAME="imageauthorurl" TYPE="char" LENGTH="255" NOTNULL="false" SEQUENCE="false"/>
        <FIELD NAME="imagecaption" TYPE="text" NOTNULL="false" SEQUENCE="false"/>
      </FIELDS>
      <KEYS>
        <KEY NAME="primary" TYPE="primary" FIELDS="id"/>
        <KEY NAME="fk_courseid" TYPE="foreign" FIELDS="courseid" REFTABLE="course" REFFIELDS="id"/>
        <KEY NAME="fk_usermodified" TYPE="foreign" FIELDS="usermodified" REFTABLE="user" REFFIELDS="id"/>
        <KEY NAME="fk_usercreated" TYPE="foreign" FIELDS="usercreated" REFTABLE="user" REFFIELDS="id"/>
      </KEYS>
      <INDEXES>
        <INDEX NAME="type" UNIQUE="false" FIELDS="type"/>
      </INDEXES>
    </TABLE>
    <TABLE NAME="badge_criteria" COMMENT="Defines criteria for issuing badges">
      <FIELDS>
        <FIELD NAME="id" TYPE="int" LENGTH="10" NOTNULL="true" SEQUENCE="true"/>
        <FIELD NAME="badgeid" TYPE="int" LENGTH="10" NOTNULL="true" DEFAULT="0" SEQUENCE="false"/>
        <FIELD NAME="criteriatype" TYPE="int" LENGTH="10" NOTNULL="false" SEQUENCE="false" COMMENT="The criteria type we are aggregating"/>
        <FIELD NAME="method" TYPE="int" LENGTH="1" NOTNULL="true" DEFAULT="1" SEQUENCE="false" COMMENT="1 = all, 2 = any"/>
        <FIELD NAME="description" TYPE="text" NOTNULL="false" SEQUENCE="false"/>
        <FIELD NAME="descriptionformat" TYPE="int" LENGTH="2" NOTNULL="true" DEFAULT="0" SEQUENCE="false"/>
      </FIELDS>
      <KEYS>
        <KEY NAME="primary" TYPE="primary" FIELDS="id"/>
        <KEY NAME="fk_badgeid" TYPE="foreign" FIELDS="badgeid" REFTABLE="badge" REFFIELDS="id"/>
      </KEYS>
      <INDEXES>
        <INDEX NAME="criteriatype" UNIQUE="false" FIELDS="criteriatype"/>
        <INDEX NAME="badgecriteriatype" UNIQUE="true" FIELDS="badgeid, criteriatype"/>
      </INDEXES>
    </TABLE>
    <TABLE NAME="badge_criteria_param" COMMENT="Defines parameters for badges criteria">
      <FIELDS>
        <FIELD NAME="id" TYPE="int" LENGTH="10" NOTNULL="true" SEQUENCE="true"/>
        <FIELD NAME="critid" TYPE="int" LENGTH="10" NOTNULL="true" SEQUENCE="false"/>
        <FIELD NAME="name" TYPE="char" LENGTH="255" NOTNULL="true" SEQUENCE="false"/>
        <FIELD NAME="value" TYPE="char" LENGTH="255" NOTNULL="false" SEQUENCE="false"/>
      </FIELDS>
      <KEYS>
        <KEY NAME="primary" TYPE="primary" FIELDS="id"/>
        <KEY NAME="fk_critid" TYPE="foreign" FIELDS="critid" REFTABLE="badge_criteria" REFFIELDS="id"/>
      </KEYS>
    </TABLE>
    <TABLE NAME="badge_issued" COMMENT="Defines issued badges">
      <FIELDS>
        <FIELD NAME="id" TYPE="int" LENGTH="10" NOTNULL="true" SEQUENCE="true"/>
        <FIELD NAME="badgeid" TYPE="int" LENGTH="10" NOTNULL="true" DEFAULT="0" SEQUENCE="false"/>
        <FIELD NAME="userid" TYPE="int" LENGTH="10" NOTNULL="true" DEFAULT="0" SEQUENCE="false"/>
        <FIELD NAME="uniquehash" TYPE="text" NOTNULL="true" SEQUENCE="false"/>
        <FIELD NAME="dateissued" TYPE="int" LENGTH="10" NOTNULL="true" DEFAULT="0" SEQUENCE="false"/>
        <FIELD NAME="dateexpire" TYPE="int" LENGTH="10" NOTNULL="false" SEQUENCE="false"/>
        <FIELD NAME="visible" TYPE="int" LENGTH="1" NOTNULL="true" DEFAULT="0" SEQUENCE="false"/>
        <FIELD NAME="issuernotified" TYPE="int" LENGTH="10" NOTNULL="false" SEQUENCE="false"/>
      </FIELDS>
      <KEYS>
        <KEY NAME="primary" TYPE="primary" FIELDS="id"/>
        <KEY NAME="fk_badgeid" TYPE="foreign" FIELDS="badgeid" REFTABLE="badge" REFFIELDS="id"/>
        <KEY NAME="fk_userid" TYPE="foreign" FIELDS="userid" REFTABLE="user" REFFIELDS="id"/>
      </KEYS>
      <INDEXES>
        <INDEX NAME="badgeuser" UNIQUE="true" FIELDS="badgeid, userid"/>
      </INDEXES>
    </TABLE>
    <TABLE NAME="badge_criteria_met" COMMENT="Defines criteria that were met for an issued badge">
      <FIELDS>
        <FIELD NAME="id" TYPE="int" LENGTH="10" NOTNULL="true" SEQUENCE="true"/>
        <FIELD NAME="issuedid" TYPE="int" LENGTH="10" NOTNULL="false" SEQUENCE="false"/>
        <FIELD NAME="critid" TYPE="int" LENGTH="10" NOTNULL="true" SEQUENCE="false"/>
        <FIELD NAME="userid" TYPE="int" LENGTH="10" NOTNULL="true" SEQUENCE="false"/>
        <FIELD NAME="datemet" TYPE="int" LENGTH="10" NOTNULL="true" SEQUENCE="false"/>
      </FIELDS>
      <KEYS>
        <KEY NAME="primary" TYPE="primary" FIELDS="id"/>
        <KEY NAME="fk_critid" TYPE="foreign" FIELDS="critid" REFTABLE="badge_criteria" REFFIELDS="id"/>
        <KEY NAME="fk_userid" TYPE="foreign" FIELDS="userid" REFTABLE="user" REFFIELDS="id"/>
        <KEY NAME="fk_issuedid" TYPE="foreign" FIELDS="issuedid" REFTABLE="badge_issued" REFFIELDS="id"/>
      </KEYS>
    </TABLE>
    <TABLE NAME="badge_endorsement" COMMENT="Defines endorsement for badge">
      <FIELDS>
        <FIELD NAME="id" TYPE="int" LENGTH="10" NOTNULL="true" SEQUENCE="true"/>
        <FIELD NAME="badgeid" TYPE="int" LENGTH="10" NOTNULL="true" DEFAULT="0" SEQUENCE="false"/>
        <FIELD NAME="issuername" TYPE="char" LENGTH="255" NOTNULL="true" SEQUENCE="false"/>
        <FIELD NAME="issuerurl" TYPE="char" LENGTH="255" NOTNULL="true" SEQUENCE="false"/>
        <FIELD NAME="issueremail" TYPE="char" LENGTH="255" NOTNULL="true" SEQUENCE="false"/>
        <FIELD NAME="claimid" TYPE="char" LENGTH="255" NOTNULL="false" SEQUENCE="false"/>
        <FIELD NAME="claimcomment" TYPE="text" NOTNULL="false" SEQUENCE="false"/>
        <FIELD NAME="dateissued" TYPE="int" LENGTH="10" NOTNULL="true" DEFAULT="0" SEQUENCE="false"/>
      </FIELDS>
      <KEYS>
        <KEY NAME="primary" TYPE="primary" FIELDS="id"/>
        <KEY NAME="endorsementbadge" TYPE="foreign" FIELDS="badgeid" REFTABLE="badge" REFFIELDS="id"/>
      </KEYS>
    </TABLE>
    <TABLE NAME="badge_manual_award" COMMENT="Track manual award criteria for badges">
      <FIELDS>
        <FIELD NAME="id" TYPE="int" LENGTH="10" NOTNULL="true" SEQUENCE="true"/>
        <FIELD NAME="badgeid" TYPE="int" LENGTH="10" NOTNULL="true" SEQUENCE="false"/>
        <FIELD NAME="recipientid" TYPE="int" LENGTH="10" NOTNULL="true" SEQUENCE="false"/>
        <FIELD NAME="issuerid" TYPE="int" LENGTH="10" NOTNULL="true" SEQUENCE="false"/>
        <FIELD NAME="issuerrole" TYPE="int" LENGTH="10" NOTNULL="true" SEQUENCE="false"/>
        <FIELD NAME="datemet" TYPE="int" LENGTH="10" NOTNULL="true" SEQUENCE="false"/>
      </FIELDS>
      <KEYS>
        <KEY NAME="primary" TYPE="primary" FIELDS="id"/>
        <KEY NAME="fk_badgeid" TYPE="foreign" FIELDS="badgeid" REFTABLE="badge" REFFIELDS="id"/>
        <KEY NAME="fk_recipientid" TYPE="foreign" FIELDS="recipientid" REFTABLE="user" REFFIELDS="id"/>
        <KEY NAME="fk_issuerid" TYPE="foreign" FIELDS="issuerid" REFTABLE="user" REFFIELDS="id"/>
        <KEY NAME="fk_issuerrole" TYPE="foreign" FIELDS="issuerrole" REFTABLE="role" REFFIELDS="id"/>
      </KEYS>
    </TABLE>
    <TABLE NAME="badge_backpack" COMMENT="Defines settings for connecting external backpack">
      <FIELDS>
        <FIELD NAME="id" TYPE="int" LENGTH="10" NOTNULL="true" SEQUENCE="true"/>
        <FIELD NAME="userid" TYPE="int" LENGTH="10" NOTNULL="true" DEFAULT="0" SEQUENCE="false"/>
        <FIELD NAME="email" TYPE="char" LENGTH="100" NOTNULL="true" SEQUENCE="false"/>
        <FIELD NAME="backpackuid" TYPE="int" LENGTH="10" NOTNULL="true" SEQUENCE="false"/>
        <FIELD NAME="autosync" TYPE="int" LENGTH="1" NOTNULL="true" DEFAULT="0" SEQUENCE="false"/>
        <FIELD NAME="password" TYPE="char" LENGTH="50" NOTNULL="false" SEQUENCE="false"/>
        <FIELD NAME="externalbackpackid" TYPE="int" LENGTH="10" NOTNULL="false" SEQUENCE="false"/>
      </FIELDS>
      <KEYS>
        <KEY NAME="primary" TYPE="primary" FIELDS="id"/>
        <KEY NAME="fk_userid" TYPE="foreign" FIELDS="userid" REFTABLE="user" REFFIELDS="id"/>
        <KEY NAME="backpackcredentials" TYPE="unique" FIELDS="userid, externalbackpackid"/>
        <KEY NAME="externalbackpack" TYPE="foreign" FIELDS="externalbackpackid" REFTABLE="badge_external_backpack" REFFIELDS="id"/>
      </KEYS>
    </TABLE>
    <TABLE NAME="badge_backpack_oauth2" COMMENT="Default comment for the table, please edit me">
      <FIELDS>
        <FIELD NAME="id" TYPE="int" LENGTH="10" NOTNULL="true" SEQUENCE="true"/>
        <FIELD NAME="usermodified" TYPE="int" LENGTH="10" NOTNULL="true" DEFAULT="0" SEQUENCE="false"/>
        <FIELD NAME="timecreated" TYPE="int" LENGTH="10" NOTNULL="true" DEFAULT="0" SEQUENCE="false"/>
        <FIELD NAME="timemodified" TYPE="int" LENGTH="10" NOTNULL="true" DEFAULT="0" SEQUENCE="false"/>
        <FIELD NAME="userid" TYPE="int" LENGTH="10" NOTNULL="true" SEQUENCE="false"/>
        <FIELD NAME="issuerid" TYPE="int" LENGTH="10" NOTNULL="true" SEQUENCE="false"/>
        <FIELD NAME="externalbackpackid" TYPE="int" LENGTH="10" NOTNULL="true" SEQUENCE="false"/>
        <FIELD NAME="token" TYPE="text" NOTNULL="true" SEQUENCE="false"/>
        <FIELD NAME="refreshtoken" TYPE="text" NOTNULL="true" SEQUENCE="false"/>
        <FIELD NAME="expires" TYPE="int" LENGTH="10" NOTNULL="false" SEQUENCE="false"/>
        <FIELD NAME="scope" TYPE="text" NOTNULL="false" SEQUENCE="false"/>
      </FIELDS>
      <KEYS>
        <KEY NAME="primary" TYPE="primary" FIELDS="id"/>
        <KEY NAME="usermodified" TYPE="foreign" FIELDS="usermodified" REFTABLE="user" REFFIELDS="id"/>
        <KEY NAME="userid" TYPE="foreign" FIELDS="userid" REFTABLE="user" REFFIELDS="id" COMMENT="foreign (userid) references user (id)"/>
        <KEY NAME="issuerid" TYPE="foreign" FIELDS="issuerid" REFTABLE="oauth2_issuer" REFFIELDS="id" COMMENT="foreign (issuerid) references oauth2_issuer (id)"/>
        <KEY NAME="externalbackpackid" TYPE="foreign" FIELDS="externalbackpackid" REFTABLE="badge_external_backpack" REFFIELDS="id" COMMENT="foreign (externalbackpackid) references badge_external_backpack(id)"/>
      </KEYS>
    </TABLE>
    <TABLE NAME="badge_external" COMMENT="Setting for external badges display">
      <FIELDS>
        <FIELD NAME="id" TYPE="int" LENGTH="10" NOTNULL="true" SEQUENCE="true"/>
        <FIELD NAME="backpackid" TYPE="int" LENGTH="10" NOTNULL="true" SEQUENCE="false" COMMENT="ID of a backpack"/>
        <FIELD NAME="collectionid" TYPE="int" LENGTH="10" NOTNULL="true" SEQUENCE="false" COMMENT="Badge collection id in the backpack"/>
        <FIELD NAME="entityid" TYPE="char" LENGTH="255" NOTNULL="false" SEQUENCE="false"/>
        <FIELD NAME="assertion" TYPE="text" NOTNULL="false" SEQUENCE="false" COMMENT="Assertion of external badge"/>
      </FIELDS>
      <KEYS>
        <KEY NAME="primary" TYPE="primary" FIELDS="id"/>
        <KEY NAME="fk_backpackid" TYPE="foreign" FIELDS="backpackid" REFTABLE="badge_backpack" REFFIELDS="id"/>
      </KEYS>
    </TABLE>
    <TABLE NAME="badge_external_identifier" COMMENT="Setting for external badges mappings">
      <FIELDS>
        <FIELD NAME="id" TYPE="int" LENGTH="10" NOTNULL="true" SEQUENCE="true"/>
        <FIELD NAME="sitebackpackid" TYPE="int" LENGTH="10" NOTNULL="true" SEQUENCE="false" COMMENT="ID of a site backpack"/>
        <FIELD NAME="internalid" TYPE="char" LENGTH="128" NOTNULL="true" SEQUENCE="false"/>
        <FIELD NAME="externalid" TYPE="char" LENGTH="128" NOTNULL="true" SEQUENCE="false"/>
        <FIELD NAME="type" TYPE="char" LENGTH="16" NOTNULL="true" SEQUENCE="false"/>
      </FIELDS>
      <KEYS>
        <KEY NAME="primary" TYPE="primary" FIELDS="id"/>
        <KEY NAME="fk_backpackid" TYPE="foreign" FIELDS="sitebackpackid" REFTABLE="badge_backpack" REFFIELDS="id"/>
        <KEY NAME="backpack-internal-external" TYPE="unique" FIELDS="sitebackpackid, internalid, externalid, type"/>
      </KEYS>
    </TABLE>
    <TABLE NAME="badge_alignment" COMMENT="Defines alignment for badges">
      <FIELDS>
        <FIELD NAME="id" TYPE="int" LENGTH="10" NOTNULL="true" SEQUENCE="true"/>
        <FIELD NAME="badgeid" TYPE="int" LENGTH="10" NOTNULL="true" DEFAULT="0" SEQUENCE="false"/>
        <FIELD NAME="targetname" TYPE="char" LENGTH="255" NOTNULL="true" SEQUENCE="false"/>
        <FIELD NAME="targeturl" TYPE="char" LENGTH="255" NOTNULL="true" SEQUENCE="false"/>
        <FIELD NAME="targetdescription" TYPE="text" NOTNULL="false" SEQUENCE="false"/>
        <FIELD NAME="targetframework" TYPE="char" LENGTH="255" NOTNULL="false" SEQUENCE="false"/>
        <FIELD NAME="targetcode" TYPE="char" LENGTH="255" NOTNULL="false" SEQUENCE="false"/>
      </FIELDS>
      <KEYS>
        <KEY NAME="primary" TYPE="primary" FIELDS="id"/>
        <KEY NAME="alignmentsbadge" TYPE="foreign" FIELDS="badgeid" REFTABLE="badge" REFFIELDS="id"/>
      </KEYS>
    </TABLE>
    <TABLE NAME="badge_related" COMMENT="Defines badge related for badges">
      <FIELDS>
        <FIELD NAME="id" TYPE="int" LENGTH="10" NOTNULL="true" SEQUENCE="true"/>
        <FIELD NAME="badgeid" TYPE="int" LENGTH="10" NOTNULL="true" DEFAULT="0" SEQUENCE="false"/>
        <FIELD NAME="relatedbadgeid" TYPE="int" LENGTH="10" NOTNULL="false" SEQUENCE="false"/>
      </FIELDS>
      <KEYS>
        <KEY NAME="primary" TYPE="primary" FIELDS="id"/>
        <KEY NAME="badgeid" TYPE="foreign" FIELDS="badgeid" REFTABLE="badge" REFFIELDS="id"/>
        <KEY NAME="relatedbadgeid" TYPE="foreign" FIELDS="relatedbadgeid" REFTABLE="badge" REFFIELDS="id"/>
        <KEY NAME="badgeid-relatedbadgeid" TYPE="unique" FIELDS="badgeid, relatedbadgeid"/>
      </KEYS>
    </TABLE>
    <TABLE NAME="badge_external_backpack" COMMENT="Defines settings for site level backpacks that a user can connect to.">
      <FIELDS>
        <FIELD NAME="id" TYPE="int" LENGTH="10" NOTNULL="true" SEQUENCE="true"/>
        <FIELD NAME="backpackapiurl" TYPE="char" LENGTH="255" NOTNULL="true" SEQUENCE="false"/>
        <FIELD NAME="backpackweburl" TYPE="char" LENGTH="255" NOTNULL="true" SEQUENCE="false"/>
        <FIELD NAME="apiversion" TYPE="char" LENGTH="12" NOTNULL="true" DEFAULT="1.0" SEQUENCE="false"/>
        <FIELD NAME="sortorder" TYPE="int" LENGTH="10" NOTNULL="true" DEFAULT="0" SEQUENCE="false"/>
        <FIELD NAME="oauth2_issuerid" TYPE="int" LENGTH="10" NOTNULL="false" SEQUENCE="false" COMMENT="OAuth 2 Issuer"/>
      </FIELDS>
      <KEYS>
        <KEY NAME="primary" TYPE="primary" FIELDS="id"/>
        <KEY NAME="backpackapiurlkey" TYPE="unique" FIELDS="backpackapiurl"/>
        <KEY NAME="backpackweburlkey" TYPE="unique" FIELDS="backpackweburl"/>
        <KEY NAME="backpackoauth2key" TYPE="foreign" FIELDS="oauth2_issuerid" REFTABLE="oauth2_issuer" REFFIELDS="id" COMMENT="foreign (oauth2_issuerid) references oauth2_issuer (id)"/>
      </KEYS>
    </TABLE>
    <TABLE NAME="user_devices" COMMENT="This table stores user's mobile devices information in order to send PUSH notifications">
      <FIELDS>
        <FIELD NAME="id" TYPE="int" LENGTH="10" NOTNULL="true" SEQUENCE="true"/>
        <FIELD NAME="userid" TYPE="int" LENGTH="10" NOTNULL="true" DEFAULT="0" SEQUENCE="false"/>
        <FIELD NAME="appid" TYPE="char" LENGTH="128" NOTNULL="true" SEQUENCE="false" COMMENT="the app id, usually something like com.moodle.moodlemobile"/>
        <FIELD NAME="name" TYPE="char" LENGTH="32" NOTNULL="true" SEQUENCE="false" COMMENT="the device name, occam or iPhone etc.."/>
        <FIELD NAME="model" TYPE="char" LENGTH="32" NOTNULL="true" SEQUENCE="false" COMMENT="the device model, Nexus 4 or iPad 1,1"/>
        <FIELD NAME="platform" TYPE="char" LENGTH="32" NOTNULL="true" SEQUENCE="false" COMMENT="the device platform, Android or iOS etc"/>
        <FIELD NAME="version" TYPE="char" LENGTH="32" NOTNULL="true" SEQUENCE="false" COMMENT="The device version, 6.1.2, 4.2.2 etc.."/>
        <FIELD NAME="pushid" TYPE="char" LENGTH="255" NOTNULL="true" SEQUENCE="false" COMMENT="the device PUSH token/key/identifier/registration id"/>
        <FIELD NAME="uuid" TYPE="char" LENGTH="255" NOTNULL="true" SEQUENCE="false" COMMENT="The device vendor UUID"/>
        <FIELD NAME="timecreated" TYPE="int" LENGTH="10" NOTNULL="true" SEQUENCE="false"/>
        <FIELD NAME="timemodified" TYPE="int" LENGTH="10" NOTNULL="true" SEQUENCE="false"/>
      </FIELDS>
      <KEYS>
        <KEY NAME="primary" TYPE="primary" FIELDS="id"/>
        <KEY NAME="pushid-userid" TYPE="unique" FIELDS="pushid, userid"/>
        <KEY NAME="userid" TYPE="foreign" FIELDS="userid" REFTABLE="user" REFFIELDS="id"/>
      </KEYS>
      <INDEXES>
        <INDEX NAME="uuid-userid" UNIQUE="false" FIELDS="uuid, userid" COMMENT="Index on uuid and userid"/>
      </INDEXES>
    </TABLE>
    <TABLE NAME="user_password_resets" COMMENT="table tracking password reset confirmation tokens">
      <FIELDS>
        <FIELD NAME="id" TYPE="int" LENGTH="10" NOTNULL="true" SEQUENCE="true"/>
        <FIELD NAME="userid" TYPE="int" LENGTH="10" NOTNULL="true" SEQUENCE="false" COMMENT="id of the user account which requester claimed to be"/>
        <FIELD NAME="timerequested" TYPE="int" LENGTH="10" NOTNULL="true" SEQUENCE="false" COMMENT="The time that the user first requested this password reset"/>
        <FIELD NAME="timererequested" TYPE="int" LENGTH="10" NOTNULL="true" DEFAULT="0" SEQUENCE="false" COMMENT="The time the user re-requested the password reset."/>
        <FIELD NAME="token" TYPE="char" LENGTH="32" NOTNULL="true" SEQUENCE="false" COMMENT="secret set and emailed to user"/>
      </FIELDS>
      <KEYS>
        <KEY NAME="primary" TYPE="primary" FIELDS="id"/>
        <KEY NAME="userid" TYPE="foreign" FIELDS="userid" REFTABLE="user" REFFIELDS="id"/>
      </KEYS>
    </TABLE>
    <TABLE NAME="lock_db" COMMENT="Stores active and inactive lock types for db locking method.">
      <FIELDS>
        <FIELD NAME="id" TYPE="int" LENGTH="10" NOTNULL="true" SEQUENCE="true"/>
        <FIELD NAME="resourcekey" TYPE="char" LENGTH="255" NOTNULL="true" SEQUENCE="false" COMMENT="String identifying the resource to be locked. Should use frankenstyle format."/>
        <FIELD NAME="expires" TYPE="int" LENGTH="10" NOTNULL="false" SEQUENCE="false" COMMENT="Expiry time for an active lock."/>
        <FIELD NAME="owner" TYPE="char" LENGTH="36" NOTNULL="false" SEQUENCE="false" COMMENT="uuid indicating the owner of the lock."/>
      </FIELDS>
      <KEYS>
        <KEY NAME="primary" TYPE="primary" FIELDS="id"/>
      </KEYS>
      <INDEXES>
        <INDEX NAME="resourcekey_uniq" UNIQUE="true" FIELDS="resourcekey" COMMENT="Unique index for resourcekey"/>
        <INDEX NAME="expires_idx" UNIQUE="false" FIELDS="expires" COMMENT="Index on expires column"/>
        <INDEX NAME="owner_idx" UNIQUE="false" FIELDS="owner" COMMENT="Index on owner"/>
      </INDEXES>
    </TABLE>
    <TABLE NAME="task_scheduled" COMMENT="List of scheduled tasks to be run by cron.">
      <FIELDS>
        <FIELD NAME="id" TYPE="int" LENGTH="10" NOTNULL="true" SEQUENCE="true"/>
        <FIELD NAME="component" TYPE="char" LENGTH="255" NOTNULL="true" SEQUENCE="false" COMMENT="The component this scheduled task belongs to."/>
        <FIELD NAME="classname" TYPE="char" LENGTH="255" NOTNULL="true" SEQUENCE="false" COMMENT="The class extending scheduled_task to be called when running this task."/>
        <FIELD NAME="lastruntime" TYPE="int" LENGTH="10" NOTNULL="false" SEQUENCE="false"/>
        <FIELD NAME="nextruntime" TYPE="int" LENGTH="10" NOTNULL="false" SEQUENCE="false"/>
        <FIELD NAME="blocking" TYPE="int" LENGTH="2" NOTNULL="true" DEFAULT="0" SEQUENCE="false" COMMENT="Block the entire cron when this task is running."/>
        <FIELD NAME="minute" TYPE="char" LENGTH="25" NOTNULL="true" SEQUENCE="false"/>
        <FIELD NAME="hour" TYPE="char" LENGTH="25" NOTNULL="true" SEQUENCE="false"/>
        <FIELD NAME="day" TYPE="char" LENGTH="25" NOTNULL="true" SEQUENCE="false"/>
        <FIELD NAME="month" TYPE="char" LENGTH="25" NOTNULL="true" SEQUENCE="false"/>
        <FIELD NAME="dayofweek" TYPE="char" LENGTH="25" NOTNULL="true" SEQUENCE="false"/>
        <FIELD NAME="faildelay" TYPE="int" LENGTH="10" NOTNULL="false" SEQUENCE="false"/>
        <FIELD NAME="customised" TYPE="int" LENGTH="2" NOTNULL="true" DEFAULT="0" SEQUENCE="false" COMMENT="Used on upgrades to prevent overwriting custom schedules."/>
        <FIELD NAME="disabled" TYPE="int" LENGTH="1" NOTNULL="true" DEFAULT="0" SEQUENCE="false" COMMENT="1 means do not run from cron"/>
        <FIELD NAME="timestarted" TYPE="int" LENGTH="10" NOTNULL="false" SEQUENCE="false" COMMENT="Time when the task was started"/>
        <FIELD NAME="hostname" TYPE="char" LENGTH="255" NOTNULL="false" SEQUENCE="false" COMMENT="Hostname where the task is running"/>
        <FIELD NAME="pid" TYPE="int" LENGTH="10" NOTNULL="false" SEQUENCE="false" COMMENT="PHP process ID that is running the task"/>
      </FIELDS>
      <KEYS>
        <KEY NAME="primary" TYPE="primary" FIELDS="id"/>
      </KEYS>
      <INDEXES>
        <INDEX NAME="classname_uniq" UNIQUE="true" FIELDS="classname"/>
      </INDEXES>
    </TABLE>
    <TABLE NAME="task_adhoc" COMMENT="List of adhoc tasks waiting to run.">
      <FIELDS>
        <FIELD NAME="id" TYPE="int" LENGTH="10" NOTNULL="true" SEQUENCE="true"/>
        <FIELD NAME="component" TYPE="char" LENGTH="255" NOTNULL="true" SEQUENCE="false" COMMENT="The component that triggered this adhoc task."/>
        <FIELD NAME="classname" TYPE="char" LENGTH="255" NOTNULL="true" SEQUENCE="false" COMMENT="The name of the class extending adhoc_task to run when this task is executed."/>
        <FIELD NAME="nextruntime" TYPE="int" LENGTH="10" NOTNULL="true" SEQUENCE="false"/>
        <FIELD NAME="faildelay" TYPE="int" LENGTH="10" NOTNULL="false" SEQUENCE="false"/>
        <FIELD NAME="customdata" TYPE="text" NOTNULL="false" SEQUENCE="false" COMMENT="Custom data to be passed to the adhoc task. Must be serialisable using json_encode()"/>
        <FIELD NAME="userid" TYPE="int" LENGTH="10" NOTNULL="false" SEQUENCE="false"/>
        <FIELD NAME="blocking" TYPE="int" LENGTH="2" NOTNULL="true" DEFAULT="0" SEQUENCE="false"/>
        <FIELD NAME="timecreated" TYPE="int" LENGTH="10" NOTNULL="true" DEFAULT="0" SEQUENCE="false" COMMENT="Timestamp of adhoc task creation"/>
        <FIELD NAME="timestarted" TYPE="int" LENGTH="10" NOTNULL="false" SEQUENCE="false" COMMENT="Time when the task was started"/>
        <FIELD NAME="hostname" TYPE="char" LENGTH="255" NOTNULL="false" SEQUENCE="false" COMMENT="Hostname where the task is running"/>
        <FIELD NAME="pid" TYPE="int" LENGTH="10" NOTNULL="false" SEQUENCE="false" COMMENT="PHP process ID that is running the task"/>
      </FIELDS>
      <KEYS>
        <KEY NAME="primary" TYPE="primary" FIELDS="id"/>
        <KEY NAME="useriduser" TYPE="foreign" FIELDS="userid" REFTABLE="user" REFFIELDS="id"/>
      </KEYS>
      <INDEXES>
        <INDEX NAME="nextruntime_idx" UNIQUE="false" FIELDS="nextruntime"/>
      </INDEXES>
    </TABLE>
    <TABLE NAME="task_log" COMMENT="The log table for all tasks">
      <FIELDS>
        <FIELD NAME="id" TYPE="int" LENGTH="10" NOTNULL="true" SEQUENCE="true"/>
        <FIELD NAME="type" TYPE="int" LENGTH="4" NOTNULL="true" SEQUENCE="false" COMMENT="The type of task. Scheduled task = 0; Adhoc task = 1."/>
        <FIELD NAME="component" TYPE="char" LENGTH="255" NOTNULL="true" SEQUENCE="false" COMMENT="The component that the task belongs to"/>
        <FIELD NAME="classname" TYPE="char" LENGTH="255" NOTNULL="true" SEQUENCE="false" COMMENT="The class of the task being run"/>
        <FIELD NAME="userid" TYPE="int" LENGTH="10" NOTNULL="true" SEQUENCE="false" COMMENT="The userid that the task was configured to run as (Adhoc tasks only)"/>
        <FIELD NAME="timestart" TYPE="number" LENGTH="20" NOTNULL="true" SEQUENCE="false" DECIMALS="10" COMMENT="The start time of the task"/>
        <FIELD NAME="timeend" TYPE="number" LENGTH="20" NOTNULL="true" SEQUENCE="false" DECIMALS="10" COMMENT="The end time of the task"/>
        <FIELD NAME="dbreads" TYPE="int" LENGTH="10" NOTNULL="true" SEQUENCE="false" COMMENT="The number of DB reads performed during the task."/>
        <FIELD NAME="dbwrites" TYPE="int" LENGTH="10" NOTNULL="true" SEQUENCE="false" COMMENT="The number of DB writes performed during the task."/>
        <FIELD NAME="result" TYPE="int" LENGTH="2" NOTNULL="true" SEQUENCE="false" COMMENT="Whether the task was successful or not. 0 = pass; 1 = fail."/>
        <FIELD NAME="output" TYPE="text" NOTNULL="true" SEQUENCE="false"/>
        <FIELD NAME="hostname" TYPE="char" LENGTH="255" NOTNULL="false" SEQUENCE="false" COMMENT="Hostname where the task was executed"/>
        <FIELD NAME="pid" TYPE="int" LENGTH="10" NOTNULL="false" SEQUENCE="false" COMMENT="PHP process ID that was running the task"/>
      </FIELDS>
      <KEYS>
        <KEY NAME="primary" TYPE="primary" FIELDS="id"/>
      </KEYS>
      <INDEXES>
        <INDEX NAME="classname" UNIQUE="false" FIELDS="classname"/>
        <INDEX NAME="timestart" UNIQUE="false" FIELDS="timestart"/>
      </INDEXES>
    </TABLE>
    <TABLE NAME="messageinbound_handlers" COMMENT="Inbound Message Handler definitions.">
      <FIELDS>
        <FIELD NAME="id" TYPE="int" LENGTH="10" NOTNULL="true" SEQUENCE="true"/>
        <FIELD NAME="component" TYPE="char" LENGTH="100" NOTNULL="true" SEQUENCE="false" COMMENT="The component this handler belongs to."/>
        <FIELD NAME="classname" TYPE="char" LENGTH="255" NOTNULL="true" SEQUENCE="false" COMMENT="The class defining the Inbound Message handler to be called."/>
        <FIELD NAME="defaultexpiration" TYPE="int" LENGTH="10" NOTNULL="true" DEFAULT="86400" SEQUENCE="false" COMMENT="The default expiration period to use when creating a new key"/>
        <FIELD NAME="validateaddress" TYPE="int" LENGTH="1" NOTNULL="true" DEFAULT="1" SEQUENCE="false" COMMENT="Whether to validate the sender address against the user record."/>
        <FIELD NAME="enabled" TYPE="int" LENGTH="1" NOTNULL="true" DEFAULT="0" SEQUENCE="false" COMMENT="Whether this handler is currently enabled."/>
      </FIELDS>
      <KEYS>
        <KEY NAME="primary" TYPE="primary" FIELDS="id"/>
        <KEY NAME="classname" TYPE="unique" FIELDS="classname" COMMENT="The classname must be unique."/>
      </KEYS>
    </TABLE>
    <TABLE NAME="messageinbound_datakeys" COMMENT="Inbound Message data item secret keys.">
      <FIELDS>
        <FIELD NAME="id" TYPE="int" LENGTH="10" NOTNULL="true" SEQUENCE="true"/>
        <FIELD NAME="handler" TYPE="int" LENGTH="10" NOTNULL="true" SEQUENCE="false" COMMENT="The handler that this key belongs to."/>
        <FIELD NAME="datavalue" TYPE="int" LENGTH="10" NOTNULL="true" SEQUENCE="false" COMMENT="The integer value of the data item that this key belongs to."/>
        <FIELD NAME="datakey" TYPE="char" LENGTH="64" NOTNULL="false" SEQUENCE="false" COMMENT="The secret key for this data item."/>
        <FIELD NAME="timecreated" TYPE="int" LENGTH="10" NOTNULL="true" SEQUENCE="false" COMMENT="The time that the data key was created."/>
        <FIELD NAME="expires" TYPE="int" LENGTH="10" NOTNULL="false" SEQUENCE="false" COMMENT="The expiry time of this key."/>
      </FIELDS>
      <KEYS>
        <KEY NAME="primary" TYPE="primary" FIELDS="id"/>
        <KEY NAME="handler_datavalue" TYPE="unique" FIELDS="handler, datavalue" COMMENT="The combination of handler and data item value must be unique."/>
        <KEY NAME="handler" TYPE="foreign" FIELDS="handler" REFTABLE="messageinbound_handlers" REFFIELDS="id" COMMENT="The handler must point to a valid record in the messageinbound_handlers table."/>
      </KEYS>
    </TABLE>
    <TABLE NAME="messageinbound_messagelist" COMMENT="A list of message IDs for existing replies">
      <FIELDS>
        <FIELD NAME="id" TYPE="int" LENGTH="10" NOTNULL="true" SEQUENCE="true"/>
        <FIELD NAME="messageid" TYPE="text" NOTNULL="true" SEQUENCE="false"/>
        <FIELD NAME="userid" TYPE="int" LENGTH="10" NOTNULL="true" SEQUENCE="false"/>
        <FIELD NAME="address" TYPE="text" NOTNULL="true" SEQUENCE="false" COMMENT="The Inbound Message address that the message was originally sent to"/>
        <FIELD NAME="timecreated" TYPE="int" LENGTH="10" NOTNULL="true" SEQUENCE="false"/>
      </FIELDS>
      <KEYS>
        <KEY NAME="primary" TYPE="primary" FIELDS="id"/>
        <KEY NAME="userid" TYPE="foreign" FIELDS="userid" REFTABLE="user" REFFIELDS="id"/>
      </KEYS>
    </TABLE>
    <TABLE NAME="competency" COMMENT="This table contains the master record of each competency in a framework">
      <FIELDS>
        <FIELD NAME="id" TYPE="int" LENGTH="10" NOTNULL="true" SEQUENCE="true"/>
        <FIELD NAME="shortname" TYPE="char" LENGTH="100" NOTNULL="false" SEQUENCE="false" COMMENT="Shortname of a competency"/>
        <FIELD NAME="description" TYPE="text" NOTNULL="false" SEQUENCE="false" COMMENT="Description of a single competency"/>
        <FIELD NAME="descriptionformat" TYPE="int" LENGTH="4" NOTNULL="true" DEFAULT="0" SEQUENCE="false" COMMENT="The format of the description field"/>
        <FIELD NAME="idnumber" TYPE="char" LENGTH="100" NOTNULL="false" SEQUENCE="false"/>
        <FIELD NAME="competencyframeworkid" TYPE="int" LENGTH="10" NOTNULL="true" SEQUENCE="false" COMMENT="The framework this competency relates to."/>
        <FIELD NAME="parentid" TYPE="int" LENGTH="10" NOTNULL="true" DEFAULT="0" SEQUENCE="false" COMMENT="The parent competency."/>
        <FIELD NAME="path" TYPE="char" LENGTH="255" NOTNULL="true" SEQUENCE="false" COMMENT="Used to speed up queries that use an entire branch of the tree. Looks like /5/34/54."/>
        <FIELD NAME="sortorder" TYPE="int" LENGTH="10" NOTNULL="true" SEQUENCE="false" COMMENT="Relative sort order within the branch"/>
        <FIELD NAME="ruletype" TYPE="char" LENGTH="100" NOTNULL="false" SEQUENCE="false"/>
        <FIELD NAME="ruleoutcome" TYPE="int" LENGTH="2" NOTNULL="true" DEFAULT="0" SEQUENCE="false"/>
        <FIELD NAME="ruleconfig" TYPE="text" NOTNULL="false" SEQUENCE="false"/>
        <FIELD NAME="scaleid" TYPE="int" LENGTH="10" NOTNULL="false" SEQUENCE="false"/>
        <FIELD NAME="scaleconfiguration" TYPE="text" NOTNULL="false" SEQUENCE="false"/>
        <FIELD NAME="timecreated" TYPE="int" LENGTH="10" NOTNULL="true" SEQUENCE="false" COMMENT="The time this competency was created."/>
        <FIELD NAME="timemodified" TYPE="int" LENGTH="10" NOTNULL="true" SEQUENCE="false" COMMENT="The time this competency was last modified."/>
        <FIELD NAME="usermodified" TYPE="int" LENGTH="10" NOTNULL="false" SEQUENCE="false" COMMENT="The user who last modified this competency"/>
      </FIELDS>
      <KEYS>
        <KEY NAME="primary" TYPE="primary" FIELDS="id"/>
      </KEYS>
      <INDEXES>
        <INDEX NAME="idnumberframework" UNIQUE="true" FIELDS="competencyframeworkid, idnumber"/>
        <INDEX NAME="ruleoutcome" UNIQUE="false" FIELDS="ruleoutcome"/>
      </INDEXES>
    </TABLE>
    <TABLE NAME="competency_coursecompsetting" COMMENT="This table contains the course specific settings for competencies.">
      <FIELDS>
        <FIELD NAME="id" TYPE="int" LENGTH="10" NOTNULL="true" SEQUENCE="true"/>
        <FIELD NAME="courseid" TYPE="int" LENGTH="10" NOTNULL="true" SEQUENCE="false" COMMENT="The course this setting is linked to."/>
        <FIELD NAME="pushratingstouserplans" TYPE="int" LENGTH="2" NOTNULL="false" SEQUENCE="false" COMMENT="Does this course push ratings to user plans?"/>
        <FIELD NAME="timecreated" TYPE="int" LENGTH="10" NOTNULL="true" SEQUENCE="false" COMMENT="The time this setting was created."/>
        <FIELD NAME="timemodified" TYPE="int" LENGTH="10" NOTNULL="true" SEQUENCE="false" COMMENT="The time this setting was last modified."/>
        <FIELD NAME="usermodified" TYPE="int" LENGTH="10" NOTNULL="false" SEQUENCE="false" COMMENT="The user who last modified this setting"/>
      </FIELDS>
      <KEYS>
        <KEY NAME="primary" TYPE="primary" FIELDS="id"/>
        <KEY NAME="courseidlink" TYPE="foreign-unique" FIELDS="courseid" REFTABLE="course" REFFIELDS="id" COMMENT="Course foreign key."/>
      </KEYS>
    </TABLE>
    <TABLE NAME="competency_framework" COMMENT="List of competency frameworks.">
      <FIELDS>
        <FIELD NAME="id" TYPE="int" LENGTH="10" NOTNULL="true" SEQUENCE="true"/>
        <FIELD NAME="shortname" TYPE="char" LENGTH="100" NOTNULL="false" SEQUENCE="false" COMMENT="Short name for the competency framework."/>
        <FIELD NAME="contextid" TYPE="int" LENGTH="10" NOTNULL="true" SEQUENCE="false"/>
        <FIELD NAME="idnumber" TYPE="char" LENGTH="100" NOTNULL="false" SEQUENCE="false" COMMENT="Unique idnumber for this competency framework."/>
        <FIELD NAME="description" TYPE="text" NOTNULL="false" SEQUENCE="false" COMMENT="Description of this competency framework"/>
        <FIELD NAME="descriptionformat" TYPE="int" LENGTH="4" NOTNULL="true" DEFAULT="0" SEQUENCE="false" COMMENT="The format of the description field"/>
        <FIELD NAME="scaleid" TYPE="int" LENGTH="11" NOTNULL="false" SEQUENCE="false" COMMENT="Scale used to define competency."/>
        <FIELD NAME="scaleconfiguration" TYPE="text" NOTNULL="true" SEQUENCE="false" COMMENT="Scale information."/>
        <FIELD NAME="visible" TYPE="int" LENGTH="2" NOTNULL="true" DEFAULT="1" SEQUENCE="false" COMMENT="Used to show/hide this competency framework."/>
        <FIELD NAME="taxonomies" TYPE="char" LENGTH="255" NOTNULL="true" SEQUENCE="false" COMMENT="Sequence of terms to use for each competency level."/>
        <FIELD NAME="timecreated" TYPE="int" LENGTH="10" NOTNULL="true" SEQUENCE="false" COMMENT="The time this competency framework was created."/>
        <FIELD NAME="timemodified" TYPE="int" LENGTH="10" NOTNULL="true" SEQUENCE="false" COMMENT="The time this competency framework was last modified."/>
        <FIELD NAME="usermodified" TYPE="int" LENGTH="10" NOTNULL="false" SEQUENCE="false" COMMENT="The user who last modified this framework"/>
      </FIELDS>
      <KEYS>
        <KEY NAME="primary" TYPE="primary" FIELDS="id"/>
      </KEYS>
      <INDEXES>
        <INDEX NAME="idnumber" UNIQUE="true" FIELDS="idnumber"/>
      </INDEXES>
    </TABLE>
    <TABLE NAME="competency_coursecomp" COMMENT="Link a competency to a course.">
      <FIELDS>
        <FIELD NAME="id" TYPE="int" LENGTH="10" NOTNULL="true" SEQUENCE="true"/>
        <FIELD NAME="courseid" TYPE="int" LENGTH="10" NOTNULL="true" SEQUENCE="false" COMMENT="The course this competency is linked to."/>
        <FIELD NAME="competencyid" TYPE="int" LENGTH="10" NOTNULL="true" SEQUENCE="false" COMMENT="The competency that is linked to this course."/>
        <FIELD NAME="ruleoutcome" TYPE="int" LENGTH="2" NOTNULL="true" SEQUENCE="false" COMMENT="The rule that applies to the competency when the course is completed."/>
        <FIELD NAME="timecreated" TYPE="int" LENGTH="10" NOTNULL="true" SEQUENCE="false" COMMENT="The time this link was created."/>
        <FIELD NAME="timemodified" TYPE="int" LENGTH="10" NOTNULL="true" SEQUENCE="false" COMMENT="The time this link was modified."/>
        <FIELD NAME="usermodified" TYPE="int" LENGTH="10" NOTNULL="true" SEQUENCE="false" COMMENT="The user who modified this link."/>
        <FIELD NAME="sortorder" TYPE="int" LENGTH="10" NOTNULL="true" SEQUENCE="false" COMMENT="The display order for this link."/>
      </FIELDS>
      <KEYS>
        <KEY NAME="primary" TYPE="primary" FIELDS="id"/>
        <KEY NAME="courseidlink" TYPE="foreign" FIELDS="courseid" REFTABLE="course" REFFIELDS="id" COMMENT="Course foreign key."/>
        <KEY NAME="competencyid" TYPE="foreign" FIELDS="competencyid" REFTABLE="competency" REFFIELDS="id" COMMENT="Competency foreign key."/>
      </KEYS>
      <INDEXES>
        <INDEX NAME="courseidruleoutcome" UNIQUE="false" FIELDS="courseid, ruleoutcome"/>
        <INDEX NAME="courseidcompetencyid" UNIQUE="true" FIELDS="courseid, competencyid"/>
      </INDEXES>
    </TABLE>
    <TABLE NAME="competency_plan" COMMENT="Learning plans">
      <FIELDS>
        <FIELD NAME="id" TYPE="int" LENGTH="10" NOTNULL="true" SEQUENCE="true"/>
        <FIELD NAME="name" TYPE="char" LENGTH="100" NOTNULL="true" SEQUENCE="false"/>
        <FIELD NAME="description" TYPE="text" NOTNULL="false" SEQUENCE="false"/>
        <FIELD NAME="descriptionformat" TYPE="int" LENGTH="4" NOTNULL="true" DEFAULT="0" SEQUENCE="false"/>
        <FIELD NAME="userid" TYPE="int" LENGTH="10" NOTNULL="true" SEQUENCE="false"/>
        <FIELD NAME="templateid" TYPE="int" LENGTH="10" NOTNULL="false" SEQUENCE="false"/>
        <FIELD NAME="origtemplateid" TYPE="int" LENGTH="10" NOTNULL="false" SEQUENCE="false" COMMENT="The template ID this plan was based on originally"/>
        <FIELD NAME="status" TYPE="int" LENGTH="1" NOTNULL="true" SEQUENCE="false"/>
        <FIELD NAME="duedate" TYPE="int" LENGTH="10" NOTNULL="false" DEFAULT="0" SEQUENCE="false"/>
        <FIELD NAME="reviewerid" TYPE="int" LENGTH="10" NOTNULL="false" SEQUENCE="false"/>
        <FIELD NAME="timecreated" TYPE="int" LENGTH="10" NOTNULL="true" SEQUENCE="false"/>
        <FIELD NAME="timemodified" TYPE="int" LENGTH="10" NOTNULL="true" DEFAULT="0" SEQUENCE="false"/>
        <FIELD NAME="usermodified" TYPE="int" LENGTH="10" NOTNULL="true" SEQUENCE="false"/>
      </FIELDS>
      <KEYS>
        <KEY NAME="primary" TYPE="primary" FIELDS="id"/>
      </KEYS>
      <INDEXES>
        <INDEX NAME="useridstatus" UNIQUE="false" FIELDS="userid, status"/>
        <INDEX NAME="templateid" UNIQUE="false" FIELDS="templateid"/>
        <INDEX NAME="statusduedate" UNIQUE="false" FIELDS="status, duedate"/>
      </INDEXES>
    </TABLE>
    <TABLE NAME="competency_template" COMMENT="Learning plan templates.">
      <FIELDS>
        <FIELD NAME="id" TYPE="int" LENGTH="10" NOTNULL="true" SEQUENCE="true"/>
        <FIELD NAME="shortname" TYPE="char" LENGTH="100" NOTNULL="false" SEQUENCE="false" COMMENT="Short name for the learning plan template."/>
        <FIELD NAME="contextid" TYPE="int" LENGTH="10" NOTNULL="true" SEQUENCE="false"/>
        <FIELD NAME="description" TYPE="text" NOTNULL="false" SEQUENCE="false" COMMENT="Description of this learning plan template"/>
        <FIELD NAME="descriptionformat" TYPE="int" LENGTH="4" NOTNULL="true" DEFAULT="0" SEQUENCE="false" COMMENT="The format of the description field"/>
        <FIELD NAME="visible" TYPE="int" LENGTH="2" NOTNULL="true" DEFAULT="1" SEQUENCE="false" COMMENT="Used to show/hide this learning plan template."/>
        <FIELD NAME="duedate" TYPE="int" LENGTH="10" NOTNULL="false" SEQUENCE="false" COMMENT="The default due date for instances of this plan."/>
        <FIELD NAME="timecreated" TYPE="int" LENGTH="10" NOTNULL="true" SEQUENCE="false" COMMENT="The time this learning plan template was created."/>
        <FIELD NAME="timemodified" TYPE="int" LENGTH="10" NOTNULL="true" SEQUENCE="false" COMMENT="The time this learning plan template was last modified."/>
        <FIELD NAME="usermodified" TYPE="int" LENGTH="10" NOTNULL="false" SEQUENCE="false" COMMENT="The user who last modified this learning plan template"/>
      </FIELDS>
      <KEYS>
        <KEY NAME="primary" TYPE="primary" FIELDS="id"/>
      </KEYS>
    </TABLE>
    <TABLE NAME="competency_templatecomp" COMMENT="Link a competency to a learning plan template.">
      <FIELDS>
        <FIELD NAME="id" TYPE="int" LENGTH="10" NOTNULL="true" SEQUENCE="true"/>
        <FIELD NAME="templateid" TYPE="int" LENGTH="10" NOTNULL="true" SEQUENCE="false" COMMENT="The template this competency is linked to."/>
        <FIELD NAME="competencyid" TYPE="int" LENGTH="10" NOTNULL="true" SEQUENCE="false" COMMENT="The competency that is linked to this course."/>
        <FIELD NAME="timecreated" TYPE="int" LENGTH="10" NOTNULL="true" SEQUENCE="false" COMMENT="The time this link was created."/>
        <FIELD NAME="timemodified" TYPE="int" LENGTH="10" NOTNULL="true" SEQUENCE="false" COMMENT="The time this link was modified."/>
        <FIELD NAME="usermodified" TYPE="int" LENGTH="10" NOTNULL="true" SEQUENCE="false" COMMENT="The user who modified this link."/>
        <FIELD NAME="sortorder" TYPE="int" LENGTH="10" NOTNULL="false" SEQUENCE="false" COMMENT="Relative sort order"/>
      </FIELDS>
      <KEYS>
        <KEY NAME="primary" TYPE="primary" FIELDS="id"/>
        <KEY NAME="templateidlink" TYPE="foreign" FIELDS="templateid" REFTABLE="competency_template" REFFIELDS="id" COMMENT="Template foreign key."/>
        <KEY NAME="competencyid" TYPE="foreign" FIELDS="competencyid" REFTABLE="competency" REFFIELDS="id" COMMENT="Competency foreign key."/>
      </KEYS>
    </TABLE>
    <TABLE NAME="competency_templatecohort" COMMENT="Default comment for the table, please edit me">
      <FIELDS>
        <FIELD NAME="id" TYPE="int" LENGTH="10" NOTNULL="true" SEQUENCE="true"/>
        <FIELD NAME="templateid" TYPE="int" LENGTH="10" NOTNULL="true" SEQUENCE="false"/>
        <FIELD NAME="cohortid" TYPE="int" LENGTH="10" NOTNULL="true" SEQUENCE="false"/>
        <FIELD NAME="timecreated" TYPE="int" LENGTH="10" NOTNULL="true" SEQUENCE="false"/>
        <FIELD NAME="timemodified" TYPE="int" LENGTH="10" NOTNULL="true" SEQUENCE="false"/>
        <FIELD NAME="usermodified" TYPE="int" LENGTH="10" NOTNULL="true" SEQUENCE="false"/>
      </FIELDS>
      <KEYS>
        <KEY NAME="primary" TYPE="primary" FIELDS="id"/>
      </KEYS>
      <INDEXES>
        <INDEX NAME="templateid" UNIQUE="false" FIELDS="templateid"/>
        <INDEX NAME="templatecohortids" UNIQUE="true" FIELDS="templateid, cohortid"/>
      </INDEXES>
    </TABLE>
    <TABLE NAME="competency_relatedcomp" COMMENT="Related competencies">
      <FIELDS>
        <FIELD NAME="id" TYPE="int" LENGTH="10" NOTNULL="true" SEQUENCE="true"/>
        <FIELD NAME="competencyid" TYPE="int" LENGTH="10" NOTNULL="true" SEQUENCE="false"/>
        <FIELD NAME="relatedcompetencyid" TYPE="int" LENGTH="10" NOTNULL="true" SEQUENCE="false"/>
        <FIELD NAME="timecreated" TYPE="int" LENGTH="10" NOTNULL="true" SEQUENCE="false"/>
        <FIELD NAME="timemodified" TYPE="int" LENGTH="10" NOTNULL="false" SEQUENCE="false"/>
        <FIELD NAME="usermodified" TYPE="int" LENGTH="10" NOTNULL="true" SEQUENCE="false"/>
      </FIELDS>
      <KEYS>
        <KEY NAME="primary" TYPE="primary" FIELDS="id"/>
      </KEYS>
    </TABLE>
    <TABLE NAME="competency_usercomp" COMMENT="User competencies">
      <FIELDS>
        <FIELD NAME="id" TYPE="int" LENGTH="10" NOTNULL="true" SEQUENCE="true"/>
        <FIELD NAME="userid" TYPE="int" LENGTH="10" NOTNULL="true" SEQUENCE="false" COMMENT="User associated to the competency."/>
        <FIELD NAME="competencyid" TYPE="int" LENGTH="10" NOTNULL="true" SEQUENCE="false" COMMENT="Competency associated to the user."/>
        <FIELD NAME="status" TYPE="int" LENGTH="2" NOTNULL="true" DEFAULT="0" SEQUENCE="false" COMMENT="Competency status."/>
        <FIELD NAME="reviewerid" TYPE="int" LENGTH="10" NOTNULL="false" SEQUENCE="false" COMMENT="User that reviewed the competency."/>
        <FIELD NAME="proficiency" TYPE="int" LENGTH="2" NOTNULL="false" SEQUENCE="false" COMMENT="Indicate if the competency is proficient not."/>
        <FIELD NAME="grade" TYPE="int" LENGTH="10" NOTNULL="false" SEQUENCE="false" COMMENT="Grade assigned to the competency."/>
        <FIELD NAME="timecreated" TYPE="int" LENGTH="10" NOTNULL="true" SEQUENCE="false"/>
        <FIELD NAME="timemodified" TYPE="int" LENGTH="10" NOTNULL="false" SEQUENCE="false"/>
        <FIELD NAME="usermodified" TYPE="int" LENGTH="10" NOTNULL="true" SEQUENCE="false"/>
      </FIELDS>
      <KEYS>
        <KEY NAME="primary" TYPE="primary" FIELDS="id"/>
      </KEYS>
      <INDEXES>
        <INDEX NAME="useridcompetency" UNIQUE="true" FIELDS="userid, competencyid"/>
      </INDEXES>
    </TABLE>
    <TABLE NAME="competency_usercompcourse" COMMENT="User competencies in a course">
      <FIELDS>
        <FIELD NAME="id" TYPE="int" LENGTH="10" NOTNULL="true" SEQUENCE="true"/>
        <FIELD NAME="userid" TYPE="int" LENGTH="10" NOTNULL="true" SEQUENCE="false" COMMENT="User associated to the competency."/>
        <FIELD NAME="courseid" TYPE="int" LENGTH="10" NOTNULL="true" SEQUENCE="false" COMMENT="The course this competency is linked to."/>
        <FIELD NAME="competencyid" TYPE="int" LENGTH="10" NOTNULL="true" SEQUENCE="false" COMMENT="Competency associated to the user."/>
        <FIELD NAME="proficiency" TYPE="int" LENGTH="2" NOTNULL="false" SEQUENCE="false" COMMENT="Indicate if the competency is proficient not."/>
        <FIELD NAME="grade" TYPE="int" LENGTH="10" NOTNULL="false" SEQUENCE="false" COMMENT="The course grade assigned for the competency."/>
        <FIELD NAME="timecreated" TYPE="int" LENGTH="10" NOTNULL="true" SEQUENCE="false"/>
        <FIELD NAME="timemodified" TYPE="int" LENGTH="10" NOTNULL="false" SEQUENCE="false"/>
        <FIELD NAME="usermodified" TYPE="int" LENGTH="10" NOTNULL="true" SEQUENCE="false"/>
      </FIELDS>
      <KEYS>
        <KEY NAME="primary" TYPE="primary" FIELDS="id"/>
      </KEYS>
      <INDEXES>
        <INDEX NAME="useridcoursecomp" UNIQUE="true" FIELDS="userid, courseid, competencyid"/>
      </INDEXES>
    </TABLE>
    <TABLE NAME="competency_usercompplan" COMMENT="User competencies plans">
      <FIELDS>
        <FIELD NAME="id" TYPE="int" LENGTH="10" NOTNULL="true" SEQUENCE="true"/>
        <FIELD NAME="userid" TYPE="int" LENGTH="10" NOTNULL="true" SEQUENCE="false" COMMENT="User associated to the competency."/>
        <FIELD NAME="competencyid" TYPE="int" LENGTH="10" NOTNULL="true" SEQUENCE="false" COMMENT="Competency associated to the user."/>
        <FIELD NAME="planid" TYPE="int" LENGTH="10" NOTNULL="true" SEQUENCE="false" COMMENT="Plan associated to the user."/>
        <FIELD NAME="proficiency" TYPE="int" LENGTH="2" NOTNULL="false" SEQUENCE="false" COMMENT="Indicate if the competency is proficient not."/>
        <FIELD NAME="grade" TYPE="int" LENGTH="10" NOTNULL="false" SEQUENCE="false" COMMENT="Grade assigned to the competency."/>
        <FIELD NAME="sortorder" TYPE="int" LENGTH="10" NOTNULL="false" SEQUENCE="false" COMMENT="Relative sort order"/>
        <FIELD NAME="timecreated" TYPE="int" LENGTH="10" NOTNULL="true" SEQUENCE="false"/>
        <FIELD NAME="timemodified" TYPE="int" LENGTH="10" NOTNULL="false" SEQUENCE="false"/>
        <FIELD NAME="usermodified" TYPE="int" LENGTH="10" NOTNULL="true" SEQUENCE="false"/>
      </FIELDS>
      <KEYS>
        <KEY NAME="primary" TYPE="primary" FIELDS="id"/>
      </KEYS>
      <INDEXES>
        <INDEX NAME="usercompetencyplan" UNIQUE="true" FIELDS="userid, competencyid, planid"/>
      </INDEXES>
    </TABLE>
    <TABLE NAME="competency_plancomp" COMMENT="Plan competencies">
      <FIELDS>
        <FIELD NAME="id" TYPE="int" LENGTH="10" NOTNULL="true" SEQUENCE="true"/>
        <FIELD NAME="planid" TYPE="int" LENGTH="10" NOTNULL="true" SEQUENCE="false"/>
        <FIELD NAME="competencyid" TYPE="int" LENGTH="10" NOTNULL="true" SEQUENCE="false"/>
        <FIELD NAME="sortorder" TYPE="int" LENGTH="10" NOTNULL="false" SEQUENCE="false" COMMENT="Relative sort order"/>
        <FIELD NAME="timecreated" TYPE="int" LENGTH="10" NOTNULL="true" SEQUENCE="false"/>
        <FIELD NAME="timemodified" TYPE="int" LENGTH="10" NOTNULL="false" SEQUENCE="false"/>
        <FIELD NAME="usermodified" TYPE="int" LENGTH="10" NOTNULL="true" SEQUENCE="false"/>
      </FIELDS>
      <KEYS>
        <KEY NAME="primary" TYPE="primary" FIELDS="id"/>
      </KEYS>
      <INDEXES>
        <INDEX NAME="planidcompetencyid" UNIQUE="true" FIELDS="planid, competencyid"/>
      </INDEXES>
    </TABLE>
    <TABLE NAME="competency_evidence" COMMENT="The evidence linked to a user competency">
      <FIELDS>
        <FIELD NAME="id" TYPE="int" LENGTH="10" NOTNULL="true" SEQUENCE="true"/>
        <FIELD NAME="usercompetencyid" TYPE="int" LENGTH="10" NOTNULL="true" SEQUENCE="false"/>
        <FIELD NAME="contextid" TYPE="int" LENGTH="10" NOTNULL="true" SEQUENCE="false"/>
        <FIELD NAME="action" TYPE="int" LENGTH="2" NOTNULL="true" SEQUENCE="false"/>
        <FIELD NAME="actionuserid" TYPE="int" LENGTH="10" NOTNULL="false" SEQUENCE="false"/>
        <FIELD NAME="descidentifier" TYPE="char" LENGTH="255" NOTNULL="true" SEQUENCE="false"/>
        <FIELD NAME="desccomponent" TYPE="char" LENGTH="255" NOTNULL="true" SEQUENCE="false"/>
        <FIELD NAME="desca" TYPE="text" NOTNULL="false" SEQUENCE="false"/>
        <FIELD NAME="url" TYPE="char" LENGTH="255" NOTNULL="false" SEQUENCE="false"/>
        <FIELD NAME="grade" TYPE="int" LENGTH="10" NOTNULL="false" SEQUENCE="false"/>
        <FIELD NAME="note" TYPE="text" NOTNULL="false" SEQUENCE="false" COMMENT="A non-localised text to attach to the evidence."/>
        <FIELD NAME="timecreated" TYPE="int" LENGTH="10" NOTNULL="true" SEQUENCE="false"/>
        <FIELD NAME="timemodified" TYPE="int" LENGTH="10" NOTNULL="true" SEQUENCE="false"/>
        <FIELD NAME="usermodified" TYPE="int" LENGTH="10" NOTNULL="true" SEQUENCE="false"/>
      </FIELDS>
      <KEYS>
        <KEY NAME="primary" TYPE="primary" FIELDS="id"/>
      </KEYS>
      <INDEXES>
        <INDEX NAME="usercompetencyid" UNIQUE="false" FIELDS="usercompetencyid"/>
      </INDEXES>
    </TABLE>
    <TABLE NAME="competency_userevidence" COMMENT="The evidence of prior learning">
      <FIELDS>
        <FIELD NAME="id" TYPE="int" LENGTH="10" NOTNULL="true" SEQUENCE="true"/>
        <FIELD NAME="userid" TYPE="int" LENGTH="10" NOTNULL="true" SEQUENCE="false"/>
        <FIELD NAME="name" TYPE="char" LENGTH="100" NOTNULL="true" SEQUENCE="false"/>
        <FIELD NAME="description" TYPE="text" NOTNULL="true" SEQUENCE="false"/>
        <FIELD NAME="descriptionformat" TYPE="int" LENGTH="1" NOTNULL="true" SEQUENCE="false"/>
        <FIELD NAME="url" TYPE="text" NOTNULL="true" SEQUENCE="false"/>
        <FIELD NAME="timecreated" TYPE="int" LENGTH="10" NOTNULL="true" SEQUENCE="false"/>
        <FIELD NAME="timemodified" TYPE="int" LENGTH="10" NOTNULL="true" SEQUENCE="false"/>
        <FIELD NAME="usermodified" TYPE="int" LENGTH="10" NOTNULL="true" SEQUENCE="false"/>
      </FIELDS>
      <KEYS>
        <KEY NAME="primary" TYPE="primary" FIELDS="id"/>
      </KEYS>
      <INDEXES>
        <INDEX NAME="userid" UNIQUE="false" FIELDS="userid"/>
      </INDEXES>
    </TABLE>
    <TABLE NAME="competency_userevidencecomp" COMMENT="Relationship between user evidence and competencies">
      <FIELDS>
        <FIELD NAME="id" TYPE="int" LENGTH="10" NOTNULL="true" SEQUENCE="true"/>
        <FIELD NAME="userevidenceid" TYPE="int" LENGTH="10" NOTNULL="true" SEQUENCE="false"/>
        <FIELD NAME="competencyid" TYPE="int" LENGTH="10" NOTNULL="true" SEQUENCE="false"/>
        <FIELD NAME="timecreated" TYPE="int" LENGTH="10" NOTNULL="true" SEQUENCE="false"/>
        <FIELD NAME="timemodified" TYPE="int" LENGTH="10" NOTNULL="true" SEQUENCE="false"/>
        <FIELD NAME="usermodified" TYPE="int" LENGTH="10" NOTNULL="true" SEQUENCE="false"/>
      </FIELDS>
      <KEYS>
        <KEY NAME="primary" TYPE="primary" FIELDS="id"/>
      </KEYS>
      <INDEXES>
        <INDEX NAME="userevidenceid" UNIQUE="false" FIELDS="userevidenceid"/>
        <INDEX NAME="userevidencecompids" UNIQUE="true" FIELDS="userevidenceid, competencyid"/>
      </INDEXES>
    </TABLE>
    <TABLE NAME="competency_modulecomp" COMMENT="Link a competency to a module.">
      <FIELDS>
        <FIELD NAME="id" TYPE="int" LENGTH="10" NOTNULL="true" SEQUENCE="true"/>
        <FIELD NAME="cmid" TYPE="int" LENGTH="10" NOTNULL="true" SEQUENCE="false" COMMENT="ID of the record in the course_modules table."/>
        <FIELD NAME="timecreated" TYPE="int" LENGTH="10" NOTNULL="true" SEQUENCE="false" COMMENT="The time this record was created."/>
        <FIELD NAME="timemodified" TYPE="int" LENGTH="10" NOTNULL="true" SEQUENCE="false" COMMENT="The time this record was last modified"/>
        <FIELD NAME="usermodified" TYPE="int" LENGTH="10" NOTNULL="true" SEQUENCE="false" COMMENT="The user who last modified this field."/>
        <FIELD NAME="sortorder" TYPE="int" LENGTH="10" NOTNULL="true" SEQUENCE="false" COMMENT="The field used to naturally sort this link."/>
        <FIELD NAME="competencyid" TYPE="int" LENGTH="10" NOTNULL="true" SEQUENCE="false" COMMENT="The course competency this activity is linked to."/>
        <FIELD NAME="ruleoutcome" TYPE="int" LENGTH="2" NOTNULL="true" SEQUENCE="false" COMMENT="The outcome when an activity is completed."/>
      </FIELDS>
      <KEYS>
        <KEY NAME="primary" TYPE="primary" FIELDS="id"/>
        <KEY NAME="cmidkey" TYPE="foreign" FIELDS="cmid" REFTABLE="course_modules" REFFIELDS="id" COMMENT="Foreign key on course modules table."/>
        <KEY NAME="competencyidkey" TYPE="foreign" FIELDS="competencyid" REFTABLE="competency" REFFIELDS="id" COMMENT="Foreign key on competency id."/>
      </KEYS>
      <INDEXES>
        <INDEX NAME="cmidruleoutcome" UNIQUE="false" FIELDS="cmid, ruleoutcome" COMMENT="Index on cmid and outcome so we can quickly find what to do when an activity is completed."/>
        <INDEX NAME="cmidcompetencyid" UNIQUE="true" FIELDS="cmid, competencyid"/>
      </INDEXES>
    </TABLE>
    <TABLE NAME="oauth2_endpoint" COMMENT="Describes the named endpoint for an oauth2 service.">
      <FIELDS>
        <FIELD NAME="id" TYPE="int" LENGTH="10" NOTNULL="true" SEQUENCE="true"/>
        <FIELD NAME="timecreated" TYPE="int" LENGTH="10" NOTNULL="true" SEQUENCE="false" COMMENT="The time this record was created."/>
        <FIELD NAME="timemodified" TYPE="int" LENGTH="10" NOTNULL="true" SEQUENCE="false" COMMENT="The time this record was modified."/>
        <FIELD NAME="usermodified" TYPE="int" LENGTH="10" NOTNULL="true" SEQUENCE="false" COMMENT="The user who modified this record."/>
        <FIELD NAME="name" TYPE="char" LENGTH="255" NOTNULL="true" SEQUENCE="false" COMMENT="The service name."/>
        <FIELD NAME="url" TYPE="text" NOTNULL="true" SEQUENCE="false" COMMENT="The url to the endpoint"/>
        <FIELD NAME="issuerid" TYPE="int" LENGTH="10" NOTNULL="true" SEQUENCE="false" COMMENT="The identity provider this service belongs to."/>
      </FIELDS>
      <KEYS>
        <KEY NAME="primary" TYPE="primary" FIELDS="id"/>
        <KEY NAME="issuer_id_key" TYPE="foreign" FIELDS="issuerid" REFTABLE="oauth2_issuer" REFFIELDS="id"/>
      </KEYS>
    </TABLE>
    <TABLE NAME="oauth2_issuer" COMMENT="Details for an oauth 2 connect identity issuer.">
      <FIELDS>
        <FIELD NAME="id" TYPE="int" LENGTH="10" NOTNULL="true" SEQUENCE="true"/>
        <FIELD NAME="timecreated" TYPE="int" LENGTH="10" NOTNULL="true" SEQUENCE="false" COMMENT="Time this record was created."/>
        <FIELD NAME="timemodified" TYPE="int" LENGTH="10" NOTNULL="true" SEQUENCE="false" COMMENT="Time this record was modified."/>
        <FIELD NAME="usermodified" TYPE="int" LENGTH="10" NOTNULL="true" SEQUENCE="false" COMMENT="The user who modified this record"/>
        <FIELD NAME="name" TYPE="char" LENGTH="255" NOTNULL="true" SEQUENCE="false" COMMENT="The name of this identity issuer"/>
        <FIELD NAME="image" TYPE="text" NOTNULL="true" SEQUENCE="false"/>
        <FIELD NAME="baseurl" TYPE="text" NOTNULL="true" SEQUENCE="false" COMMENT="The base url to the issuer"/>
        <FIELD NAME="clientid" TYPE="text" NOTNULL="true" SEQUENCE="false" COMMENT="The client id used to connect to this oauth2 service."/>
        <FIELD NAME="clientsecret" TYPE="text" NOTNULL="true" SEQUENCE="false" COMMENT="The secret used to connect to this oauth2 service."/>
        <FIELD NAME="loginscopes" TYPE="text" NOTNULL="true" SEQUENCE="false" COMMENT="The scopes requested for a normal login attempt."/>
        <FIELD NAME="loginscopesoffline" TYPE="text" NOTNULL="true" SEQUENCE="false" COMMENT="The scopes requested for a login attempt to generate a refresh token."/>
        <FIELD NAME="loginparams" TYPE="text" NOTNULL="true" SEQUENCE="false" COMMENT="Additional parameters sent for a login attempt."/>
        <FIELD NAME="loginparamsoffline" TYPE="text" NOTNULL="true" SEQUENCE="false" COMMENT="Additional parameters sent for a login attempt to generate a refresh token."/>
        <FIELD NAME="alloweddomains" TYPE="text" NOTNULL="true" SEQUENCE="false" COMMENT="Allowed domains for this issuer."/>
        <FIELD NAME="scopessupported" TYPE="text" NOTNULL="false" SEQUENCE="false" COMMENT="The list of scopes this service supports."/>
        <FIELD NAME="enabled" TYPE="int" LENGTH="2" NOTNULL="true" DEFAULT="1" SEQUENCE="false"/>
        <FIELD NAME="showonloginpage" TYPE="int" LENGTH="2" NOTNULL="true" DEFAULT="1" SEQUENCE="false"/>
        <FIELD NAME="basicauth" TYPE="int" LENGTH="2" NOTNULL="true" DEFAULT="0" SEQUENCE="false" COMMENT="Use HTTP Basic authentication scheme when sending client ID and password"/>
        <FIELD NAME="sortorder" TYPE="int" LENGTH="10" NOTNULL="true" SEQUENCE="false" COMMENT="The defined sort order."/>
        <FIELD NAME="requireconfirmation" TYPE="int" LENGTH="2" NOTNULL="true" DEFAULT="1" SEQUENCE="false"/>
      </FIELDS>
      <KEYS>
        <KEY NAME="primary" TYPE="primary" FIELDS="id"/>
      </KEYS>
    </TABLE>
    <TABLE NAME="oauth2_system_account" COMMENT="Stored details used to get an access token as a system user for this oauth2 service.">
      <FIELDS>
        <FIELD NAME="id" TYPE="int" LENGTH="10" NOTNULL="true" SEQUENCE="true"/>
        <FIELD NAME="timecreated" TYPE="int" LENGTH="10" NOTNULL="true" SEQUENCE="false" COMMENT="Time this record was created."/>
        <FIELD NAME="timemodified" TYPE="int" LENGTH="10" NOTNULL="true" SEQUENCE="false" COMMENT="Time this record was modified."/>
        <FIELD NAME="usermodified" TYPE="int" LENGTH="10" NOTNULL="true" SEQUENCE="false" COMMENT="The user who modified this record."/>
        <FIELD NAME="issuerid" TYPE="int" LENGTH="10" NOTNULL="true" SEQUENCE="false" COMMENT="The id of the oauth 2 identity issuer"/>
        <FIELD NAME="refreshtoken" TYPE="text" NOTNULL="true" SEQUENCE="false" COMMENT="The refresh token used to request access tokens."/>
        <FIELD NAME="grantedscopes" TYPE="text" NOTNULL="true" SEQUENCE="false" COMMENT="The scopes that this system account has been granted access to."/>
        <FIELD NAME="email" TYPE="text" NOTNULL="false" SEQUENCE="false" COMMENT="The email that was connected to this issuer."/>
        <FIELD NAME="username" TYPE="text" NOTNULL="true" SEQUENCE="false" COMMENT="The username that was connected as a system account to this issue."/>
      </FIELDS>
      <KEYS>
        <KEY NAME="primary" TYPE="primary" FIELDS="id"/>
        <KEY NAME="issueridkey" TYPE="foreign-unique" FIELDS="issuerid" REFTABLE="oauth2_issuer" REFFIELDS="id"/>
      </KEYS>
    </TABLE>
    <TABLE NAME="oauth2_user_field_mapping" COMMENT="Mapping of oauth user fields to moodle fields.">
      <FIELDS>
        <FIELD NAME="id" TYPE="int" LENGTH="10" NOTNULL="true" SEQUENCE="true"/>
        <FIELD NAME="timemodified" TYPE="int" LENGTH="10" NOTNULL="true" SEQUENCE="false" COMMENT="The time this record was modified"/>
        <FIELD NAME="timecreated" TYPE="int" LENGTH="10" NOTNULL="true" SEQUENCE="false" COMMENT="The time this record was created."/>
        <FIELD NAME="usermodified" TYPE="int" LENGTH="10" NOTNULL="true" SEQUENCE="false" COMMENT="The user who modified this record."/>
        <FIELD NAME="issuerid" TYPE="int" LENGTH="10" NOTNULL="true" SEQUENCE="false" COMMENT="The oauth issuer."/>
        <FIELD NAME="externalfield" TYPE="char" LENGTH="64" NOTNULL="true" SEQUENCE="false" COMMENT="The fieldname returned by the userinfo endpoint."/>
        <FIELD NAME="internalfield" TYPE="char" LENGTH="64" NOTNULL="true" SEQUENCE="false" COMMENT="The name of the Moodle field this user field maps to."/>
      </FIELDS>
      <KEYS>
        <KEY NAME="primary" TYPE="primary" FIELDS="id"/>
        <KEY NAME="issuerkey" TYPE="foreign" FIELDS="issuerid" REFTABLE="oauth2_issuer" REFFIELDS="id"/>
        <KEY NAME="uniqinternal" TYPE="unique" FIELDS="issuerid, internalfield"/>
      </KEYS>
    </TABLE>
    <TABLE NAME="course_completion_defaults" COMMENT="Default settings for activities completion">
      <FIELDS>
        <FIELD NAME="id" TYPE="int" LENGTH="10" NOTNULL="true" SEQUENCE="true"/>
        <FIELD NAME="course" TYPE="int" LENGTH="10" NOTNULL="true" SEQUENCE="false"/>
        <FIELD NAME="module" TYPE="int" LENGTH="10" NOTNULL="true" SEQUENCE="false"/>
        <FIELD NAME="completion" TYPE="int" LENGTH="1" NOTNULL="true" DEFAULT="0" SEQUENCE="false"/>
        <FIELD NAME="completionview" TYPE="int" LENGTH="1" NOTNULL="true" DEFAULT="0" SEQUENCE="false"/>
        <FIELD NAME="completionusegrade" TYPE="int" LENGTH="1" NOTNULL="true" DEFAULT="0" SEQUENCE="false"/>
        <FIELD NAME="completionexpected" TYPE="int" LENGTH="10" NOTNULL="true" DEFAULT="0" SEQUENCE="false"/>
        <FIELD NAME="customrules" TYPE="text" NOTNULL="false" SEQUENCE="false"/>
      </FIELDS>
      <KEYS>
        <KEY NAME="primary" TYPE="primary" FIELDS="id"/>
        <KEY NAME="module" TYPE="foreign" FIELDS="module" REFTABLE="modules" REFFIELDS="id"/>
        <KEY NAME="course" TYPE="foreign" FIELDS="course" REFTABLE="course" REFFIELDS="id"/>
      </KEYS>
      <INDEXES>
        <INDEX NAME="coursemodule" UNIQUE="true" FIELDS="course, module"/>
      </INDEXES>
    </TABLE>
    <TABLE NAME="analytics_models" COMMENT="Analytic models.">
      <FIELDS>
        <FIELD NAME="id" TYPE="int" LENGTH="10" NOTNULL="true" SEQUENCE="true"/>
        <FIELD NAME="enabled" TYPE="int" LENGTH="1" NOTNULL="true" DEFAULT="0" SEQUENCE="false"/>
        <FIELD NAME="trained" TYPE="int" LENGTH="1" NOTNULL="true" DEFAULT="0" SEQUENCE="false"/>
        <FIELD NAME="name" TYPE="char" LENGTH="1333" NOTNULL="false" SEQUENCE="false" COMMENT="Explicit name of the model, the localised target name is used when left empty"/>
        <FIELD NAME="target" TYPE="char" LENGTH="255" NOTNULL="true" SEQUENCE="false"/>
        <FIELD NAME="indicators" TYPE="text" NOTNULL="true" SEQUENCE="false"/>
        <FIELD NAME="timesplitting" TYPE="char" LENGTH="255" NOTNULL="false" SEQUENCE="false"/>
        <FIELD NAME="predictionsprocessor" TYPE="char" LENGTH="255" NOTNULL="false" SEQUENCE="false"/>
        <FIELD NAME="version" TYPE="int" LENGTH="10" NOTNULL="true" SEQUENCE="false"/>
        <FIELD NAME="contextids" TYPE="text" NOTNULL="false" SEQUENCE="false" COMMENT="The model will be restricted to this contexts"/>
        <FIELD NAME="timecreated" TYPE="int" LENGTH="10" NOTNULL="false" SEQUENCE="false"/>
        <FIELD NAME="timemodified" TYPE="int" LENGTH="10" NOTNULL="true" SEQUENCE="false"/>
        <FIELD NAME="usermodified" TYPE="int" LENGTH="10" NOTNULL="true" SEQUENCE="false"/>
      </FIELDS>
      <KEYS>
        <KEY NAME="primary" TYPE="primary" FIELDS="id"/>
      </KEYS>
      <INDEXES>
        <INDEX NAME="enabledandtrained" UNIQUE="false" FIELDS="enabled, trained" COMMENT="Index on enabled and train"/>
      </INDEXES>
    </TABLE>
    <TABLE NAME="analytics_models_log" COMMENT="Analytic models changes during evaluation.">
      <FIELDS>
        <FIELD NAME="id" TYPE="int" LENGTH="10" NOTNULL="true" SEQUENCE="true"/>
        <FIELD NAME="modelid" TYPE="int" LENGTH="10" NOTNULL="true" SEQUENCE="false"/>
        <FIELD NAME="version" TYPE="int" LENGTH="10" NOTNULL="true" SEQUENCE="false"/>
        <FIELD NAME="evaluationmode" TYPE="char" LENGTH="50" NOTNULL="true" SEQUENCE="false"/>
        <FIELD NAME="target" TYPE="char" LENGTH="255" NOTNULL="true" SEQUENCE="false"/>
        <FIELD NAME="indicators" TYPE="text" NOTNULL="true" SEQUENCE="false"/>
        <FIELD NAME="timesplitting" TYPE="char" LENGTH="255" NOTNULL="false" SEQUENCE="false"/>
        <FIELD NAME="score" TYPE="number" LENGTH="10" NOTNULL="true" DEFAULT="0" SEQUENCE="false" DECIMALS="5"/>
        <FIELD NAME="info" TYPE="text" NOTNULL="false" SEQUENCE="false"/>
        <FIELD NAME="dir" TYPE="text" NOTNULL="true" SEQUENCE="false"/>
        <FIELD NAME="timecreated" TYPE="int" LENGTH="10" NOTNULL="true" SEQUENCE="false"/>
        <FIELD NAME="usermodified" TYPE="int" LENGTH="10" NOTNULL="true" SEQUENCE="false"/>
      </FIELDS>
      <KEYS>
        <KEY NAME="primary" TYPE="primary" FIELDS="id"/>
        <KEY NAME="modelid" TYPE="foreign" FIELDS="modelid" REFTABLE="analytics_models" REFFIELDS="id"/>
      </KEYS>
    </TABLE>
    <TABLE NAME="analytics_predictions" COMMENT="Predictions">
      <FIELDS>
        <FIELD NAME="id" TYPE="int" LENGTH="10" NOTNULL="true" SEQUENCE="true"/>
        <FIELD NAME="modelid" TYPE="int" LENGTH="10" NOTNULL="true" SEQUENCE="false"/>
        <FIELD NAME="contextid" TYPE="int" LENGTH="10" NOTNULL="true" SEQUENCE="false"/>
        <FIELD NAME="sampleid" TYPE="int" LENGTH="10" NOTNULL="true" SEQUENCE="false"/>
        <FIELD NAME="rangeindex" TYPE="int" LENGTH="5" NOTNULL="true" SEQUENCE="false"/>
        <FIELD NAME="prediction" TYPE="number" LENGTH="10" NOTNULL="true" SEQUENCE="false" DECIMALS="2"/>
        <FIELD NAME="predictionscore" TYPE="number" LENGTH="10" NOTNULL="true" SEQUENCE="false" DECIMALS="5"/>
        <FIELD NAME="calculations" TYPE="text" NOTNULL="true" SEQUENCE="false"/>
        <FIELD NAME="timecreated" TYPE="int" LENGTH="10" NOTNULL="true" DEFAULT="0" SEQUENCE="false"/>
        <FIELD NAME="timestart" TYPE="int" LENGTH="10" NOTNULL="false" SEQUENCE="false"/>
        <FIELD NAME="timeend" TYPE="int" LENGTH="10" NOTNULL="false" SEQUENCE="false"/>
      </FIELDS>
      <KEYS>
        <KEY NAME="primary" TYPE="primary" FIELDS="id"/>
        <KEY NAME="modelid" TYPE="foreign" FIELDS="modelid" REFTABLE="analytics_models" REFFIELDS="id"/>
        <KEY NAME="contextid" TYPE="foreign" FIELDS="contextid" REFTABLE="context" REFFIELDS="id"/>
      </KEYS>
      <INDEXES>
        <INDEX NAME="modelidandcontextid" UNIQUE="false" FIELDS="modelid, contextid" COMMENT="Index on modelid and contextid"/>
      </INDEXES>
    </TABLE>
    <TABLE NAME="analytics_train_samples" COMMENT="Samples used for training">
      <FIELDS>
        <FIELD NAME="id" TYPE="int" LENGTH="10" NOTNULL="true" SEQUENCE="true"/>
        <FIELD NAME="modelid" TYPE="int" LENGTH="10" NOTNULL="true" SEQUENCE="false"/>
        <FIELD NAME="analysableid" TYPE="int" LENGTH="10" NOTNULL="true" SEQUENCE="false"/>
        <FIELD NAME="timesplitting" TYPE="char" LENGTH="255" NOTNULL="true" SEQUENCE="false"/>
        <FIELD NAME="sampleids" TYPE="text" NOTNULL="true" SEQUENCE="false"/>
        <FIELD NAME="timecreated" TYPE="int" LENGTH="10" NOTNULL="true" DEFAULT="0" SEQUENCE="false"/>
      </FIELDS>
      <KEYS>
        <KEY NAME="primary" TYPE="primary" FIELDS="id"/>
        <KEY NAME="modelid" TYPE="foreign" FIELDS="modelid" REFTABLE="analytics_models" REFFIELDS="id"/>
      </KEYS>
      <INDEXES>
        <INDEX NAME="modelidandanalysableidandtimesplitting" UNIQUE="false" FIELDS="modelid, analysableid, timesplitting" COMMENT="Index on modelid and analysableid and timesplitting"/>
      </INDEXES>
    </TABLE>
    <TABLE NAME="analytics_predict_samples" COMMENT="Samples already used for predictions.">
      <FIELDS>
        <FIELD NAME="id" TYPE="int" LENGTH="10" NOTNULL="true" SEQUENCE="true"/>
        <FIELD NAME="modelid" TYPE="int" LENGTH="10" NOTNULL="true" SEQUENCE="false"/>
        <FIELD NAME="analysableid" TYPE="int" LENGTH="10" NOTNULL="true" SEQUENCE="false"/>
        <FIELD NAME="timesplitting" TYPE="char" LENGTH="255" NOTNULL="true" SEQUENCE="false"/>
        <FIELD NAME="rangeindex" TYPE="int" LENGTH="10" NOTNULL="true" SEQUENCE="false"/>
        <FIELD NAME="sampleids" TYPE="text" NOTNULL="true" SEQUENCE="false"/>
        <FIELD NAME="timecreated" TYPE="int" LENGTH="10" NOTNULL="true" DEFAULT="0" SEQUENCE="false"/>
        <FIELD NAME="timemodified" TYPE="int" LENGTH="10" NOTNULL="true" DEFAULT="0" SEQUENCE="false"/>
      </FIELDS>
      <KEYS>
        <KEY NAME="primary" TYPE="primary" FIELDS="id"/>
        <KEY NAME="modelid" TYPE="foreign" FIELDS="modelid" REFTABLE="analytics_models" REFFIELDS="id"/>
      </KEYS>
      <INDEXES>
        <INDEX NAME="modelidandanalysableidandtimesplittingandrangeindex" UNIQUE="false" FIELDS="modelid, analysableid, timesplitting, rangeindex" COMMENT="Index on modelid and analysableid and timesplitting"/>
      </INDEXES>
    </TABLE>
    <TABLE NAME="analytics_used_files" COMMENT="Files that have already been used for training and prediction.">
      <FIELDS>
        <FIELD NAME="id" TYPE="int" LENGTH="10" NOTNULL="true" SEQUENCE="true"/>
        <FIELD NAME="modelid" TYPE="int" LENGTH="10" NOTNULL="true" DEFAULT="0" SEQUENCE="false"/>
        <FIELD NAME="fileid" TYPE="int" LENGTH="10" NOTNULL="true" DEFAULT="0" SEQUENCE="false"/>
        <FIELD NAME="action" TYPE="char" LENGTH="50" NOTNULL="true" SEQUENCE="false"/>
        <FIELD NAME="time" TYPE="int" LENGTH="10" NOTNULL="true" DEFAULT="0" SEQUENCE="false"/>
      </FIELDS>
      <KEYS>
        <KEY NAME="primary" TYPE="primary" FIELDS="id"/>
        <KEY NAME="modelid" TYPE="foreign" FIELDS="modelid" REFTABLE="analytics_models" REFFIELDS="id"/>
        <KEY NAME="fileid" TYPE="foreign" FIELDS="fileid" REFTABLE="files" REFFIELDS="id"/>
      </KEYS>
      <INDEXES>
        <INDEX NAME="modelidandactionandfileid" UNIQUE="false" FIELDS="modelid, action, fileid" COMMENT="Index on modelid and action and fileid"/>
      </INDEXES>
    </TABLE>
    <TABLE NAME="analytics_indicator_calc" COMMENT="Stored indicator calculations">
      <FIELDS>
        <FIELD NAME="id" TYPE="int" LENGTH="10" NOTNULL="true" SEQUENCE="true"/>
        <FIELD NAME="starttime" TYPE="int" LENGTH="10" NOTNULL="true" SEQUENCE="false"/>
        <FIELD NAME="endtime" TYPE="int" LENGTH="10" NOTNULL="true" SEQUENCE="false"/>
        <FIELD NAME="contextid" TYPE="int" LENGTH="10" NOTNULL="true" SEQUENCE="false"/>
        <FIELD NAME="sampleorigin" TYPE="char" LENGTH="255" NOTNULL="true" SEQUENCE="false"/>
        <FIELD NAME="sampleid" TYPE="int" LENGTH="10" NOTNULL="true" SEQUENCE="false"/>
        <FIELD NAME="indicator" TYPE="char" LENGTH="255" NOTNULL="true" SEQUENCE="false"/>
        <FIELD NAME="value" TYPE="number" LENGTH="10" NOTNULL="false" SEQUENCE="false" DECIMALS="2" COMMENT="The calculated value, it can be null."/>
        <FIELD NAME="timecreated" TYPE="int" LENGTH="10" NOTNULL="true" SEQUENCE="false"/>
      </FIELDS>
      <KEYS>
        <KEY NAME="primary" TYPE="primary" FIELDS="id"/>
        <KEY NAME="contextid" TYPE="foreign" FIELDS="contextid" REFTABLE="context" REFFIELDS="id"/>
      </KEYS>
      <INDEXES>
        <INDEX NAME="starttime-endtime-contextid" UNIQUE="false" FIELDS="starttime, endtime, contextid"/>
      </INDEXES>
    </TABLE>
    <TABLE NAME="analytics_prediction_actions" COMMENT="Register of user actions over predictions.">
      <FIELDS>
        <FIELD NAME="id" TYPE="int" LENGTH="10" NOTNULL="true" SEQUENCE="true"/>
        <FIELD NAME="predictionid" TYPE="int" LENGTH="10" NOTNULL="true" SEQUENCE="false"/>
        <FIELD NAME="userid" TYPE="int" LENGTH="10" NOTNULL="true" SEQUENCE="false"/>
        <FIELD NAME="actionname" TYPE="char" LENGTH="255" NOTNULL="true" SEQUENCE="false"/>
        <FIELD NAME="timecreated" TYPE="int" LENGTH="10" NOTNULL="true" SEQUENCE="false"/>
      </FIELDS>
      <KEYS>
        <KEY NAME="primary" TYPE="primary" FIELDS="id"/>
        <KEY NAME="predictionid" TYPE="foreign" FIELDS="predictionid" REFTABLE="analytics_predictions" REFFIELDS="id"/>
        <KEY NAME="userid" TYPE="foreign" FIELDS="userid" REFTABLE="user" REFFIELDS="id"/>
      </KEYS>
      <INDEXES>
        <INDEX NAME="predictionidanduseridandactionname" UNIQUE="false" FIELDS="predictionid, userid, actionname"/>
      </INDEXES>
    </TABLE>
    <TABLE NAME="oauth2_access_token" COMMENT="Stores access tokens for system accounts in order to be able to use a single token across multiple sessions">
      <FIELDS>
        <FIELD NAME="id" TYPE="int" LENGTH="10" NOTNULL="true" SEQUENCE="true"/>
        <FIELD NAME="timecreated" TYPE="int" LENGTH="10" NOTNULL="true" SEQUENCE="false" COMMENT="Time this record was created."/>
        <FIELD NAME="timemodified" TYPE="int" LENGTH="10" NOTNULL="true" SEQUENCE="false" COMMENT="Time this record was modified."/>
        <FIELD NAME="usermodified" TYPE="int" LENGTH="10" NOTNULL="true" SEQUENCE="false" COMMENT="The user who modified this record."/>
        <FIELD NAME="issuerid" TYPE="int" LENGTH="10" NOTNULL="true" SEQUENCE="false" COMMENT="Corresponding oauth2 issuer"/>
        <FIELD NAME="token" TYPE="text" NOTNULL="true" SEQUENCE="false" COMMENT="access token"/>
        <FIELD NAME="expires" TYPE="int" LENGTH="10" NOTNULL="true" SEQUENCE="false" COMMENT="Expiry timestamp (according to the issuer)"/>
        <FIELD NAME="scope" TYPE="text" NOTNULL="true" SEQUENCE="false"/>
      </FIELDS>
      <KEYS>
        <KEY NAME="primary" TYPE="primary" FIELDS="id"/>
        <KEY NAME="issueridkey" TYPE="foreign-unique" FIELDS="issuerid" REFTABLE="oauth2_issuer" REFFIELDS="id"/>
      </KEYS>
    </TABLE>
    <TABLE NAME="analytics_used_analysables" COMMENT="List of analysables used by each model">
      <FIELDS>
        <FIELD NAME="id" TYPE="int" LENGTH="10" NOTNULL="true" SEQUENCE="true"/>
        <FIELD NAME="modelid" TYPE="int" LENGTH="10" NOTNULL="true" SEQUENCE="false"/>
        <FIELD NAME="action" TYPE="char" LENGTH="50" NOTNULL="true" SEQUENCE="false"/>
        <FIELD NAME="analysableid" TYPE="int" LENGTH="10" NOTNULL="true" SEQUENCE="false"/>
        <FIELD NAME="firstanalysis" TYPE="int" LENGTH="10" NOTNULL="true" SEQUENCE="false"/>
        <FIELD NAME="timeanalysed" TYPE="int" LENGTH="10" NOTNULL="true" SEQUENCE="false"/>
      </FIELDS>
      <KEYS>
        <KEY NAME="primary" TYPE="primary" FIELDS="id"/>
        <KEY NAME="modelid" TYPE="foreign" FIELDS="modelid" REFTABLE="analytics_models" REFFIELDS="id"/>
      </KEYS>
      <INDEXES>
        <INDEX NAME="modelid-action" UNIQUE="false" FIELDS="modelid, action"/>
        <INDEX NAME="analysableid" UNIQUE="false" FIELDS="analysableid"/>
      </INDEXES>
    </TABLE>
    <TABLE NAME="search_index_requests" COMMENT="Records requests for (re)indexing of specific contexts. Entries will be removed from this table when indexing of that context is complete. (This table is not used for normal time-based indexing of new content.)">
      <FIELDS>
        <FIELD NAME="id" TYPE="int" LENGTH="10" NOTNULL="true" SEQUENCE="true"/>
        <FIELD NAME="contextid" TYPE="int" LENGTH="10" NOTNULL="true" SEQUENCE="false" COMMENT="Context ID that has been requested for reindexing."/>
        <FIELD NAME="searcharea" TYPE="char" LENGTH="255" NOTNULL="true" SEQUENCE="false" COMMENT="Set (e.g. 'forum-post') if a specific area is to be reindexed. Blank indicates all areas."/>
        <FIELD NAME="timerequested" TYPE="int" LENGTH="10" NOTNULL="true" SEQUENCE="false" COMMENT="Time at which this index update was requested."/>
        <FIELD NAME="partialarea" TYPE="char" LENGTH="255" NOTNULL="true" SEQUENCE="false" COMMENT="If processing of this context partially completed, set to the area that needs processing next. Blank indicates not processed yet."/>
        <FIELD NAME="partialtime" TYPE="int" LENGTH="10" NOTNULL="true" SEQUENCE="false" COMMENT="If processing partially completed, set to the timestamp within the next area where processing should start. 0 indicates not processed yet."/>
        <FIELD NAME="indexpriority" TYPE="int" LENGTH="10" NOTNULL="true" SEQUENCE="false" COMMENT="Priority value so that important requests can be dealt with first; higher numbers are processed first"/>
      </FIELDS>
      <KEYS>
        <KEY NAME="primary" TYPE="primary" FIELDS="id"/>
        <KEY NAME="contextid" TYPE="foreign" FIELDS="contextid" REFTABLE="context" REFFIELDS="id"/>
      </KEYS>
      <INDEXES>
        <INDEX NAME="indexprioritytimerequested" UNIQUE="false" FIELDS="indexpriority, timerequested"/>
      </INDEXES>
    </TABLE>
    <TABLE NAME="favourite" COMMENT="Stores the relationship between an arbitrary item (itemtype, itemid), and a context area (component, contextid) for a specific user. Used by the favourites subsystem.">
      <FIELDS>
        <FIELD NAME="id" TYPE="int" LENGTH="10" NOTNULL="true" SEQUENCE="true"/>
        <FIELD NAME="component" TYPE="char" LENGTH="100" NOTNULL="true" SEQUENCE="false" COMMENT="Defines the Moodle component in which the favourite was created."/>
        <FIELD NAME="itemtype" TYPE="char" LENGTH="100" NOTNULL="true" SEQUENCE="false" COMMENT="The type of the item which is being favourited. Usually a table name, but doesn't have to be. E.g. 'messages' or 'message_conversations'."/>
        <FIELD NAME="itemid" TYPE="int" LENGTH="10" NOTNULL="true" SEQUENCE="false" COMMENT="The identifier of the item which is being favourited."/>
        <FIELD NAME="contextid" TYPE="int" LENGTH="10" NOTNULL="true" SEQUENCE="false" COMMENT="The context id of the item being favourited"/>
        <FIELD NAME="userid" TYPE="int" LENGTH="10" NOTNULL="true" SEQUENCE="false" COMMENT="The id of the user to whom the favourite belongs"/>
        <FIELD NAME="ordering" TYPE="int" LENGTH="10" NOTNULL="false" SEQUENCE="false" COMMENT="Optional ordering of the favourite within its context area. For example, this allows things like sorting favourite message conversations."/>
        <FIELD NAME="timecreated" TYPE="int" LENGTH="10" NOTNULL="true" SEQUENCE="false" COMMENT="Creation time"/>
        <FIELD NAME="timemodified" TYPE="int" LENGTH="10" NOTNULL="true" SEQUENCE="false" COMMENT="Last modification time"/>
      </FIELDS>
      <KEYS>
        <KEY NAME="primary" TYPE="primary" FIELDS="id"/>
        <KEY NAME="contextid" TYPE="foreign" FIELDS="contextid" REFTABLE="context" REFFIELDS="id"/>
        <KEY NAME="userid" TYPE="foreign" FIELDS="userid" REFTABLE="user" REFFIELDS="id" COMMENT="Reference to the user owning the favourite."/>
      </KEYS>
      <INDEXES>
        <INDEX NAME="uniqueuserfavouriteitem" UNIQUE="true" FIELDS="component, itemtype, itemid, contextid, userid"/>
      </INDEXES>
    </TABLE>
    <TABLE NAME="customfield_category" COMMENT="core_customfield category table">
      <FIELDS>
        <FIELD NAME="id" TYPE="int" LENGTH="10" NOTNULL="true" SEQUENCE="true"/>
        <FIELD NAME="name" TYPE="char" LENGTH="400" NOTNULL="true" SEQUENCE="false"/>
        <FIELD NAME="description" TYPE="text" NOTNULL="false" SEQUENCE="false"/>
        <FIELD NAME="descriptionformat" TYPE="int" LENGTH="10" NOTNULL="false" SEQUENCE="false"/>
        <FIELD NAME="sortorder" TYPE="int" LENGTH="10" NOTNULL="false" SEQUENCE="false"/>
        <FIELD NAME="timecreated" TYPE="int" LENGTH="10" NOTNULL="true" SEQUENCE="false"/>
        <FIELD NAME="timemodified" TYPE="int" LENGTH="10" NOTNULL="true" SEQUENCE="false"/>
        <FIELD NAME="component" TYPE="char" LENGTH="100" NOTNULL="true" SEQUENCE="false"/>
        <FIELD NAME="area" TYPE="char" LENGTH="100" NOTNULL="true" SEQUENCE="false"/>
        <FIELD NAME="itemid" TYPE="int" LENGTH="10" NOTNULL="true" DEFAULT="0" SEQUENCE="false"/>
        <FIELD NAME="contextid" TYPE="int" LENGTH="10" NOTNULL="false" SEQUENCE="false"/>
      </FIELDS>
      <KEYS>
        <KEY NAME="primary" TYPE="primary" FIELDS="id"/>
        <KEY NAME="contextid" TYPE="foreign" FIELDS="contextid" REFTABLE="context" REFFIELDS="id"/>
      </KEYS>
      <INDEXES>
        <INDEX NAME="component_area_itemid" UNIQUE="false" FIELDS="component, area, itemid, sortorder"/>
      </INDEXES>
    </TABLE>
    <TABLE NAME="customfield_field" COMMENT="core_customfield field table">
      <FIELDS>
        <FIELD NAME="id" TYPE="int" LENGTH="10" NOTNULL="true" SEQUENCE="true"/>
        <FIELD NAME="shortname" TYPE="char" LENGTH="100" NOTNULL="true" SEQUENCE="false"/>
        <FIELD NAME="name" TYPE="char" LENGTH="400" NOTNULL="true" SEQUENCE="false"/>
        <FIELD NAME="type" TYPE="char" LENGTH="100" NOTNULL="true" SEQUENCE="false"/>
        <FIELD NAME="description" TYPE="text" NOTNULL="false" SEQUENCE="false"/>
        <FIELD NAME="descriptionformat" TYPE="int" LENGTH="10" NOTNULL="false" SEQUENCE="false"/>
        <FIELD NAME="sortorder" TYPE="int" LENGTH="10" NOTNULL="false" SEQUENCE="false"/>
        <FIELD NAME="categoryid" TYPE="int" LENGTH="10" NOTNULL="false" SEQUENCE="false"/>
        <FIELD NAME="configdata" TYPE="text" NOTNULL="false" SEQUENCE="false"/>
        <FIELD NAME="timecreated" TYPE="int" LENGTH="10" NOTNULL="true" SEQUENCE="false"/>
        <FIELD NAME="timemodified" TYPE="int" LENGTH="10" NOTNULL="true" SEQUENCE="false"/>
      </FIELDS>
      <KEYS>
        <KEY NAME="primary" TYPE="primary" FIELDS="id"/>
        <KEY NAME="categoryid" TYPE="foreign" FIELDS="categoryid" REFTABLE="customfield_category" REFFIELDS="id"/>
      </KEYS>
      <INDEXES>
        <INDEX NAME="categoryid_sortorder" UNIQUE="false" FIELDS="categoryid, sortorder"/>
      </INDEXES>
    </TABLE>
    <TABLE NAME="customfield_data" COMMENT="core_customfield data table">
      <FIELDS>
        <FIELD NAME="id" TYPE="int" LENGTH="10" NOTNULL="true" SEQUENCE="true"/>
        <FIELD NAME="fieldid" TYPE="int" LENGTH="10" NOTNULL="true" SEQUENCE="false"/>
        <FIELD NAME="instanceid" TYPE="int" LENGTH="10" NOTNULL="true" SEQUENCE="false"/>
        <FIELD NAME="intvalue" TYPE="int" LENGTH="10" NOTNULL="false" SEQUENCE="false"/>
        <FIELD NAME="decvalue" TYPE="number" LENGTH="10" NOTNULL="false" SEQUENCE="false" DECIMALS="5"/>
        <FIELD NAME="shortcharvalue" TYPE="char" LENGTH="255" NOTNULL="false" SEQUENCE="false"/>
        <FIELD NAME="charvalue" TYPE="char" LENGTH="1333" NOTNULL="false" SEQUENCE="false"/>
        <FIELD NAME="value" TYPE="text" NOTNULL="true" SEQUENCE="false"/>
        <FIELD NAME="valueformat" TYPE="int" LENGTH="10" NOTNULL="true" SEQUENCE="false"/>
        <FIELD NAME="timecreated" TYPE="int" LENGTH="10" NOTNULL="true" SEQUENCE="false"/>
        <FIELD NAME="timemodified" TYPE="int" LENGTH="10" NOTNULL="true" SEQUENCE="false"/>
        <FIELD NAME="contextid" TYPE="int" LENGTH="10" NOTNULL="false" SEQUENCE="false"/>
      </FIELDS>
      <KEYS>
        <KEY NAME="primary" TYPE="primary" FIELDS="id"/>
        <KEY NAME="fieldid" TYPE="foreign" FIELDS="fieldid" REFTABLE="customfield_field" REFFIELDS="id"/>
        <KEY NAME="contextid" TYPE="foreign" FIELDS="contextid" REFTABLE="context" REFFIELDS="id"/>
      </KEYS>
      <INDEXES>
        <INDEX NAME="instanceid-fieldid" UNIQUE="true" FIELDS="instanceid, fieldid"/>
        <INDEX NAME="fieldid-intvalue" UNIQUE="false" FIELDS="fieldid, intvalue"/>
        <INDEX NAME="fieldid-shortcharvalue" UNIQUE="false" FIELDS="fieldid, shortcharvalue"/>
        <INDEX NAME="fieldid-decvalue" UNIQUE="false" FIELDS="fieldid, decvalue"/>
      </INDEXES>
    </TABLE>
    <TABLE NAME="h5p_libraries" COMMENT="Stores information about libraries used by H5P content.">
      <FIELDS>
        <FIELD NAME="id" TYPE="int" LENGTH="10" NOTNULL="true" SEQUENCE="true" COMMENT="Primary Key: The id of the library"/>
        <FIELD NAME="machinename" TYPE="char" LENGTH="255" NOTNULL="true" SEQUENCE="false" COMMENT="The library machine name"/>
        <FIELD NAME="title" TYPE="char" LENGTH="255" NOTNULL="true" SEQUENCE="false" COMMENT="The human readable name of this library"/>
        <FIELD NAME="majorversion" TYPE="int" LENGTH="4" NOTNULL="true" SEQUENCE="false"/>
        <FIELD NAME="minorversion" TYPE="int" LENGTH="4" NOTNULL="true" SEQUENCE="false"/>
        <FIELD NAME="patchversion" TYPE="int" LENGTH="4" NOTNULL="true" SEQUENCE="false"/>
        <FIELD NAME="runnable" TYPE="int" LENGTH="1" NOTNULL="true" SEQUENCE="false" COMMENT="Can this library be started by the module? i.e. not a dependency."/>
        <FIELD NAME="fullscreen" TYPE="int" LENGTH="1" NOTNULL="true" DEFAULT="0" SEQUENCE="false" COMMENT="Display fullscreen button"/>
        <FIELD NAME="embedtypes" TYPE="char" LENGTH="255" NOTNULL="true" SEQUENCE="false" COMMENT="List of supported embed types"/>
        <FIELD NAME="preloadedjs" TYPE="text" NOTNULL="false" SEQUENCE="false" COMMENT="Comma separated list of scripts to load."/>
        <FIELD NAME="preloadedcss" TYPE="text" NOTNULL="false" SEQUENCE="false" COMMENT="Comma separated list of stylesheets to load."/>
        <FIELD NAME="droplibrarycss" TYPE="text" NOTNULL="false" SEQUENCE="false" COMMENT="List of libraries that should not have CSS included if this library is used. Comma separated list."/>
        <FIELD NAME="semantics" TYPE="text" NOTNULL="false" SEQUENCE="false" COMMENT="The semantics definition in json format"/>
        <FIELD NAME="addto" TYPE="text" NOTNULL="false" SEQUENCE="false" COMMENT="Plugin configuration data"/>
        <FIELD NAME="coremajor" TYPE="int" LENGTH="4" NOTNULL="false" SEQUENCE="false" COMMENT="H5P core API major version required"/>
        <FIELD NAME="coreminor" TYPE="int" LENGTH="4" NOTNULL="false" SEQUENCE="false" COMMENT="H5P core API minor version required"/>
        <FIELD NAME="metadatasettings" TYPE="text" NOTNULL="false" SEQUENCE="false" COMMENT="Library metadata settings"/>
<<<<<<< HEAD
=======
        <FIELD NAME="tutorial" TYPE="text" NOTNULL="false" SEQUENCE="false" COMMENT="Tutorial URL"/>
        <FIELD NAME="example" TYPE="text" NOTNULL="false" SEQUENCE="false" COMMENT="Example URL"/>
>>>>>>> ec58cefe
      </FIELDS>
      <KEYS>
        <KEY NAME="primary" TYPE="primary" FIELDS="id"/>
      </KEYS>
      <INDEXES>
        <INDEX NAME="machinemajorminorpatch" UNIQUE="false" FIELDS="machinename, majorversion, minorversion, patchversion, runnable"/>
      </INDEXES>
    </TABLE>
    <TABLE NAME="h5p_library_dependencies" COMMENT="Stores H5P library dependencies">
      <FIELDS>
        <FIELD NAME="id" TYPE="int" LENGTH="10" NOTNULL="true" SEQUENCE="true"/>
        <FIELD NAME="libraryid" TYPE="int" LENGTH="10" NOTNULL="true" SEQUENCE="false" COMMENT="The id of a H5P library."/>
        <FIELD NAME="requiredlibraryid" TYPE="int" LENGTH="10" NOTNULL="true" SEQUENCE="false" COMMENT="The dependent library to load"/>
        <FIELD NAME="dependencytype" TYPE="char" LENGTH="255" NOTNULL="true" SEQUENCE="false" COMMENT="preloaded, dynamic, or editor"/>
      </FIELDS>
      <KEYS>
        <KEY NAME="primary" TYPE="primary" FIELDS="id"/>
        <KEY NAME="libraryid" TYPE="foreign" FIELDS="libraryid" REFTABLE="h5p_libraries" REFFIELDS="id"/>
        <KEY NAME="requiredlibraryid" TYPE="foreign" FIELDS="requiredlibraryid" REFTABLE="h5p_libraries" REFFIELDS="id"/>
      </KEYS>
    </TABLE>
    <TABLE NAME="h5p" COMMENT="Stores H5P content information">
      <FIELDS>
        <FIELD NAME="id" TYPE="int" LENGTH="10" NOTNULL="true" SEQUENCE="true"/>
        <FIELD NAME="jsoncontent" TYPE="text" NOTNULL="true" SEQUENCE="false" COMMENT="The content in json format"/>
        <FIELD NAME="mainlibraryid" TYPE="int" LENGTH="10" NOTNULL="true" SEQUENCE="false" COMMENT="The library we first instanciate for this node"/>
        <FIELD NAME="displayoptions" TYPE="int" LENGTH="4" NOTNULL="false" SEQUENCE="false" COMMENT="H5P Button display options"/>
        <FIELD NAME="pathnamehash" TYPE="char" LENGTH="40" NOTNULL="true" SEQUENCE="false" COMMENT="Defines the complete unique hash for the file path where the H5P content was added."/>
        <FIELD NAME="contenthash" TYPE="char" LENGTH="40" NOTNULL="true" SEQUENCE="false" COMMENT="Defines the hash for the file content."/>
        <FIELD NAME="filtered" TYPE="text" NOTNULL="false" SEQUENCE="false" COMMENT="Filtered version of json_content"/>
        <FIELD NAME="timecreated" TYPE="int" LENGTH="10" NOTNULL="true" DEFAULT="0" SEQUENCE="false"/>
        <FIELD NAME="timemodified" TYPE="int" LENGTH="10" NOTNULL="true" DEFAULT="0" SEQUENCE="false"/>
      </FIELDS>
      <KEYS>
        <KEY NAME="primary" TYPE="primary" FIELDS="id"/>
        <KEY NAME="mainlibraryid" TYPE="foreign" FIELDS="mainlibraryid" REFTABLE="h5p_libraries" REFFIELDS="id"/>
      </KEYS>
    </TABLE>
    <TABLE NAME="h5p_contents_libraries" COMMENT="Store which library is used in which content.">
      <FIELDS>
        <FIELD NAME="id" TYPE="int" LENGTH="10" NOTNULL="true" SEQUENCE="true"/>
        <FIELD NAME="h5pid" TYPE="int" LENGTH="10" NOTNULL="true" SEQUENCE="false" COMMENT="Identifier for the h5p content"/>
        <FIELD NAME="libraryid" TYPE="int" LENGTH="10" NOTNULL="true" SEQUENCE="false" COMMENT="The identifier of a H5P library this content uses"/>
        <FIELD NAME="dependencytype" TYPE="char" LENGTH="10" NOTNULL="true" SEQUENCE="false" COMMENT="dynamic, preloaded or editor"/>
        <FIELD NAME="dropcss" TYPE="int" LENGTH="1" NOTNULL="true" SEQUENCE="false" COMMENT="1 if the preloaded css from the dependency is to be excluded"/>
        <FIELD NAME="weight" TYPE="int" LENGTH="10" NOTNULL="true" SEQUENCE="false" COMMENT="Determines the order in which the preloaded libraries will be loaded"/>
      </FIELDS>
      <KEYS>
        <KEY NAME="primary" TYPE="primary" FIELDS="id"/>
        <KEY NAME="h5pid" TYPE="foreign" FIELDS="h5pid" REFTABLE="h5p" REFFIELDS="id"/>
        <KEY NAME="libraryid" TYPE="foreign" FIELDS="libraryid" REFTABLE="h5p_libraries" REFFIELDS="id"/>
      </KEYS>
    </TABLE>
    <TABLE NAME="h5p_libraries_cachedassets" COMMENT="H5P cached library assets">
      <FIELDS>
        <FIELD NAME="id" TYPE="int" LENGTH="10" NOTNULL="true" SEQUENCE="true"/>
        <FIELD NAME="libraryid" TYPE="int" LENGTH="10" NOTNULL="true" SEQUENCE="false"/>
        <FIELD NAME="hash" TYPE="char" LENGTH="255" NOTNULL="true" SEQUENCE="false" COMMENT="Cache hash key that this library is part of."/>
      </FIELDS>
      <KEYS>
        <KEY NAME="primary" TYPE="primary" FIELDS="id"/>
        <KEY NAME="libraryid" TYPE="foreign" FIELDS="libraryid" REFTABLE="h5p_libraries" REFFIELDS="id"/>
      </KEYS>
    </TABLE>
    <TABLE NAME="contentbank_content" COMMENT="This table stores content data in the content bank.">
      <FIELDS>
        <FIELD NAME="id" TYPE="int" LENGTH="10" NOTNULL="true" SEQUENCE="true"/>
        <FIELD NAME="name" TYPE="char" LENGTH="255" NOTNULL="true" SEQUENCE="false"/>
        <FIELD NAME="contenttype" TYPE="char" LENGTH="100" NOTNULL="true" SEQUENCE="false"/>
        <FIELD NAME="contextid" TYPE="int" LENGTH="10" NOTNULL="true" SEQUENCE="false" COMMENT="References context.id."/>
        <FIELD NAME="instanceid" TYPE="int" LENGTH="10" NOTNULL="false" SEQUENCE="false"/>
        <FIELD NAME="configdata" TYPE="text" NOTNULL="false" SEQUENCE="false"/>
        <FIELD NAME="usercreated" TYPE="int" LENGTH="10" NOTNULL="true" SEQUENCE="false" COMMENT="The original author of the content"/>
        <FIELD NAME="usermodified" TYPE="int" LENGTH="10" NOTNULL="false" SEQUENCE="false"/>
        <FIELD NAME="timecreated" TYPE="int" LENGTH="10" NOTNULL="true" DEFAULT="0" SEQUENCE="false"/>
        <FIELD NAME="timemodified" TYPE="int" LENGTH="10" NOTNULL="false" DEFAULT="0" SEQUENCE="false"/>
      </FIELDS>
      <KEYS>
        <KEY NAME="primary" TYPE="primary" FIELDS="id"/>
        <KEY NAME="contextid" TYPE="foreign" FIELDS="contextid" REFTABLE="context" REFFIELDS="id"/>
        <KEY NAME="usermodified" TYPE="foreign" FIELDS="usermodified" REFTABLE="user" REFFIELDS="id"/>
        <KEY NAME="usercreated" TYPE="foreign" FIELDS="usercreated" REFTABLE="user" REFFIELDS="id"/>
      </KEYS>
      <INDEXES>
        <INDEX NAME="name" UNIQUE="false" FIELDS="name"/>
        <INDEX NAME="instance" UNIQUE="false" FIELDS="contextid, contenttype, instanceid"/>
      </INDEXES>
    </TABLE>
    <TABLE NAME="payment_accounts" COMMENT="Payment accounts">
      <FIELDS>
        <FIELD NAME="id" TYPE="int" LENGTH="10" NOTNULL="true" SEQUENCE="true"/>
        <FIELD NAME="name" TYPE="char" LENGTH="255" NOTNULL="true" SEQUENCE="false"/>
        <FIELD NAME="idnumber" TYPE="char" LENGTH="100" NOTNULL="false" SEQUENCE="false"/>
        <FIELD NAME="contextid" TYPE="int" LENGTH="10" NOTNULL="true" SEQUENCE="false"/>
        <FIELD NAME="enabled" TYPE="int" LENGTH="1" NOTNULL="true" DEFAULT="0" SEQUENCE="false"/>
        <FIELD NAME="archived" TYPE="int" LENGTH="1" NOTNULL="true" DEFAULT="0" SEQUENCE="false"/>
        <FIELD NAME="timecreated" TYPE="int" LENGTH="10" NOTNULL="false" SEQUENCE="false"/>
        <FIELD NAME="timemodified" TYPE="int" LENGTH="10" NOTNULL="false" SEQUENCE="false"/>
      </FIELDS>
      <KEYS>
        <KEY NAME="primary" TYPE="primary" FIELDS="id"/>
      </KEYS>
    </TABLE>
    <TABLE NAME="payment_gateways" COMMENT="Configuration for one gateway for one payment account">
      <FIELDS>
        <FIELD NAME="id" TYPE="int" LENGTH="10" NOTNULL="true" SEQUENCE="true"/>
        <FIELD NAME="accountid" TYPE="int" LENGTH="10" NOTNULL="true" SEQUENCE="false"/>
        <FIELD NAME="gateway" TYPE="char" LENGTH="100" NOTNULL="true" SEQUENCE="false"/>
        <FIELD NAME="enabled" TYPE="int" LENGTH="1" NOTNULL="true" DEFAULT="1" SEQUENCE="false"/>
        <FIELD NAME="config" TYPE="text" NOTNULL="false" SEQUENCE="false"/>
        <FIELD NAME="timecreated" TYPE="int" LENGTH="10" NOTNULL="true" SEQUENCE="false"/>
        <FIELD NAME="timemodified" TYPE="int" LENGTH="10" NOTNULL="true" SEQUENCE="false"/>
      </FIELDS>
      <KEYS>
        <KEY NAME="primary" TYPE="primary" FIELDS="id"/>
        <KEY NAME="accountid" TYPE="foreign" FIELDS="accountid" REFTABLE="payment_accounts" REFFIELDS="id"/>
      </KEYS>
    </TABLE>
    <TABLE NAME="payments" COMMENT="Stores information about payments">
      <FIELDS>
        <FIELD NAME="id" TYPE="int" LENGTH="10" NOTNULL="true" SEQUENCE="true"/>
        <FIELD NAME="component" TYPE="char" LENGTH="100" NOTNULL="true" SEQUENCE="false" COMMENT="The plugin this payment belongs to."/>
        <FIELD NAME="paymentarea" TYPE="char" LENGTH="50" NOTNULL="true" SEQUENCE="false" COMMENT="The name of payable area"/>
        <FIELD NAME="itemid" TYPE="int" LENGTH="10" NOTNULL="true" SEQUENCE="false"/>
        <FIELD NAME="userid" TYPE="int" LENGTH="10" NOTNULL="true" SEQUENCE="false"/>
        <FIELD NAME="amount" TYPE="char" LENGTH="20" NOTNULL="true" SEQUENCE="false"/>
        <FIELD NAME="currency" TYPE="char" LENGTH="3" NOTNULL="true" SEQUENCE="false"/>
        <FIELD NAME="accountid" TYPE="int" LENGTH="10" NOTNULL="true" SEQUENCE="false"/>
        <FIELD NAME="gateway" TYPE="char" LENGTH="100" NOTNULL="true" SEQUENCE="false"/>
        <FIELD NAME="timecreated" TYPE="int" LENGTH="10" NOTNULL="true" DEFAULT="0" SEQUENCE="false"/>
        <FIELD NAME="timemodified" TYPE="int" LENGTH="10" NOTNULL="true" DEFAULT="0" SEQUENCE="false"/>
      </FIELDS>
      <KEYS>
        <KEY NAME="primary" TYPE="primary" FIELDS="id"/>
        <KEY NAME="userid" TYPE="foreign" FIELDS="userid" REFTABLE="user" REFFIELDS="id"/>
        <KEY NAME="accountid" TYPE="foreign" FIELDS="accountid" REFTABLE="payment_accounts" REFFIELDS="id"/>
      </KEYS>
      <INDEXES>
        <INDEX NAME="gateway" UNIQUE="false" FIELDS="gateway"/>
        <INDEX NAME="component-paymentarea-itemid" UNIQUE="false" FIELDS="component, paymentarea, itemid"/>
      </INDEXES>
    </TABLE>
    <TABLE NAME="infected_files" COMMENT="Table to store infected file details.">
      <FIELDS>
        <FIELD NAME="id" TYPE="int" LENGTH="10" NOTNULL="true" SEQUENCE="true"/>
        <FIELD NAME="filename" TYPE="text" NOTNULL="true" SEQUENCE="false" COMMENT="Original file name"/>
        <FIELD NAME="quarantinedfile" TYPE="text" NOTNULL="false" SEQUENCE="false" COMMENT="Quarantine zip file"/>
        <FIELD NAME="userid" TYPE="int" LENGTH="10" NOTNULL="true" SEQUENCE="false" COMMENT="The user that uploaded the infected file."/>
        <FIELD NAME="reason" TYPE="text" NOTNULL="true" SEQUENCE="false" COMMENT="The reason for the antivirus failure"/>
        <FIELD NAME="timecreated" TYPE="int" LENGTH="10" NOTNULL="true" DEFAULT="0" SEQUENCE="false" COMMENT="The time the infected file was uploaded."/>
      </FIELDS>
      <KEYS>
        <KEY NAME="primary" TYPE="primary" FIELDS="id"/>
        <KEY NAME="userid" TYPE="foreign" FIELDS="userid" REFTABLE="user" REFFIELDS="id" COMMENT="Foreign key for the userid"/>
      </KEYS>
    </TABLE>
    <TABLE NAME="oauth2_refresh_token" COMMENT="Stores refresh tokens which can be exchanged for access tokens">
      <FIELDS>
        <FIELD NAME="id" TYPE="int" LENGTH="10" NOTNULL="true" SEQUENCE="true"/>
        <FIELD NAME="timecreated" TYPE="int" LENGTH="10" NOTNULL="true" SEQUENCE="false" COMMENT="Time this record was created."/>
        <FIELD NAME="timemodified" TYPE="int" LENGTH="10" NOTNULL="true" SEQUENCE="false" COMMENT="Time this record was modified."/>
        <FIELD NAME="userid" TYPE="int" LENGTH="10" NOTNULL="true" SEQUENCE="false" COMMENT="The user to whom this refresh token belongs."/>
        <FIELD NAME="issuerid" TYPE="int" LENGTH="10" NOTNULL="true" SEQUENCE="false" COMMENT="Corresponding oauth2 issuer"/>
        <FIELD NAME="token" TYPE="text" NOTNULL="true" SEQUENCE="false" COMMENT="refresh token"/>
        <FIELD NAME="scopehash" TYPE="char" LENGTH="40" NOTNULL="true" SEQUENCE="false" COMMENT="sha1 hash of the scopes used when requesting the refresh token"/>
      </FIELDS>
      <KEYS>
        <KEY NAME="primary" TYPE="primary" FIELDS="id"/>
        <KEY NAME="issueridkey" TYPE="foreign" FIELDS="issuerid" REFTABLE="oauth2_issuer" REFFIELDS="id" COMMENT="Issuer id foreign key"/>
        <KEY NAME="useridkey" TYPE="foreign" FIELDS="userid" REFTABLE="user" REFFIELDS="id" COMMENT="User id foreign key"/>
      </KEYS>
      <INDEXES>
        <INDEX NAME="userid-issuerid-scopehash" UNIQUE="true" FIELDS="userid, issuerid, scopehash"/>
      </INDEXES>
    </TABLE>
  </TABLES>
</XMLDB><|MERGE_RESOLUTION|>--- conflicted
+++ resolved
@@ -1,9 +1,5 @@
 <?xml version="1.0" encoding="UTF-8" ?>
-<<<<<<< HEAD
-<XMLDB PATH="lib/db" VERSION="20200911" COMMENT="XMLDB file for core Moodle tables"
-=======
 <XMLDB PATH="lib/db" VERSION="20201021" COMMENT="XMLDB file for core Moodle tables"
->>>>>>> ec58cefe
     xmlns:xsi="http://www.w3.org/2001/XMLSchema-instance"
     xsi:noNamespaceSchemaLocation="../../lib/xmldb/xmldb.xsd"
 >
@@ -4203,11 +4199,8 @@
         <FIELD NAME="coremajor" TYPE="int" LENGTH="4" NOTNULL="false" SEQUENCE="false" COMMENT="H5P core API major version required"/>
         <FIELD NAME="coreminor" TYPE="int" LENGTH="4" NOTNULL="false" SEQUENCE="false" COMMENT="H5P core API minor version required"/>
         <FIELD NAME="metadatasettings" TYPE="text" NOTNULL="false" SEQUENCE="false" COMMENT="Library metadata settings"/>
-<<<<<<< HEAD
-=======
         <FIELD NAME="tutorial" TYPE="text" NOTNULL="false" SEQUENCE="false" COMMENT="Tutorial URL"/>
         <FIELD NAME="example" TYPE="text" NOTNULL="false" SEQUENCE="false" COMMENT="Example URL"/>
->>>>>>> ec58cefe
       </FIELDS>
       <KEYS>
         <KEY NAME="primary" TYPE="primary" FIELDS="id"/>
