<?php
// This file is part of Moodle - http://moodle.org/
//
// Moodle is free software: you can redistribute it and/or modify
// it under the terms of the GNU General Public License as published by
// the Free Software Foundation, either version 3 of the License, or
// (at your option) any later version.
//
// Moodle is distributed in the hope that it will be useful,
// but WITHOUT ANY WARRANTY; without even the implied warranty of
// MERCHANTABILITY or FITNESS FOR A PARTICULAR PURPOSE.  See the
// GNU General Public License for more details.
//
// You should have received a copy of the GNU General Public License
// along with Moodle.  If not, see <http://www.gnu.org/licenses/>.

/**
 * This file keeps track of upgrades to Moodle.
 *
 * Sometimes, changes between versions involve
 * alterations to database structures and other
 * major things that may break installations.
 *
 * The upgrade function in this file will attempt
 * to perform all the necessary actions to upgrade
 * your older installation to the current version.
 *
 * If there's something it cannot do itself, it
 * will tell you what you need to do.
 *
 * The commands in here will all be database-neutral,
 * using the methods of database_manager class
 *
 * Please do not forget to use upgrade_set_timeout()
 * before any action that may take longer time to finish.
 *
 * @package   core_install
 * @category  upgrade
 * @copyright 2006 onwards Martin Dougiamas  http://dougiamas.com
 * @license   http://www.gnu.org/copyleft/gpl.html GNU GPL v3 or later
 */

defined('MOODLE_INTERNAL') || die();

/**
 * Main upgrade tasks to be executed on Moodle version bump
 *
 * This function is automatically executed after one bump in the Moodle core
 * version is detected. It's in charge of performing the required tasks
 * to raise core from the previous version to the next one.
 *
 * It's a collection of ordered blocks of code, named "upgrade steps",
 * each one performing one isolated (from the rest of steps) task. Usually
 * tasks involve creating new DB objects or performing manipulation of the
 * information for cleanup/fixup purposes.
 *
 * Each upgrade step has a fixed structure, that can be summarised as follows:
 *
 * if ($oldversion < XXXXXXXXXX.XX) {
 *     // Explanation of the update step, linking to issue in the Tracker if necessary
 *     upgrade_set_timeout(XX); // Optional for big tasks
 *     // Code to execute goes here, usually the XMLDB Editor will
 *     // help you here. See {@link http://docs.moodle.org/dev/XMLDB_editor}.
 *     upgrade_main_savepoint(true, XXXXXXXXXX.XX);
 * }
 *
 * All plugins within Moodle (modules, blocks, reports...) support the existence of
 * their own upgrade.php file, using the "Frankenstyle" component name as
 * defined at {@link http://docs.moodle.org/dev/Frankenstyle}, for example:
 *     - {@link xmldb_page_upgrade($oldversion)}. (modules don't require the plugintype ("mod_") to be used.
 *     - {@link xmldb_auth_manual_upgrade($oldversion)}.
 *     - {@link xmldb_workshopform_accumulative_upgrade($oldversion)}.
 *     - ....
 *
 * In order to keep the contents of this file reduced, it's allowed to create some helper
 * functions to be used here in the {@link upgradelib.php} file at the same directory. Note
 * that such a file must be manually included from upgrade.php, and there are some restrictions
 * about what can be used within it.
 *
 * For more information, take a look to the documentation available:
 *     - Data definition API: {@link http://docs.moodle.org/dev/Data_definition_API}
 *     - Upgrade API: {@link http://docs.moodle.org/dev/Upgrade_API}
 *
 * @param int $oldversion
 * @return bool always true
 */
function xmldb_main_upgrade($oldversion) {
    global $CFG, $DB;

    require_once($CFG->libdir.'/db/upgradelib.php'); // Core Upgrade-related functions.

    $dbman = $DB->get_manager(); // Loads ddl manager and xmldb classes.

    // Always keep this upgrade step with version being the minimum
    // allowed version to upgrade from (v3.1.0 right now).
    if ($oldversion < 2016052300) {
        // Just in case somebody hacks upgrade scripts or env, we really can not continue.
        echo("You need to upgrade to 3.1.x or higher first!\n");
        exit(1);
        // Note this savepoint is 100% unreachable, but needed to pass the upgrade checks.
        upgrade_main_savepoint(true, 2016052300);
    }

    if ($oldversion < 2016081700.00) {

        // If someone is emotionally attached to it let's leave the config (basically the version) there.
        if (!file_exists($CFG->dirroot . '/report/search/classes/output/form.php')) {
            unset_all_config_for_plugin('report_search');
        }

        // Savepoint reached.
        upgrade_main_savepoint(true, 2016081700.00);
    }

    if ($oldversion < 2016081700.02) {
        // Default schedule values.
        $hour = 0;
        $minute = 0;

        // Get the old settings.
        if (isset($CFG->statsruntimestarthour)) {
            $hour = $CFG->statsruntimestarthour;
        }
        if (isset($CFG->statsruntimestartminute)) {
            $minute = $CFG->statsruntimestartminute;
        }

        // Retrieve the scheduled task record first.
        $stattask = $DB->get_record('task_scheduled', array('component' => 'moodle', 'classname' => '\core\task\stats_cron_task'));

        // Don't touch customised scheduling.
        if ($stattask && !$stattask->customised) {

            $nextruntime = mktime($hour, $minute, 0, date('m'), date('d'), date('Y'));
            if ($nextruntime < $stattask->lastruntime) {
                // Add 24 hours to the next run time.
                $newtime = new DateTime();
                $newtime->setTimestamp($nextruntime);
                $newtime->add(new DateInterval('P1D'));
                $nextruntime = $newtime->getTimestamp();
            }
            $stattask->nextruntime = $nextruntime;
            $stattask->minute = $minute;
            $stattask->hour = $hour;
            $stattask->customised = 1;
            $DB->update_record('task_scheduled', $stattask);
        }
        // These settings are no longer used.
        unset_config('statsruntimestarthour');
        unset_config('statsruntimestartminute');
        unset_config('statslastexecution');

        upgrade_main_savepoint(true, 2016081700.02);
    }

    if ($oldversion < 2016082200.00) {
        // An upgrade step to remove any duplicate stamps, within the same context, in the question_categories table, and to
        // add a unique index to (contextid, stamp) to avoid future stamp duplication. See MDL-54864.

        // Extend the execution time limit of the script to 2 hours.
        upgrade_set_timeout(7200);

        // This SQL fetches the id of those records which have duplicate stamps within the same context.
        // This doesn't return the original record within the context, from which the duplicate stamps were likely created.
        $fromclause = "FROM (
                        SELECT min(id) AS minid, contextid, stamp
                            FROM {question_categories}
                            GROUP BY contextid, stamp
                        ) minid
                        JOIN {question_categories} qc
                            ON qc.contextid = minid.contextid AND qc.stamp = minid.stamp AND qc.id > minid.minid";

        // Get the total record count - used for the progress bar.
        $countduplicatessql = "SELECT count(qc.id) $fromclause";
        $total = $DB->count_records_sql($countduplicatessql);

        // Get the records themselves.
        $getduplicatessql = "SELECT qc.id $fromclause ORDER BY minid";
        $rs = $DB->get_recordset_sql($getduplicatessql);

        // For each duplicate, update the stamp to a new random value.
        $i = 0;
        $pbar = new progress_bar('updatequestioncategorystamp', 500, true);
        foreach ($rs as $record) {
            // Generate a new, unique stamp and update the record.
            do {
                $newstamp = make_unique_id_code();
            } while (isset($usedstamps[$newstamp]));
            $usedstamps[$newstamp] = 1;
            $DB->set_field('question_categories', 'stamp', $newstamp, array('id' => $record->id));

            // Update progress.
            $i++;
            $pbar->update($i, $total, "Updating duplicate question category stamp - $i/$total.");
        }
        $rs->close();
        unset($usedstamps);

        // The uniqueness of each (contextid, stamp) pair is now guaranteed, so add the unique index to stop future duplicates.
        $table = new xmldb_table('question_categories');
        $index = new xmldb_index('contextidstamp', XMLDB_INDEX_UNIQUE, array('contextid', 'stamp'));
        if (!$dbman->index_exists($table, $index)) {
            $dbman->add_index($table, $index);
        }

        // Savepoint reached.
        upgrade_main_savepoint(true, 2016082200.00);
    }

    if ($oldversion < 2016091900.00) {

        // Removing the themes from core.
        $themes = array('base', 'canvas');

        foreach ($themes as $key => $theme) {
            if (check_dir_exists($CFG->dirroot . '/theme/' . $theme, false)) {
                // Ignore the themes that have been re-downloaded.
                unset($themes[$key]);
            }
        }

        if (!empty($themes)) {
            // Hacky emulation of plugin uninstallation.
            foreach ($themes as $theme) {
                unset_all_config_for_plugin('theme_' . $theme);
            }
        }

        // Main savepoint reached.
        upgrade_main_savepoint(true, 2016091900.00);
    }

    if ($oldversion < 2016091900.02) {

        // Define index attemptstepid-name (unique) to be dropped from question_attempt_step_data.
        $table = new xmldb_table('question_attempt_step_data');
        $index = new xmldb_index('attemptstepid-name', XMLDB_INDEX_UNIQUE, array('attemptstepid', 'name'));

        // Conditionally launch drop index attemptstepid-name.
        if ($dbman->index_exists($table, $index)) {
            $dbman->drop_index($table, $index);
        }

        // Main savepoint reached.
        upgrade_main_savepoint(true, 2016091900.02);
    }

    if ($oldversion < 2016100300.00) {
        unset_config('enablecssoptimiser');

        upgrade_main_savepoint(true, 2016100300.00);
    }

    if ($oldversion < 2016100501.00) {

        // Define field enddate to be added to course.
        $table = new xmldb_table('course');
        $field = new xmldb_field('enddate', XMLDB_TYPE_INTEGER, '10', null, XMLDB_NOTNULL, null, '0', 'startdate');

        // Conditionally launch add field enddate.
        if (!$dbman->field_exists($table, $field)) {
            $dbman->add_field($table, $field);
        }

        // Main savepoint reached.
        upgrade_main_savepoint(true, 2016100501.00);
    }

    if ($oldversion < 2016101100.00) {
        // Define field component to be added to message.
        $table = new xmldb_table('message');
        $field = new xmldb_field('component', XMLDB_TYPE_CHAR, '100', null, null, null, null, 'timeusertodeleted');

        // Conditionally launch add field component.
        if (!$dbman->field_exists($table, $field)) {
            $dbman->add_field($table, $field);
        }

        // Define field eventtype to be added to message.
        $field = new xmldb_field('eventtype', XMLDB_TYPE_CHAR, '100', null, null, null, null, 'component');

        // Conditionally launch add field eventtype.
        if (!$dbman->field_exists($table, $field)) {
            $dbman->add_field($table, $field);
        }

        // Main savepoint reached.
        upgrade_main_savepoint(true, 2016101100.00);
    }


    if ($oldversion < 2016101101.00) {
        // Define field component to be added to message_read.
        $table = new xmldb_table('message_read');
        $field = new xmldb_field('component', XMLDB_TYPE_CHAR, '100', null, null, null, null, 'timeusertodeleted');

        // Conditionally launch add field component.
        if (!$dbman->field_exists($table, $field)) {
            $dbman->add_field($table, $field);
        }

        // Define field eventtype to be added to message_read.
        $field = new xmldb_field('eventtype', XMLDB_TYPE_CHAR, '100', null, null, null, null, 'component');

        // Conditionally launch add field eventtype.
        if (!$dbman->field_exists($table, $field)) {
            $dbman->add_field($table, $field);
        }

        // Main savepoint reached.
        upgrade_main_savepoint(true, 2016101101.00);
    }

    if ($oldversion < 2016101401.00) {
        // Clean up repository_alfresco config unless plugin has been manually installed.
        if (!file_exists($CFG->dirroot . '/repository/alfresco/lib.php')) {
            // Remove capabilities.
            capabilities_cleanup('repository_alfresco');
            // Clean config.
            unset_all_config_for_plugin('repository_alfresco');
        }

        // Savepoint reached.
        upgrade_main_savepoint(true, 2016101401.00);
    }

    if ($oldversion < 2016101401.02) {
        $table = new xmldb_table('external_tokens');
        $field = new xmldb_field('privatetoken', XMLDB_TYPE_CHAR, '64', null, null, null, null);

        // Conditionally add privatetoken field to the external_tokens table.
        if (!$dbman->field_exists($table, $field)) {
            $dbman->add_field($table, $field);
        }

        // Main savepoint reached.
        upgrade_main_savepoint(true, 2016101401.02);
    }

    if ($oldversion < 2016110202.00) {

        // Force uninstall of deleted authentication plugin.
        if (!file_exists("$CFG->dirroot/auth/radius")) {
            // Leave settings inplace if there are radius users.
            if (!$DB->record_exists('user', array('auth' => 'radius', 'deleted' => 0))) {
                // Remove all other associated config.
                unset_all_config_for_plugin('auth/radius');
                // The version number for radius is in this format.
                unset_all_config_for_plugin('auth_radius');
            }
        }
        upgrade_main_savepoint(true, 2016110202.00);
    }

    if ($oldversion < 2016110300.00) {
        // Remove unused admin email setting.
        unset_config('emailonlyfromreplyaddress');

        // Main savepoint reached.
        upgrade_main_savepoint(true, 2016110300.00);
    }

    if ($oldversion < 2016110500.00) {

        $oldplayers = [
            'vimeo' => null,
            'mp3' => ['.mp3'],
            'html5video' => ['.mov', '.mp4', '.m4v', '.mpeg', '.mpe', '.mpg', '.ogv', '.webm'],
            'flv' => ['.flv', '.f4v'],
            'html5audio' => ['.aac', '.flac', '.mp3', '.m4a', '.oga', '.ogg', '.wav'],
            'youtube' => null,
            'swf' => null,
        ];

        // Convert hardcoded media players to the settings of the new media player plugin type.
        if (get_config('core', 'media_plugins_sortorder') === false) {
            $enabledplugins = [];
            $videoextensions = [];
            $audioextensions = [];
            foreach ($oldplayers as $oldplayer => $extensions) {
                $settingname = 'core_media_enable_'.$oldplayer;
                if (!empty($CFG->$settingname)) {
                    if ($extensions) {
                        // VideoJS will be used for all media files players that were used previously.
                        $enabledplugins['videojs'] = 'videojs';
                        if ($oldplayer === 'mp3' || $oldplayer === 'html5audio') {
                            $audioextensions += array_combine($extensions, $extensions);
                        } else {
                            $videoextensions += array_combine($extensions, $extensions);
                        }
                    } else {
                        // Enable youtube, vimeo and swf.
                        $enabledplugins[$oldplayer] = $oldplayer;
                    }
                }
            }

            set_config('media_plugins_sortorder', join(',', $enabledplugins));

            // Configure VideoJS to match the existing players set up.
            if ($enabledplugins['videojs']) {
                $enabledplugins[] = 'videojs';
                set_config('audioextensions', join(',', $audioextensions), 'media_videojs');
                set_config('videoextensions', join(',', $videoextensions), 'media_videojs');
                $useflash = !empty($CFG->core_media_enable_flv) || !empty($CFG->core_media_enable_mp3);
                set_config('useflash', $useflash, 'media_videojs');
                if (empty($CFG->core_media_enable_youtube)) {
                    // Normally YouTube is enabled in videojs, but if youtube converter was disabled before upgrade
                    // disable it in videojs as well.
                    set_config('youtube', false, 'media_videojs');
                }
            }
        }

        // Unset old settings.
        foreach ($oldplayers as $oldplayer => $extensions) {
            unset_config('core_media_enable_' . $oldplayer);
        }

        // Preset defaults if CORE_MEDIA_VIDEO_WIDTH and CORE_MEDIA_VIDEO_HEIGHT are specified in config.php .
        // After this upgrade step these constants will not be used any more.
        if (defined('CORE_MEDIA_VIDEO_WIDTH')) {
            set_config('media_default_width', CORE_MEDIA_VIDEO_WIDTH);
        }
        if (defined('CORE_MEDIA_VIDEO_HEIGHT')) {
            set_config('media_default_height', CORE_MEDIA_VIDEO_HEIGHT);
        }

        // Savepoint reached.
        upgrade_main_savepoint(true, 2016110500.00);
    }

    if ($oldversion < 2016110600.00) {
        // Define a field 'deletioninprogress' in the 'course_modules' table, to background deletion tasks.
        $table = new xmldb_table('course_modules');
        $field = new xmldb_field('deletioninprogress', XMLDB_TYPE_INTEGER, '1', null, XMLDB_NOTNULL, null, '0', 'availability');

        // Conditionally launch add field 'deletioninprogress'.
        if (!$dbman->field_exists($table, $field)) {
            $dbman->add_field($table, $field);
        }

        // Main savepoint reached.
        upgrade_main_savepoint(true, 2016110600.00);
    }

    if ($oldversion < 2016112200.01) {

        // Define field requiredbytheme to be added to block_instances.
        $table = new xmldb_table('block_instances');
        $field = new xmldb_field('requiredbytheme', XMLDB_TYPE_INTEGER, '4', null, XMLDB_NOTNULL, null, '0', 'showinsubcontexts');

        // Conditionally launch add field requiredbytheme.
        if (!$dbman->field_exists($table, $field)) {
            $dbman->add_field($table, $field);
        }

        // Main savepoint reached.
        upgrade_main_savepoint(true, 2016112200.01);
    }
    if ($oldversion < 2016112200.02) {

        // Change the existing site level admin and settings blocks to be requiredbytheme which means they won't show in boost.
        $context = context_system::instance();
        $params = array('blockname' => 'settings', 'parentcontextid' => $context->id);
        $DB->set_field('block_instances', 'requiredbytheme', 1, $params);

        $params = array('blockname' => 'navigation', 'parentcontextid' => $context->id);
        $DB->set_field('block_instances', 'requiredbytheme', 1, $params);
        // Main savepoint reached.
        upgrade_main_savepoint(true, 2016112200.02);
    }

    // Automatically generated Moodle v3.2.0 release upgrade line.
    // Put any upgrade step following this.

    if ($oldversion < 2016122800.00) {
        // Find all roles with the coursecreator archetype.
        $coursecreatorroleids = $DB->get_records('role', array('archetype' => 'coursecreator'), '', 'id');

        $context = context_system::instance();
        $capability = 'moodle/site:configview';

        foreach ($coursecreatorroleids as $roleid => $notused) {

            // Check that the capability has not already been assigned. If it has then it's either already set
            // to allow or specifically set to prohibit or prevent.
            if (!$DB->record_exists('role_capabilities', array('roleid' => $roleid, 'capability' => $capability))) {
                // Assign the capability.
                $cap = new stdClass();
                $cap->contextid    = $context->id;
                $cap->roleid       = $roleid;
                $cap->capability   = $capability;
                $cap->permission   = CAP_ALLOW;
                $cap->timemodified = time();
                $cap->modifierid   = 0;

                $DB->insert_record('role_capabilities', $cap);
            }
        }

        // Main savepoint reached.
        upgrade_main_savepoint(true, 2016122800.00);
    }

    if ($oldversion < 2017020200.01) {

        // Define index useridfrom_timeuserfromdeleted_notification (not unique) to be added to message.
        $table = new xmldb_table('message');
        $index = new xmldb_index('useridfrom_timeuserfromdeleted_notification', XMLDB_INDEX_NOTUNIQUE, array('useridfrom', 'timeuserfromdeleted', 'notification'));

        // Conditionally launch add index useridfrom_timeuserfromdeleted_notification.
        if (!$dbman->index_exists($table, $index)) {
            $dbman->add_index($table, $index);
        }

        // Define index useridto_timeusertodeleted_notification (not unique) to be added to message.
        $index = new xmldb_index('useridto_timeusertodeleted_notification', XMLDB_INDEX_NOTUNIQUE, array('useridto', 'timeusertodeleted', 'notification'));

        // Conditionally launch add index useridto_timeusertodeleted_notification.
        if (!$dbman->index_exists($table, $index)) {
            $dbman->add_index($table, $index);
        }

        $index = new xmldb_index('useridto', XMLDB_INDEX_NOTUNIQUE, array('useridto'));

        // Conditionally launch drop index useridto.
        if ($dbman->index_exists($table, $index)) {
            $dbman->drop_index($table, $index);
        }

        // Main savepoint reached.
        upgrade_main_savepoint(true, 2017020200.01);
    }

    if ($oldversion < 2017020200.02) {

        // Define index useridfrom_timeuserfromdeleted_notification (not unique) to be added to message_read.
        $table = new xmldb_table('message_read');
        $index = new xmldb_index('useridfrom_timeuserfromdeleted_notification', XMLDB_INDEX_NOTUNIQUE, array('useridfrom', 'timeuserfromdeleted', 'notification'));

        // Conditionally launch add index useridfrom_timeuserfromdeleted_notification.
        if (!$dbman->index_exists($table, $index)) {
            $dbman->add_index($table, $index);
        }

        // Define index useridto_timeusertodeleted_notification (not unique) to be added to message_read.
        $index = new xmldb_index('useridto_timeusertodeleted_notification', XMLDB_INDEX_NOTUNIQUE, array('useridto', 'timeusertodeleted', 'notification'));

        // Conditionally launch add index useridto_timeusertodeleted_notification.
        if (!$dbman->index_exists($table, $index)) {
            $dbman->add_index($table, $index);
        }

        $index = new xmldb_index('useridto', XMLDB_INDEX_NOTUNIQUE, array('useridto'));

        // Conditionally launch drop index useridto.
        if ($dbman->index_exists($table, $index)) {
            $dbman->drop_index($table, $index);
        }

        // Main savepoint reached.
        upgrade_main_savepoint(true, 2017020200.02);
    }

    if ($oldversion < 2017020901.00) {

        // Delete "orphaned" block positions. Note, the query does not use indexes (because there are none),
        // if it runs too long during upgrade you can comment this line - it will leave orphaned records
        // in the database but they won't bother you.
        upgrade_block_positions();

        // Main savepoint reached.
        upgrade_main_savepoint(true, 2017020901.00);
    }

    if ($oldversion < 2017021300.00) {
        unset_config('loginpasswordautocomplete');
        upgrade_main_savepoint(true, 2017021300.00);
    }

    if ($oldversion < 2017021400.00) {
        // Define field visibleoncoursepage to be added to course_modules.
        $table = new xmldb_table('course_modules');
        $field = new xmldb_field('visibleoncoursepage', XMLDB_TYPE_INTEGER, '1', null, XMLDB_NOTNULL, null, '1', 'visible');

        // Conditionally launch add field visibleoncoursepage.
        if (!$dbman->field_exists($table, $field)) {
            $dbman->add_field($table, $field);
        }

        // Main savepoint reached.
        upgrade_main_savepoint(true, 2017021400.00);
    }

    if ($oldversion < 2017030700.00) {

        // Define field priority to be added to event.
        $table = new xmldb_table('event');
        $field = new xmldb_field('priority', XMLDB_TYPE_INTEGER, '10', null, null, null, null, 'subscriptionid');

        // Conditionally launch add field priority.
        if (!$dbman->field_exists($table, $field)) {
            $dbman->add_field($table, $field);
        }

        // Main savepoint reached.
        upgrade_main_savepoint(true, 2017030700.00);
    }

    if ($oldversion < 2017031400.00) {

        // Define table file_conversion to be created.
        $table = new xmldb_table('file_conversion');

        // Adding fields to table file_conversion.
        $table->add_field('id', XMLDB_TYPE_INTEGER, '10', null, XMLDB_NOTNULL, XMLDB_SEQUENCE, null);
        $table->add_field('usermodified', XMLDB_TYPE_INTEGER, '10', null, XMLDB_NOTNULL, null, null);
        $table->add_field('timecreated', XMLDB_TYPE_INTEGER, '10', null, XMLDB_NOTNULL, null, null);
        $table->add_field('timemodified', XMLDB_TYPE_INTEGER, '10', null, XMLDB_NOTNULL, null, null);
        $table->add_field('sourcefileid', XMLDB_TYPE_INTEGER, '10', null, XMLDB_NOTNULL, null, null);
        $table->add_field('targetformat', XMLDB_TYPE_CHAR, '100', null, XMLDB_NOTNULL, null, null);
        $table->add_field('status', XMLDB_TYPE_INTEGER, '10', null, null, null, '0');
        $table->add_field('statusmessage', XMLDB_TYPE_TEXT, null, null, null, null, null);
        $table->add_field('converter', XMLDB_TYPE_CHAR, '255', null, null, null, null);
        $table->add_field('destfileid', XMLDB_TYPE_INTEGER, '10', null, null, null, null);
        $table->add_field('data', XMLDB_TYPE_TEXT, null, null, null, null, null);

        // Adding keys to table file_conversion.
        $table->add_key('primary', XMLDB_KEY_PRIMARY, array('id'));
        $table->add_key('sourcefileid', XMLDB_KEY_FOREIGN, array('sourcefileid'), 'files', array('id'));
        $table->add_key('destfileid', XMLDB_KEY_FOREIGN, array('destfileid'), 'files', array('id'));

        // Conditionally launch create table for file_conversion.
        if (!$dbman->table_exists($table)) {
            $dbman->create_table($table);
        }

        // Main savepoint reached.
        upgrade_main_savepoint(true, 2017031400.00);
    }

    if ($oldversion < 2017040400.00) {

        // If block_course_overview is no longer present, replace with block_myoverview.
        if (!file_exists($CFG->dirroot . '/blocks/course_overview/block_course_overview.php')) {
            $DB->set_field('block_instances', 'blockname', 'myoverview', array('blockname' => 'course_overview'));
        }

        upgrade_main_savepoint(true, 2017040400.00);
    }

    if ($oldversion < 2017040401.00) {

        // If block_course_overview is no longer present, remove it.
        // Note - we do not need to completely remove the block context etc because we
        // have replaced all occurrences of block_course_overview with block_myoverview
        // in the upgrade step above.
        if (!file_exists($CFG->dirroot . '/blocks/course_overview/block_course_overview.php')) {
            // Delete the block from the block table.
            $DB->delete_records('block', array('name' => 'course_overview'));
            // Remove capabilities.
            capabilities_cleanup('block_course_overview');
            // Clean config.
            unset_all_config_for_plugin('block_course_overview');
        }

        upgrade_main_savepoint(true, 2017040401.00);
    }

    if ($oldversion < 2017040402.00) {

        // Define fields to be added to the 'event' table.
        $table = new xmldb_table('event');
        $fieldtype = new xmldb_field('type', XMLDB_TYPE_INTEGER, '4', null, XMLDB_NOTNULL, null, 0, 'instance');
        $fieldtimesort = new xmldb_field('timesort', XMLDB_TYPE_INTEGER, '10', null, false, null, null, 'timeduration');

        // Conditionally launch add field.
        if (!$dbman->field_exists($table, $fieldtype)) {
            $dbman->add_field($table, $fieldtype);
        }

        // Conditionally launch add field.
        if (!$dbman->field_exists($table, $fieldtimesort)) {
            $dbman->add_field($table, $fieldtimesort);
        }

        // Now, define the index we will be adding.
        $index = new xmldb_index('type-timesort', XMLDB_INDEX_NOTUNIQUE, array('type', 'timesort'));

        // Conditionally launch add index.
        if (!$dbman->index_exists($table, $index)) {
            $dbman->add_index($table, $index);
        }

        upgrade_main_savepoint(true, 2017040402.00);
    }

    if ($oldversion < 2017040700.01) {

        // Define table oauth2_issuer to be created.
        $table = new xmldb_table('oauth2_issuer');

        // Adding fields to table oauth2_issuer.
        $table->add_field('id', XMLDB_TYPE_INTEGER, '10', null, XMLDB_NOTNULL, XMLDB_SEQUENCE, null);
        $table->add_field('timecreated', XMLDB_TYPE_INTEGER, '10', null, XMLDB_NOTNULL, null, null);
        $table->add_field('timemodified', XMLDB_TYPE_INTEGER, '10', null, XMLDB_NOTNULL, null, null);
        $table->add_field('usermodified', XMLDB_TYPE_INTEGER, '10', null, XMLDB_NOTNULL, null, null);
        $table->add_field('name', XMLDB_TYPE_CHAR, '255', null, XMLDB_NOTNULL, null, null);
        $table->add_field('image', XMLDB_TYPE_TEXT, null, null, XMLDB_NOTNULL, null, null);
        $table->add_field('baseurl', XMLDB_TYPE_TEXT, null, null, XMLDB_NOTNULL, null, null);
        $table->add_field('clientid', XMLDB_TYPE_TEXT, null, null, XMLDB_NOTNULL, null, null);
        $table->add_field('clientsecret', XMLDB_TYPE_TEXT, null, null, XMLDB_NOTNULL, null, null);
        $table->add_field('loginscopes', XMLDB_TYPE_TEXT, null, null, XMLDB_NOTNULL, null, null);
        $table->add_field('loginscopesoffline', XMLDB_TYPE_TEXT, null, null, XMLDB_NOTNULL, null, null);
        $table->add_field('loginparams', XMLDB_TYPE_TEXT, null, null, XMLDB_NOTNULL, null, null);
        $table->add_field('loginparamsoffline', XMLDB_TYPE_TEXT, null, null, XMLDB_NOTNULL, null, null);
        $table->add_field('alloweddomains', XMLDB_TYPE_TEXT, null, null, XMLDB_NOTNULL, null, null);
        $table->add_field('scopessupported', XMLDB_TYPE_TEXT, null, null, null, null, null);
        $table->add_field('showonloginpage', XMLDB_TYPE_INTEGER, '2', null, XMLDB_NOTNULL, null, '1');
        $table->add_field('enabled', XMLDB_TYPE_INTEGER, '2', null, XMLDB_NOTNULL, null, '1');
        $table->add_field('sortorder', XMLDB_TYPE_INTEGER, '10', null, XMLDB_NOTNULL, null, null);

        // Adding keys to table oauth2_issuer.
        $table->add_key('primary', XMLDB_KEY_PRIMARY, array('id'));

        // Conditionally launch create table for oauth2_issuer.
        if (!$dbman->table_exists($table)) {
            $dbman->create_table($table);
        }

        // Main savepoint reached.
        upgrade_main_savepoint(true, 2017040700.01);
    }

    if ($oldversion < 2017040700.02) {

        // Define table oauth2_endpoint to be created.
        $table = new xmldb_table('oauth2_endpoint');

        // Adding fields to table oauth2_endpoint.
        $table->add_field('id', XMLDB_TYPE_INTEGER, '10', null, XMLDB_NOTNULL, XMLDB_SEQUENCE, null);
        $table->add_field('timecreated', XMLDB_TYPE_INTEGER, '10', null, XMLDB_NOTNULL, null, null);
        $table->add_field('timemodified', XMLDB_TYPE_INTEGER, '10', null, XMLDB_NOTNULL, null, null);
        $table->add_field('usermodified', XMLDB_TYPE_INTEGER, '10', null, XMLDB_NOTNULL, null, null);
        $table->add_field('name', XMLDB_TYPE_CHAR, '255', null, XMLDB_NOTNULL, null, null);
        $table->add_field('url', XMLDB_TYPE_TEXT, null, null, XMLDB_NOTNULL, null, null);
        $table->add_field('issuerid', XMLDB_TYPE_INTEGER, '10', null, XMLDB_NOTNULL, null, null);

        // Adding keys to table oauth2_endpoint.
        $table->add_key('primary', XMLDB_KEY_PRIMARY, array('id'));
        $table->add_key('issuer_id_key', XMLDB_KEY_FOREIGN, array('issuerid'), 'oauth2_issuer', array('id'));

        // Conditionally launch create table for oauth2_endpoint.
        if (!$dbman->table_exists($table)) {
            $dbman->create_table($table);
        }

        // Main savepoint reached.
        upgrade_main_savepoint(true, 2017040700.02);
    }

    if ($oldversion < 2017040700.03) {

        // Define table oauth2_system_account to be created.
        $table = new xmldb_table('oauth2_system_account');

        // Adding fields to table oauth2_system_account.
        $table->add_field('id', XMLDB_TYPE_INTEGER, '10', null, XMLDB_NOTNULL, XMLDB_SEQUENCE, null);
        $table->add_field('timecreated', XMLDB_TYPE_INTEGER, '10', null, XMLDB_NOTNULL, null, null);
        $table->add_field('timemodified', XMLDB_TYPE_INTEGER, '10', null, XMLDB_NOTNULL, null, null);
        $table->add_field('usermodified', XMLDB_TYPE_INTEGER, '10', null, XMLDB_NOTNULL, null, null);
        $table->add_field('issuerid', XMLDB_TYPE_INTEGER, '10', null, XMLDB_NOTNULL, null, null);
        $table->add_field('refreshtoken', XMLDB_TYPE_TEXT, null, null, XMLDB_NOTNULL, null, null);
        $table->add_field('grantedscopes', XMLDB_TYPE_TEXT, null, null, XMLDB_NOTNULL, null, null);
        $table->add_field('username', XMLDB_TYPE_TEXT, null, null, XMLDB_NOTNULL, null, null);
        $table->add_field('email', XMLDB_TYPE_TEXT, null, null, XMLDB_NOTNULL, null, null);

        // Adding keys to table oauth2_system_account.
        $table->add_key('primary', XMLDB_KEY_PRIMARY, array('id'));
        $table->add_key('issueridkey', XMLDB_KEY_FOREIGN_UNIQUE, array('issuerid'), 'oauth2_issuer', array('id'));

        // Conditionally launch create table for oauth2_system_account.
        if (!$dbman->table_exists($table)) {
            $dbman->create_table($table);
        }

        // Main savepoint reached.
        upgrade_main_savepoint(true, 2017040700.03);
    }

    if ($oldversion < 2017040700.04) {

        // Define table oauth2_user_field_mapping to be created.
        $table = new xmldb_table('oauth2_user_field_mapping');

        // Adding fields to table oauth2_user_field_mapping.
        $table->add_field('id', XMLDB_TYPE_INTEGER, '10', null, XMLDB_NOTNULL, XMLDB_SEQUENCE, null);
        $table->add_field('timemodified', XMLDB_TYPE_INTEGER, '10', null, XMLDB_NOTNULL, null, null);
        $table->add_field('timecreated', XMLDB_TYPE_INTEGER, '10', null, XMLDB_NOTNULL, null, null);
        $table->add_field('usermodified', XMLDB_TYPE_INTEGER, '10', null, XMLDB_NOTNULL, null, null);
        $table->add_field('issuerid', XMLDB_TYPE_INTEGER, '10', null, XMLDB_NOTNULL, null, null);
        $table->add_field('externalfield', XMLDB_TYPE_CHAR, '64', null, XMLDB_NOTNULL, null, null);
        $table->add_field('internalfield', XMLDB_TYPE_CHAR, '64', null, XMLDB_NOTNULL, null, null);

        // Adding keys to table oauth2_user_field_mapping.
        $table->add_key('primary', XMLDB_KEY_PRIMARY, array('id'));
        $table->add_key('issuerkey', XMLDB_KEY_FOREIGN, array('issuerid'), 'oauth2_issuer', array('id'));
        $table->add_key('uniqinternal', XMLDB_KEY_UNIQUE, array('issuerid', 'internalfield'));

        // Conditionally launch create table for oauth2_user_field_mapping.
        if (!$dbman->table_exists($table)) {
            $dbman->create_table($table);
        }

        // Main savepoint reached.
        upgrade_main_savepoint(true, 2017040700.04);
    }

    if ($oldversion < 2017041801.00) {

        // Define table course_completion_defaults to be created.
        $table = new xmldb_table('course_completion_defaults');

        // Adding fields to table course_completion_defaults.
        $table->add_field('id', XMLDB_TYPE_INTEGER, '10', null, XMLDB_NOTNULL, XMLDB_SEQUENCE, null);
        $table->add_field('course', XMLDB_TYPE_INTEGER, '10', null, XMLDB_NOTNULL, null, null);
        $table->add_field('module', XMLDB_TYPE_INTEGER, '10', null, XMLDB_NOTNULL, null, null);
        $table->add_field('completion', XMLDB_TYPE_INTEGER, '1', null, XMLDB_NOTNULL, null, '0');
        $table->add_field('completionview', XMLDB_TYPE_INTEGER, '1', null, XMLDB_NOTNULL, null, '0');
        $table->add_field('completionusegrade', XMLDB_TYPE_INTEGER, '1', null, XMLDB_NOTNULL, null, '0');
        $table->add_field('completionexpected', XMLDB_TYPE_INTEGER, '10', null, XMLDB_NOTNULL, null, '0');
        $table->add_field('customrules', XMLDB_TYPE_TEXT, null, null, null, null, null);

        // Adding keys to table course_completion_defaults.
        $table->add_key('primary', XMLDB_KEY_PRIMARY, array('id'));
        $table->add_key('module', XMLDB_KEY_FOREIGN, array('module'), 'modules', array('id'));
        $table->add_key('course', XMLDB_KEY_FOREIGN, array('course'), 'course', array('id'));

        // Adding indexes to table course_completion_defaults.
        $table->add_index('coursemodule', XMLDB_INDEX_UNIQUE, array('course', 'module'));

        // Conditionally launch create table for course_completion_defaults.
        if (!$dbman->table_exists($table)) {
            $dbman->create_table($table);
        }

        upgrade_main_savepoint(true, 2017041801.00);
    }

    if ($oldversion < 2017050500.01) {
        // Get the list of parent event IDs.
        $sql = "SELECT DISTINCT repeatid
                           FROM {event}
                          WHERE repeatid <> 0";
        $parentids = array_keys($DB->get_records_sql($sql));
        // Check if there are repeating events we need to process.
        if (!empty($parentids)) {
            // The repeat IDs of parent events should match their own ID.
            // So we need to update parent events that have non-matching IDs and repeat IDs.
            list($insql, $params) = $DB->get_in_or_equal($parentids);
            $updatesql = "UPDATE {event}
                             SET repeatid = id
                           WHERE id <> repeatid
                                 AND id $insql";
            $DB->execute($updatesql, $params);
        }

        // Main savepoint reached.
        upgrade_main_savepoint(true, 2017050500.01);
    }

    if ($oldversion < 2017050500.02) {
        // MDL-58684:
        // Remove all portfolio_tempdata records as these may contain serialized \file_system type objects, which are now unable to
        // be unserialized because of changes to the file storage API made in MDL-46375. Portfolio now stores an id reference to
        // files instead of the object.
        // These records are normally removed after a successful export, however, can be left behind if the user abandons the
        // export attempt (a stale record). Additionally, each stale record cannot be reused and is normally cleaned up by the cron
        // task core\task\portfolio_cron_task. Since the cron task tries to unserialize them, and generates a warning, we'll remove
        // all records here.
        $DB->delete_records_select('portfolio_tempdata', 'id > ?', [0]);

        // Main savepoint reached.
        upgrade_main_savepoint(true, 2017050500.02);
    }

    if ($oldversion < 2017050900.01) {
        // Create adhoc task for upgrading of existing calendar events.
        $record = new \stdClass();
        $record->classname = '\core\task\refresh_mod_calendar_events_task';
        $record->component = 'core';

        // Next run time based from nextruntime computation in \core\task\manager::queue_adhoc_task().
        $nextruntime = time() - 1;
        $record->nextruntime = $nextruntime;
        $DB->insert_record('task_adhoc', $record);

        // Main savepoint reached.
        upgrade_main_savepoint(true, 2017050900.01);
    }

    // Automatically generated Moodle v3.3.0 release upgrade line.
    // Put any upgrade step following this.

    if ($oldversion < 2017061201.00) {
        $table = new xmldb_table('course_sections');
        $field = new xmldb_field('timemodified', XMLDB_TYPE_INTEGER, '10', null, XMLDB_NOTNULL, null, '0', 'availability');

        // Define a field 'timemodified' in the 'course_sections' table.
        if (!$dbman->field_exists($table, $field)) {
            $dbman->add_field($table, $field);
        }

        upgrade_main_savepoint(true, 2017061201.00);
    }

    if ($oldversion < 2017061301.00) {
        // Check if the value of 'navcourselimit' is set to the old default value, if so, change it to the new default.
        if ($CFG->navcourselimit == 20) {
            set_config('navcourselimit', 10);
        }

        // Main savepoint reached.
        upgrade_main_savepoint(true, 2017061301.00);
    }

    if ($oldversion < 2017071000.00) {

        // Define field requireconfirmation to be added to oauth2_issuer.
        $table = new xmldb_table('oauth2_issuer');
        $field = new xmldb_field('requireconfirmation', XMLDB_TYPE_INTEGER, '2', null, XMLDB_NOTNULL, null, '1', 'sortorder');

        // Conditionally launch add field requireconfirmation.
        if (!$dbman->field_exists($table, $field)) {
            $dbman->add_field($table, $field);
        }

        // Main savepoint reached.
        upgrade_main_savepoint(true, 2017071000.00);
    }

    if ($oldversion < 2017071001.00) {

        // Define field timemodified to be added to block_instances.
        $table = new xmldb_table('block_instances');
        $field = new xmldb_field('timemodified', XMLDB_TYPE_INTEGER, '10', null, null,
                null, null, 'configdata');

        // Conditionally launch add field timemodified.
        if (!$dbman->field_exists($table, $field)) {
            $dbman->add_field($table, $field);

            // Set field to current time.
            $DB->set_field('block_instances', 'timemodified', time());

            // Changing nullability of field timemodified on table block_instances to not null.
            $field = new xmldb_field('timemodified', XMLDB_TYPE_INTEGER, '10', null, XMLDB_NOTNULL,
                    null, null, 'configdata');

            // Launch change of nullability for field timemodified.
            $dbman->change_field_notnull($table, $field);

            // Define index timemodified (not unique) to be added to block_instances.
            $index = new xmldb_index('timemodified', XMLDB_INDEX_NOTUNIQUE, array('timemodified'));

            // Conditionally launch add index timemodified.
            if (!$dbman->index_exists($table, $index)) {
                $dbman->add_index($table, $index);
            }
        }

        // Define field timecreated to be added to block_instances.
        $field = new xmldb_field('timecreated', XMLDB_TYPE_INTEGER, '10', null, null,
                null, null, 'configdata');

        // Conditionally launch add field timecreated.
        if (!$dbman->field_exists($table, $field)) {
            $dbman->add_field($table, $field);

            // Set field to current time.
            $DB->set_field('block_instances', 'timecreated', time());

            // Changing nullability of field timecreated on table block_instances to not null.
            $field = new xmldb_field('timecreated', XMLDB_TYPE_INTEGER, '10', null, XMLDB_NOTNULL,
                    null, null, 'configdata');

            // Launch change of nullability for field timecreated.
            $dbman->change_field_notnull($table, $field);
        }

        // Main savepoint reached.
        upgrade_main_savepoint(true, 2017071001.00);
    }

    if ($oldversion < 2017071100.00 ) {
        // Clean old upgrade setting not used anymore.
        unset_config('upgrade_minmaxgradestepignored');
        upgrade_main_savepoint(true, 2017071100.00);
    }

    if ($oldversion < 2017072000.02) {

        // Define table analytics_models to be created.
        $table = new xmldb_table('analytics_models');

        // Adding fields to table analytics_models.
        $table->add_field('id', XMLDB_TYPE_INTEGER, '10', null, XMLDB_NOTNULL, XMLDB_SEQUENCE, null);
        $table->add_field('enabled', XMLDB_TYPE_INTEGER, '1', null, XMLDB_NOTNULL, null, '0');
        $table->add_field('trained', XMLDB_TYPE_INTEGER, '1', null, XMLDB_NOTNULL, null, '0');
        $table->add_field('target', XMLDB_TYPE_CHAR, '255', null, XMLDB_NOTNULL, null, null);
        $table->add_field('indicators', XMLDB_TYPE_TEXT, null, null, XMLDB_NOTNULL, null, null);
        $table->add_field('timesplitting', XMLDB_TYPE_CHAR, '255', null, null, null, null);
        $table->add_field('version', XMLDB_TYPE_INTEGER, '10', null, XMLDB_NOTNULL, null, null);
        $table->add_field('timecreated', XMLDB_TYPE_INTEGER, '10', null, null, null, null);
        $table->add_field('timemodified', XMLDB_TYPE_INTEGER, '10', null, XMLDB_NOTNULL, null, null);
        $table->add_field('usermodified', XMLDB_TYPE_INTEGER, '10', null, XMLDB_NOTNULL, null, null);

        // Adding keys to table analytics_models.
        $table->add_key('primary', XMLDB_KEY_PRIMARY, array('id'));

        // Adding indexes to table analytics_models.
        $table->add_index('enabledandtrained', XMLDB_INDEX_NOTUNIQUE, array('enabled', 'trained'));

        // Conditionally launch create table for analytics_models.
        if (!$dbman->table_exists($table)) {
            $dbman->create_table($table);
        }

        // Define table analytics_models_log to be created.
        $table = new xmldb_table('analytics_models_log');

        // Adding fields to table analytics_models_log.
        $table->add_field('id', XMLDB_TYPE_INTEGER, '10', null, XMLDB_NOTNULL, XMLDB_SEQUENCE, null);
        $table->add_field('modelid', XMLDB_TYPE_INTEGER, '10', null, XMLDB_NOTNULL, null, null);
        $table->add_field('version', XMLDB_TYPE_INTEGER, '10', null, XMLDB_NOTNULL, null, null);
        $table->add_field('target', XMLDB_TYPE_CHAR, '255', null, XMLDB_NOTNULL, null, null);
        $table->add_field('indicators', XMLDB_TYPE_TEXT, null, null, XMLDB_NOTNULL, null, null);
        $table->add_field('timesplitting', XMLDB_TYPE_CHAR, '255', null, null, null, null);
        $table->add_field('score', XMLDB_TYPE_NUMBER, '10, 5', null, XMLDB_NOTNULL, null, '0');
        $table->add_field('info', XMLDB_TYPE_TEXT, null, null, null, null, null);
        $table->add_field('dir', XMLDB_TYPE_TEXT, null, null, XMLDB_NOTNULL, null, null);
        $table->add_field('timecreated', XMLDB_TYPE_INTEGER, '10', null, XMLDB_NOTNULL, null, null);
        $table->add_field('usermodified', XMLDB_TYPE_INTEGER, '10', null, XMLDB_NOTNULL, null, null);

        // Adding keys to table analytics_models_log.
        $table->add_key('primary', XMLDB_KEY_PRIMARY, array('id'));

        // Adding indexes to table analytics_models_log.
        $table->add_index('modelid', XMLDB_INDEX_NOTUNIQUE, array('modelid'));

        // Conditionally launch create table for analytics_models_log.
        if (!$dbman->table_exists($table)) {
            $dbman->create_table($table);
        }

        // Define table analytics_predictions to be created.
        $table = new xmldb_table('analytics_predictions');

        // Adding fields to table analytics_predictions.
        $table->add_field('id', XMLDB_TYPE_INTEGER, '10', null, XMLDB_NOTNULL, XMLDB_SEQUENCE, null);
        $table->add_field('modelid', XMLDB_TYPE_INTEGER, '10', null, XMLDB_NOTNULL, null, null);
        $table->add_field('contextid', XMLDB_TYPE_INTEGER, '10', null, XMLDB_NOTNULL, null, null);
        $table->add_field('sampleid', XMLDB_TYPE_INTEGER, '10', null, XMLDB_NOTNULL, null, null);
        $table->add_field('rangeindex', XMLDB_TYPE_INTEGER, '5', null, XMLDB_NOTNULL, null, null);
        $table->add_field('prediction', XMLDB_TYPE_INTEGER, '2', null, XMLDB_NOTNULL, null, null);
        $table->add_field('predictionscore', XMLDB_TYPE_NUMBER, '10, 5', null, XMLDB_NOTNULL, null, null);
        $table->add_field('calculations', XMLDB_TYPE_TEXT, null, null, XMLDB_NOTNULL, null, null);
        $table->add_field('timecreated', XMLDB_TYPE_INTEGER, '10', null, XMLDB_NOTNULL, null, '0');

        // Adding keys to table analytics_predictions.
        $table->add_key('primary', XMLDB_KEY_PRIMARY, array('id'));

        // Adding indexes to table analytics_predictions.
        $table->add_index('modelidandcontextid', XMLDB_INDEX_NOTUNIQUE, array('modelid', 'contextid'));

        // Conditionally launch create table for analytics_predictions.
        if (!$dbman->table_exists($table)) {
            $dbman->create_table($table);
        }

        // Define table analytics_train_samples to be created.
        $table = new xmldb_table('analytics_train_samples');

        // Adding fields to table analytics_train_samples.
        $table->add_field('id', XMLDB_TYPE_INTEGER, '10', null, XMLDB_NOTNULL, XMLDB_SEQUENCE, null);
        $table->add_field('modelid', XMLDB_TYPE_INTEGER, '10', null, XMLDB_NOTNULL, null, null);
        $table->add_field('analysableid', XMLDB_TYPE_INTEGER, '10', null, XMLDB_NOTNULL, null, null);
        $table->add_field('timesplitting', XMLDB_TYPE_CHAR, '255', null, XMLDB_NOTNULL, null, null);
        $table->add_field('fileid', XMLDB_TYPE_INTEGER, '10', null, XMLDB_NOTNULL, null, null);
        $table->add_field('sampleids', XMLDB_TYPE_TEXT, null, null, XMLDB_NOTNULL, null, null);
        $table->add_field('timecreated', XMLDB_TYPE_INTEGER, '10', null, XMLDB_NOTNULL, null, '0');

        // Adding keys to table analytics_train_samples.
        $table->add_key('primary', XMLDB_KEY_PRIMARY, array('id'));

        // Adding indexes to table analytics_train_samples.
        $table->add_index('modelidandanalysableidandtimesplitting', XMLDB_INDEX_NOTUNIQUE,
            array('modelid', 'analysableid', 'timesplitting'));

        // Conditionally launch create table for analytics_train_samples.
        if (!$dbman->table_exists($table)) {
            $dbman->create_table($table);
        }

        // Define table analytics_predict_ranges to be created.
        $table = new xmldb_table('analytics_predict_ranges');

        // Adding fields to table analytics_predict_ranges.
        $table->add_field('id', XMLDB_TYPE_INTEGER, '10', null, XMLDB_NOTNULL, XMLDB_SEQUENCE, null);
        $table->add_field('modelid', XMLDB_TYPE_INTEGER, '10', null, XMLDB_NOTNULL, null, null);
        $table->add_field('analysableid', XMLDB_TYPE_INTEGER, '10', null, XMLDB_NOTNULL, null, null);
        $table->add_field('timesplitting', XMLDB_TYPE_CHAR, '255', null, XMLDB_NOTNULL, null, null);
        $table->add_field('rangeindex', XMLDB_TYPE_INTEGER, '10', null, XMLDB_NOTNULL, null, null);
        $table->add_field('timecreated', XMLDB_TYPE_INTEGER, '10', null, XMLDB_NOTNULL, null, '0');

        // Adding keys to table analytics_predict_ranges.
        $table->add_key('primary', XMLDB_KEY_PRIMARY, array('id'));

        // Adding indexes to table analytics_predict_ranges.
        $table->add_index('modelidandanalysableidandtimesplitting', XMLDB_INDEX_NOTUNIQUE,
            array('modelid', 'analysableid', 'timesplitting'));

        // Conditionally launch create table for analytics_predict_ranges.
        if (!$dbman->table_exists($table)) {
            $dbman->create_table($table);
        }

        // Define table analytics_used_files to be created.
        $table = new xmldb_table('analytics_used_files');

        // Adding fields to table analytics_used_files.
        $table->add_field('id', XMLDB_TYPE_INTEGER, '10', null, XMLDB_NOTNULL, XMLDB_SEQUENCE, null);
        $table->add_field('modelid', XMLDB_TYPE_INTEGER, '10', null, XMLDB_NOTNULL, null, '0');
        $table->add_field('fileid', XMLDB_TYPE_INTEGER, '10', null, XMLDB_NOTNULL, null, '0');
        $table->add_field('action', XMLDB_TYPE_CHAR, '50', null, XMLDB_NOTNULL, null, null);
        $table->add_field('time', XMLDB_TYPE_INTEGER, '10', null, XMLDB_NOTNULL, null, '0');

        // Adding keys to table analytics_used_files.
        $table->add_key('primary', XMLDB_KEY_PRIMARY, array('id'));

        // Adding indexes to table analytics_used_files.
        $table->add_index('modelidandfileidandaction', XMLDB_INDEX_NOTUNIQUE, array('modelid', 'fileid', 'action'));

        // Conditionally launch create table for analytics_used_files.
        if (!$dbman->table_exists($table)) {
            $dbman->create_table($table);
        }

        $now = time();
        $admin = get_admin();

        $targetname = '\core\analytics\target\course_dropout';
        if (!$DB->record_exists('analytics_models', array('target' => $targetname))) {
            // We can not use API calls to create the built-in models.
            $modelobj = new stdClass();
            $modelobj->target = $targetname;
            $modelobj->indicators = json_encode(array(
                '\mod_assign\analytics\indicator\cognitive_depth',
                '\mod_assign\analytics\indicator\social_breadth',
                '\mod_book\analytics\indicator\cognitive_depth',
                '\mod_book\analytics\indicator\social_breadth',
                '\mod_chat\analytics\indicator\cognitive_depth',
                '\mod_chat\analytics\indicator\social_breadth',
                '\mod_choice\analytics\indicator\cognitive_depth',
                '\mod_choice\analytics\indicator\social_breadth',
                '\mod_data\analytics\indicator\cognitive_depth',
                '\mod_data\analytics\indicator\social_breadth',
                '\mod_feedback\analytics\indicator\cognitive_depth',
                '\mod_feedback\analytics\indicator\social_breadth',
                '\mod_folder\analytics\indicator\cognitive_depth',
                '\mod_folder\analytics\indicator\social_breadth',
                '\mod_forum\analytics\indicator\cognitive_depth',
                '\mod_forum\analytics\indicator\social_breadth',
                '\mod_glossary\analytics\indicator\cognitive_depth',
                '\mod_glossary\analytics\indicator\social_breadth',
                '\mod_imscp\analytics\indicator\cognitive_depth',
                '\mod_imscp\analytics\indicator\social_breadth',
                '\mod_label\analytics\indicator\cognitive_depth',
                '\mod_label\analytics\indicator\social_breadth',
                '\mod_lesson\analytics\indicator\cognitive_depth',
                '\mod_lesson\analytics\indicator\social_breadth',
                '\mod_lti\analytics\indicator\cognitive_depth',
                '\mod_lti\analytics\indicator\social_breadth',
                '\mod_page\analytics\indicator\cognitive_depth',
                '\mod_page\analytics\indicator\social_breadth',
                '\mod_quiz\analytics\indicator\cognitive_depth',
                '\mod_quiz\analytics\indicator\social_breadth',
                '\mod_resource\analytics\indicator\cognitive_depth',
                '\mod_resource\analytics\indicator\social_breadth',
                '\mod_scorm\analytics\indicator\cognitive_depth',
                '\mod_scorm\analytics\indicator\social_breadth',
                '\mod_survey\analytics\indicator\cognitive_depth',
                '\mod_survey\analytics\indicator\social_breadth',
                '\mod_url\analytics\indicator\cognitive_depth',
                '\mod_url\analytics\indicator\social_breadth',
                '\mod_wiki\analytics\indicator\cognitive_depth',
                '\mod_wiki\analytics\indicator\social_breadth',
                '\mod_workshop\analytics\indicator\cognitive_depth',
                '\mod_workshop\analytics\indicator\social_breadth',
            ));
            $modelobj->version = $now;
            $modelobj->timecreated = $now;
            $modelobj->timemodified = $now;
            $modelobj->usermodified = $admin->id;
            $DB->insert_record('analytics_models', $modelobj);
        }

        $targetname = '\core\analytics\target\no_teaching';
        if (!$DB->record_exists('analytics_models', array('target' => $targetname))) {
            $modelobj = new stdClass();
            $modelobj->enabled = 1;
            $modelobj->trained = 1;
            $modelobj->target = $targetname;
            $modelobj->indicators = json_encode(array('\core_course\analytics\indicator\no_teacher'));
            $modelobj->timesplitting = '\core\analytics\time_splitting\single_range';
            $modelobj->version = $now;
            $modelobj->timecreated = $now;
            $modelobj->timemodified = $now;
            $modelobj->usermodified = $admin->id;
            $DB->insert_record('analytics_models', $modelobj);
        }

        // Main savepoint reached.
        upgrade_main_savepoint(true, 2017072000.02);
    }

    if ($oldversion < 2017072700.01) {
        // Changing nullability of field email on table oauth2_system_account to null.
        $table = new xmldb_table('oauth2_system_account');
        $field = new xmldb_field('email', XMLDB_TYPE_TEXT, null, null, null, null, null, 'grantedscopes');

        // Launch change of nullability for field email.
        $dbman->change_field_notnull($table, $field);

        // Main savepoint reached.
        upgrade_main_savepoint(true, 2017072700.01);
    }

    if ($oldversion < 2017072700.02) {

        // If the site was previously registered with http://hub.moodle.org change the registration to
        // point to https://moodle.net - this is the correct hub address using https protocol.
        $oldhuburl = "http://hub.moodle.org";
        $newhuburl = "https://moodle.net";
        $cleanoldhuburl = preg_replace('/[^A-Za-z0-9_-]/i', '', $oldhuburl);
        $cleannewhuburl = preg_replace('/[^A-Za-z0-9_-]/i', '', $newhuburl);

        // Update existing registration.
        $DB->execute("UPDATE {registration_hubs} SET hubname = ?, huburl = ? WHERE huburl = ?",
            ['Moodle.net', $newhuburl, $oldhuburl]);

        // Update settings of existing registration.
        $sqlnamelike = $DB->sql_like('name', '?');
        $entries = $DB->get_records_sql("SELECT * FROM {config_plugins} where plugin=? and " . $sqlnamelike,
            ['hub', '%' . $DB->sql_like_escape('_' . $cleanoldhuburl)]);
        foreach ($entries as $entry) {
            $newname = substr($entry->name, 0, -strlen($cleanoldhuburl)) . $cleannewhuburl;
            try {
                $DB->update_record('config_plugins', ['id' => $entry->id, 'name' => $newname]);
            } catch (dml_exception $e) {
                // Entry with new name already exists, remove the one with an old name.
                $DB->delete_records('config_plugins', ['id' => $entry->id]);
            }
        }

        // Update published courses.
        $DB->execute('UPDATE {course_published} SET huburl = ? WHERE huburl = ?', [$newhuburl, $oldhuburl]);

        // Main savepoint reached.
        upgrade_main_savepoint(true, 2017072700.02);
    }

    if ($oldversion < 2017080700.01) {

        // Get the table by its previous name.
        $table = new xmldb_table('analytics_predict_ranges');
        if ($dbman->table_exists($table)) {

            // We can only accept this because we are in master.
            $DB->delete_records('analytics_predictions');
            $DB->delete_records('analytics_used_files', array('action' => 'predicted'));
            $DB->delete_records('analytics_predict_ranges');

            // Define field sampleids to be added to analytics_predict_ranges (renamed below to analytics_predict_samples).
            $field = new xmldb_field('sampleids', XMLDB_TYPE_TEXT, null, null, XMLDB_NOTNULL, null, null, 'rangeindex');

            // Conditionally launch add field sampleids.
            if (!$dbman->field_exists($table, $field)) {
                $dbman->add_field($table, $field);
            }

            // Define field timemodified to be added to analytics_predict_ranges (renamed below to analytics_predict_samples).
            $field = new xmldb_field('timemodified', XMLDB_TYPE_INTEGER, '10', null, XMLDB_NOTNULL, null, '0', 'timecreated');

            // Conditionally launch add field timemodified.
            if (!$dbman->field_exists($table, $field)) {
                $dbman->add_field($table, $field);
            }

            // Rename the table to its new name.
            $dbman->rename_table($table, 'analytics_predict_samples');
        }

        $table = new xmldb_table('analytics_predict_samples');

        $index = new xmldb_index('modelidandanalysableidandtimesplitting', XMLDB_INDEX_NOTUNIQUE,
            array('modelid', 'analysableid', 'timesplitting'));

        // Conditionally launch drop index.
        if ($dbman->index_exists($table, $index)) {
            $dbman->drop_index($table, $index);
        }

        $index = new xmldb_index('modelidandanalysableidandtimesplittingandrangeindex', XMLDB_INDEX_NOTUNIQUE,
            array('modelid', 'analysableid', 'timesplitting', 'rangeindex'));

        // Conditionally launch add index.
        if (!$dbman->index_exists($table, $index)) {
            $dbman->add_index($table, $index);
        }

        // Main savepoint reached.
        upgrade_main_savepoint(true, 2017080700.01);
    }

    if ($oldversion < 2017082200.00) {
        $plugins = ['radius', 'fc', 'nntp', 'pam', 'pop3', 'imap'];

        foreach ($plugins as $plugin) {
            // Check to see if the plugin exists on disk.
            // If it does not, remove the config for it.
            if (!file_exists($CFG->dirroot . "/auth/{$plugin}/auth.php")) {
                // Clean config.
                unset_all_config_for_plugin("auth_{$plugin}");
            }
        }
        upgrade_main_savepoint(true, 2017082200.00);
    }

    if ($oldversion < 2017082200.01) {

        // Define table analytics_indicator_calc to be created.
        $table = new xmldb_table('analytics_indicator_calc');

        // Adding fields to table analytics_indicator_calc.
        $table->add_field('id', XMLDB_TYPE_INTEGER, '10', null, XMLDB_NOTNULL, XMLDB_SEQUENCE, null);
        $table->add_field('starttime', XMLDB_TYPE_INTEGER, '10', null, XMLDB_NOTNULL, null, null);
        $table->add_field('endtime', XMLDB_TYPE_INTEGER, '10', null, XMLDB_NOTNULL, null, null);
        $table->add_field('contextid', XMLDB_TYPE_INTEGER, '10', null, XMLDB_NOTNULL, null, null);
        $table->add_field('sampleorigin', XMLDB_TYPE_CHAR, '255', null, XMLDB_NOTNULL, null, null);
        $table->add_field('sampleid', XMLDB_TYPE_INTEGER, '10', null, XMLDB_NOTNULL, null, null);
        $table->add_field('indicator', XMLDB_TYPE_CHAR, '255', null, XMLDB_NOTNULL, null, null);
        $table->add_field('value', XMLDB_TYPE_NUMBER, '10, 2', null, null, null, null);
        $table->add_field('timecreated', XMLDB_TYPE_INTEGER, '10', null, XMLDB_NOTNULL, null, null);

        // Adding keys to table analytics_indicator_calc.
        $table->add_key('primary', XMLDB_KEY_PRIMARY, array('id'));

        // Adding indexes to table analytics_indicator_calc.
        $table->add_index('starttime-endtime-contextid', XMLDB_INDEX_NOTUNIQUE, array('starttime', 'endtime', 'contextid'));

        // Conditionally launch create table for analytics_indicator_calc.
        if (!$dbman->table_exists($table)) {
            $dbman->create_table($table);
        }

        // Main savepoint reached.
        upgrade_main_savepoint(true, 2017082200.01);
    }

    if ($oldversion < 2017082300.01) {

        // This script in included in each major version upgrade process so make sure we don't run it twice.
        if (empty($CFG->linkcoursesectionsupgradescriptwasrun)) {
            // Check if the site is using a boost-based theme.
            // If value of 'linkcoursesections' is set to the old default value, change it to the new default.
            if (upgrade_theme_is_from_family('boost', $CFG->theme)) {
                set_config('linkcoursesections', 1);
            }
            set_config('linkcoursesectionsupgradescriptwasrun', 1);
        }

        // Main savepoint reached.
        upgrade_main_savepoint(true, 2017082300.01);
    }

    if ($oldversion < 2017082500.00) {
        // Handle FKs for the table 'analytics_models_log'.
        $table = new xmldb_table('analytics_models_log');

        // Remove the existing index before adding FK (which creates an index).
        $index = new xmldb_index('modelid', XMLDB_INDEX_NOTUNIQUE, array('modelid'));

        // Conditionally launch drop index.
        if ($dbman->index_exists($table, $index)) {
            $dbman->drop_index($table, $index);
        }

        // Now, add the FK.
        $key = new xmldb_key('modelid', XMLDB_KEY_FOREIGN, array('modelid'), 'analytics_models', array('id'));
        $dbman->add_key($table, $key);

        // Handle FKs for the table 'analytics_predictions'.
        $table = new xmldb_table('analytics_predictions');
        $key = new xmldb_key('modelid', XMLDB_KEY_FOREIGN, array('modelid'), 'analytics_models', array('id'));
        $dbman->add_key($table, $key);

        $key = new xmldb_key('contextid', XMLDB_KEY_FOREIGN, array('contextid'), 'context', array('id'));
        $dbman->add_key($table, $key);

        // Handle FKs for the table 'analytics_train_samples'.
        $table = new xmldb_table('analytics_train_samples');
        $key = new xmldb_key('modelid', XMLDB_KEY_FOREIGN, array('modelid'), 'analytics_models', array('id'));
        $dbman->add_key($table, $key);

        $key = new xmldb_key('fileid', XMLDB_KEY_FOREIGN, array('fileid'), 'files', array('id'));
        $dbman->add_key($table, $key);

        // Handle FKs for the table 'analytics_predict_samples'.
        $table = new xmldb_table('analytics_predict_samples');
        $key = new xmldb_key('modelid', XMLDB_KEY_FOREIGN, array('modelid'), 'analytics_models', array('id'));
        $dbman->add_key($table, $key);

        // Handle FKs for the table 'analytics_used_files'.
        $table = new xmldb_table('analytics_used_files');
        $key = new xmldb_key('modelid', XMLDB_KEY_FOREIGN, array('modelid'), 'analytics_models', array('id'));
        $dbman->add_key($table, $key);

        $key = new xmldb_key('fileid', XMLDB_KEY_FOREIGN, array('fileid'), 'files', array('id'));
        $dbman->add_key($table, $key);

        // Handle FKs for the table 'analytics_indicator_calc'.
        $table = new xmldb_table('analytics_indicator_calc');
        $key = new xmldb_key('contextid', XMLDB_KEY_FOREIGN, array('contextid'), 'context', array('id'));
        $dbman->add_key($table, $key);

        // Main savepoint reached.
        upgrade_main_savepoint(true, 2017082500.00);
    }

    if ($oldversion < 2017082800.00) {

        // Changing type of field prediction on table analytics_predictions to number.
        $table = new xmldb_table('analytics_predictions');
        $field = new xmldb_field('prediction', XMLDB_TYPE_NUMBER, '10, 2', null, XMLDB_NOTNULL, null, null, 'rangeindex');

        // Launch change of type for field prediction.
        $dbman->change_field_type($table, $field);

        // Main savepoint reached.
        upgrade_main_savepoint(true, 2017082800.00);
    }

    if ($oldversion < 2017090700.01) {

        // Define table analytics_prediction_actions to be created.
        $table = new xmldb_table('analytics_prediction_actions');

        // Adding fields to table analytics_prediction_actions.
        $table->add_field('id', XMLDB_TYPE_INTEGER, '10', null, XMLDB_NOTNULL, XMLDB_SEQUENCE, null);
        $table->add_field('predictionid', XMLDB_TYPE_INTEGER, '10', null, XMLDB_NOTNULL, null, null);
        $table->add_field('userid', XMLDB_TYPE_INTEGER, '10', null, XMLDB_NOTNULL, null, null);
        $table->add_field('actionname', XMLDB_TYPE_CHAR, '255', null, XMLDB_NOTNULL, null, null);
        $table->add_field('timecreated', XMLDB_TYPE_INTEGER, '10', null, XMLDB_NOTNULL, null, null);

        // Adding keys to table analytics_prediction_actions.
        $table->add_key('primary', XMLDB_KEY_PRIMARY, array('id'));
        $table->add_key('predictionid', XMLDB_KEY_FOREIGN, array('predictionid'), 'analytics_predictions', array('id'));
        $table->add_key('userid', XMLDB_KEY_FOREIGN, array('userid'), 'user', array('id'));

        // Adding indexes to table analytics_prediction_actions.
        $table->add_index('predictionidanduseridandactionname', XMLDB_INDEX_NOTUNIQUE,
            array('predictionid', 'userid', 'actionname'));

        // Conditionally launch create table for analytics_prediction_actions.
        if (!$dbman->table_exists($table)) {
            $dbman->create_table($table);
        }

        // Main savepoint reached.
        upgrade_main_savepoint(true, 2017090700.01);
    }

    if ($oldversion < 2017091200.00) {
        // Force all messages to be reindexed.
        set_config('core_message_message_sent_lastindexrun', '0', 'core_search');
        set_config('core_message_message_received_lastindexrun', '0', 'core_search');

        // Main savepoint reached.
        upgrade_main_savepoint(true, 2017091200.00);
    }

    if ($oldversion < 2017091201.00) {
        // Define field userid to be added to task_adhoc.
        $table = new xmldb_table('task_adhoc');
        $field = new xmldb_field('userid', XMLDB_TYPE_INTEGER, '10', null, null, null, null, 'customdata');

        // Conditionally launch add field userid.
        if (!$dbman->field_exists($table, $field)) {
            $dbman->add_field($table, $field);
        }

        $key = new xmldb_key('useriduser', XMLDB_KEY_FOREIGN, array('userid'), 'user', array('id'));

        // Launch add key userid_user.
        $dbman->add_key($table, $key);

        // Main savepoint reached.
        upgrade_main_savepoint(true, 2017091201.00);
    }

    if ($oldversion < 2017092201.00) {

        // Remove duplicate registrations.
        $newhuburl = "https://moodle.net";
        $registrations = $DB->get_records('registration_hubs', ['huburl' => $newhuburl], 'confirmed DESC, id ASC');
        if (count($registrations) > 1) {
            $reg = array_shift($registrations);
            $DB->delete_records_select('registration_hubs', 'huburl = ? AND id <> ?', [$newhuburl, $reg->id]);
        }

        // Main savepoint reached.
        upgrade_main_savepoint(true, 2017092201.00);
    }

    if ($oldversion < 2017092202.00) {

        if (!file_exists($CFG->dirroot . '/blocks/messages/block_messages.php')) {

            // Delete instances.
            $instances = $DB->get_records_list('block_instances', 'blockname', ['messages']);
            $instanceids = array_keys($instances);

            if (!empty($instanceids)) {
                $DB->delete_records_list('block_positions', 'blockinstanceid', $instanceids);
                $DB->delete_records_list('block_instances', 'id', $instanceids);
                list($sql, $params) = $DB->get_in_or_equal($instanceids, SQL_PARAMS_NAMED);
                $params['contextlevel'] = CONTEXT_BLOCK;
                $DB->delete_records_select('context', "contextlevel=:contextlevel AND instanceid " . $sql, $params);

                $preferences = array();
                foreach ($instances as $instanceid => $instance) {
                    $preferences[] = 'block' . $instanceid . 'hidden';
                    $preferences[] = 'docked_block_instance_' . $instanceid;
                }
                $DB->delete_records_list('user_preferences', 'name', $preferences);
            }

            // Delete the block from the block table.
            $DB->delete_records('block', array('name' => 'messages'));

            // Remove capabilities.
            capabilities_cleanup('block_messages');

            // Clean config.
            unset_all_config_for_plugin('block_messages');
        }

        // Main savepoint reached.
        upgrade_main_savepoint(true, 2017092202.00);
    }

    if ($oldversion < 2017092700.00) {

        // Rename several fields in registration data to match the names of the properties that are sent to moodle.net.
        $renames = [
            'site_address_httpsmoodlenet' => 'site_street_httpsmoodlenet',
            'site_region_httpsmoodlenet' => 'site_regioncode_httpsmoodlenet',
            'site_country_httpsmoodlenet' => 'site_countrycode_httpsmoodlenet'];
        foreach ($renames as $oldparamname => $newparamname) {
            try {
                $DB->execute("UPDATE {config_plugins} SET name = ? WHERE name = ? AND plugin = ?",
                    [$newparamname, $oldparamname, 'hub']);
            } catch (dml_exception $e) {
                // Exception can happen if the config value with the new name already exists, ignore it and move on.
            }
        }

        // Main savepoint reached.
        upgrade_main_savepoint(true, 2017092700.00);
    }

    if ($oldversion < 2017092900.00) {
        // Define field categoryid to be added to event.
        $table = new xmldb_table('event');
        $field = new xmldb_field('categoryid', XMLDB_TYPE_INTEGER, '10', null, XMLDB_NOTNULL, null, '0', 'format');

        // Conditionally launch add field categoryid.
        if (!$dbman->field_exists($table, $field)) {
            $dbman->add_field($table, $field);
        }

        // Add the categoryid key.
        $key = new xmldb_key('categoryid', XMLDB_KEY_FOREIGN, array('categoryid'), 'course_categories', array('id'));
        $dbman->add_key($table, $key);

        // Add a new index for groupid/courseid/categoryid/visible/userid.
        // Do this before we remove the old index.
        $index = new xmldb_index('groupid-courseid-categoryid-visible-userid', XMLDB_INDEX_NOTUNIQUE, array('groupid', 'courseid', 'categoryid', 'visible', 'userid'));
        if (!$dbman->index_exists($table, $index)) {
            $dbman->add_index($table, $index);
        }

        // Drop the old index.
        $index = new xmldb_index('groupid-courseid-visible-userid', XMLDB_INDEX_NOTUNIQUE, array('groupid', 'courseid', 'visible', 'userid'));
        if ($dbman->index_exists($table, $index)) {
            $dbman->drop_index($table, $index);
        }

        // Main savepoint reached.
        upgrade_main_savepoint(true, 2017092900.00);
    }

    if ($oldversion < 2017100900.00) {
        // Add index on time modified to grade_outcomes_history, grade_categories_history,
        // grade_items_history, and scale_history.
        $table = new xmldb_table('grade_outcomes_history');
        $index = new xmldb_index('timemodified', XMLDB_INDEX_NOTUNIQUE, array('timemodified'));

        if (!$dbman->index_exists($table, $index)) {
            $dbman->add_index($table, $index);
        }

        $table = new xmldb_table('grade_items_history');
        $index = new xmldb_index('timemodified', XMLDB_INDEX_NOTUNIQUE, array('timemodified'));

        if (!$dbman->index_exists($table, $index)) {
            $dbman->add_index($table, $index);
        }

        $table = new xmldb_table('grade_categories_history');
        $index = new xmldb_index('timemodified', XMLDB_INDEX_NOTUNIQUE, array('timemodified'));

        if (!$dbman->index_exists($table, $index)) {
            $dbman->add_index($table, $index);
        }

        $table = new xmldb_table('scale_history');
        $index = new xmldb_index('timemodified', XMLDB_INDEX_NOTUNIQUE, array('timemodified'));

        if (!$dbman->index_exists($table, $index)) {
            $dbman->add_index($table, $index);
        }

        // Main savepoint reached.
        upgrade_main_savepoint(true, 2017100900.00);
    }

    if ($oldversion < 2017101000.00) {

        // Define table analytics_used_analysables to be created.
        $table = new xmldb_table('analytics_used_analysables');

        // Adding fields to table analytics_used_analysables.
        $table->add_field('id', XMLDB_TYPE_INTEGER, '10', null, XMLDB_NOTNULL, XMLDB_SEQUENCE, null);
        $table->add_field('modelid', XMLDB_TYPE_INTEGER, '10', null, XMLDB_NOTNULL, null, null);
        $table->add_field('action', XMLDB_TYPE_CHAR, '50', null, XMLDB_NOTNULL, null, null);
        $table->add_field('analysableid', XMLDB_TYPE_INTEGER, '10', null, XMLDB_NOTNULL, null, null);
        $table->add_field('timeanalysed', XMLDB_TYPE_INTEGER, '10', null, XMLDB_NOTNULL, null, null);

        // Adding keys to table analytics_used_analysables.
        $table->add_key('primary', XMLDB_KEY_PRIMARY, array('id'));
        $table->add_key('modelid', XMLDB_KEY_FOREIGN, array('modelid'), 'analytics_models', array('id'));

        // Adding indexes to table analytics_used_analysables.
        $table->add_index('modelid-action', XMLDB_INDEX_NOTUNIQUE, array('modelid', 'action'));

        // Conditionally launch create table for analytics_used_analysables.
        if (!$dbman->table_exists($table)) {
            $dbman->create_table($table);
        }

        // Main savepoint reached.
        upgrade_main_savepoint(true, 2017101000.00);
    }

    if ($oldversion < 2017101000.01) {
        // Define field override to be added to course_modules_completion.
        $table = new xmldb_table('course_modules_completion');
        $field = new xmldb_field('overrideby', XMLDB_TYPE_INTEGER, '10', null, null, null, null, 'viewed');

        // Conditionally launch add field override.
        if (!$dbman->field_exists($table, $field)) {
            $dbman->add_field($table, $field);
        }

        // Main savepoint reached.
        upgrade_main_savepoint(true, 2017101000.01);
    }

    if ($oldversion < 2017101000.02) {
        // Define field 'timestart' to be added to 'analytics_predictions'.
        $table = new xmldb_table('analytics_predictions');
        $field = new xmldb_field('timestart', XMLDB_TYPE_INTEGER, '10', null, null, null, null, 'timecreated');

        // Conditionally launch add field 'timestart'.
        if (!$dbman->field_exists($table, $field)) {
            $dbman->add_field($table, $field);
        }

        // Define field 'timeend' to be added to 'analytics_predictions'.
        $field = new xmldb_field('timeend', XMLDB_TYPE_INTEGER, '10', null, null, null, null, 'timestart');

        // Conditionally launch add field 'timeend'.
        if (!$dbman->field_exists($table, $field)) {
            $dbman->add_field($table, $field);
        }

        // Main savepoint reached.
        upgrade_main_savepoint(true, 2017101000.02);
    }

    if ($oldversion < 2017101200.00) {
        // Define table search_index_requests to be created.
        $table = new xmldb_table('search_index_requests');

        // Adding fields to table search_index_requests.
        $table->add_field('id', XMLDB_TYPE_INTEGER, '10', null, XMLDB_NOTNULL, XMLDB_SEQUENCE, null);
        $table->add_field('contextid', XMLDB_TYPE_INTEGER, '10', null, XMLDB_NOTNULL, null, null);
        $table->add_field('searcharea', XMLDB_TYPE_CHAR, '255', null, XMLDB_NOTNULL, null, null);
        $table->add_field('timerequested', XMLDB_TYPE_INTEGER, '10', null, XMLDB_NOTNULL, null, null);
        $table->add_field('partialarea', XMLDB_TYPE_CHAR, '255', null, XMLDB_NOTNULL, null, null);
        $table->add_field('partialtime', XMLDB_TYPE_INTEGER, '10', null, XMLDB_NOTNULL, null, null);

        // Adding keys to table search_index_requests.
        $table->add_key('primary', XMLDB_KEY_PRIMARY, array('id'));
        $table->add_key('contextid', XMLDB_KEY_FOREIGN, array('contextid'), 'context', array('id'));

        // Conditionally launch create table for search_index_requests.
        if (!$dbman->table_exists($table)) {
            $dbman->create_table($table);
        }

        // Main savepoint reached.
        upgrade_main_savepoint(true, 2017101200.00);
    }

    // Index modification upgrade step.
    if ($oldversion < 2017101300.01) {

        $table = new xmldb_table('analytics_used_files');

        // Define index modelidandfileidandaction (not unique) to be dropped form analytics_used_files.
        $index = new xmldb_index('modelidandfileidandaction', XMLDB_INDEX_NOTUNIQUE, array('modelid', 'fileid', 'action'));

        // Conditionally launch drop index modelidandfileidandaction.
        if ($dbman->index_exists($table, $index)) {
            $dbman->drop_index($table, $index);
        }

        // Define index modelidandactionandfileid (not unique) to be dropped form analytics_used_files.
        $index = new xmldb_index('modelidandactionandfileid', XMLDB_INDEX_NOTUNIQUE, array('modelid', 'action', 'fileid'));

        // Conditionally launch add index modelidandactionandfileid.
        if (!$dbman->index_exists($table, $index)) {
            $dbman->add_index($table, $index);
        }

        // Main savepoint reached.
        upgrade_main_savepoint(true, 2017101300.01);
    }

    if ($oldversion < 2017101900.01) {

        $fs = get_file_storage();
        $models = $DB->get_records('analytics_models');
        foreach ($models as $model) {
            $files = $fs->get_directory_files(\context_system::instance()->id, 'analytics', 'unlabelled', $model->id,
                '/analysable/', true, true);
            foreach ($files as $file) {
                $file->delete();
            }
        }

        // Main savepoint reached.
        upgrade_main_savepoint(true, 2017101900.01);
    }

    if ($oldversion < 2017101900.02) {
        // Create adhoc task for upgrading of existing calendar events.
        $record = new \stdClass();
        $record->classname = '\core\task\refresh_mod_calendar_events_task';
        $record->component = 'core';

        // Next run time based from nextruntime computation in \core\task\manager::queue_adhoc_task().
        $nextruntime = time() - 1;
        $record->nextruntime = $nextruntime;
        $DB->insert_record('task_adhoc', $record);

        // Main savepoint reached.
        upgrade_main_savepoint(true, 2017101900.02);
    }

    if ($oldversion < 2017102100.01) {
        // We will need to force them onto ssl if loginhttps is set.
        if (!empty($CFG->loginhttps)) {
            set_config('overridetossl', 1);
        }
        // Loginhttps should no longer be set.
        unset_config('loginhttps');

        // Main savepoint reached.
        upgrade_main_savepoint(true, 2017102100.01);
    }

    if ($oldversion < 2017110300.01) {

        // Define field categoryid to be added to event_subscriptions.
        $table = new xmldb_table('event_subscriptions');
        $field = new xmldb_field('categoryid', XMLDB_TYPE_INTEGER, '10', null, XMLDB_NOTNULL, null, '0', 'url');

        // Conditionally launch add field categoryid.
        if (!$dbman->field_exists($table, $field)) {
            $dbman->add_field($table, $field);
        }

        // Main savepoint reached.
        upgrade_main_savepoint(true, 2017110300.01);
    }

    // Automatically generated Moodle v3.4.0 release upgrade line.
    // Put any upgrade step following this.

    if ($oldversion < 2017111300.02) {

        // Define field basicauth to be added to oauth2_issuer.
        $table = new xmldb_table('oauth2_issuer');
        $field = new xmldb_field('basicauth', XMLDB_TYPE_INTEGER, '2', null, XMLDB_NOTNULL, null, '0', 'showonloginpage');

        // Conditionally launch add field basicauth.
        if (!$dbman->field_exists($table, $field)) {
            $dbman->add_field($table, $field);
        }

        // Main savepoint reached.
        upgrade_main_savepoint(true, 2017111300.02);
    }

    if ($oldversion < 2017121200.00) {

        // Define key subscriptionid (foreign) to be added to event.
        $table = new xmldb_table('event');
        $key = new xmldb_key('subscriptionid', XMLDB_KEY_FOREIGN, array('subscriptionid'), 'event_subscriptions', array('id'));

        // Launch add key subscriptionid.
        $dbman->add_key($table, $key);

        // Define index uuid (not unique) to be added to event.
        $table = new xmldb_table('event');
        $index = new xmldb_index('uuid', XMLDB_INDEX_NOTUNIQUE, array('uuid'));

        // Conditionally launch add index uuid.
        if (!$dbman->index_exists($table, $index)) {
            $dbman->add_index($table, $index);
        }

        // Main savepoint reached.
        upgrade_main_savepoint(true, 2017121200.00);
    }

    if ($oldversion < 2017121900.00) {

        // Define table role_allow_view to be created.
        $table = new xmldb_table('role_allow_view');

        // Adding fields to table role_allow_view.
        $table->add_field('id', XMLDB_TYPE_INTEGER, '10', null, XMLDB_NOTNULL, XMLDB_SEQUENCE, null);
        $table->add_field('roleid', XMLDB_TYPE_INTEGER, '10', null, XMLDB_NOTNULL, null, null);
        $table->add_field('allowview', XMLDB_TYPE_INTEGER, '10', null, XMLDB_NOTNULL, null, null);

        // Adding keys to table role_allow_view.
        $table->add_key('primary', XMLDB_KEY_PRIMARY, array('id'));
        $table->add_key('roleid', XMLDB_KEY_FOREIGN, array('roleid'), 'role', array('id'));
        $table->add_key('allowview', XMLDB_KEY_FOREIGN, array('allowview'), 'role', array('id'));

        // Conditionally launch create table for role_allow_view.
        if (!$dbman->table_exists($table)) {
            $dbman->create_table($table);
        }

        $index = new xmldb_index('roleid-allowview', XMLDB_INDEX_UNIQUE, array('roleid', 'allowview'));

        // Conditionally launch add index roleid.
        if (!$dbman->index_exists($table, $index)) {
            $dbman->add_index($table, $index);
        }

        $roles = $DB->get_records('role', array(), 'sortorder ASC');

        $DB->delete_records('role_allow_view');
        foreach ($roles as $role) {
            foreach ($roles as $allowedrole) {
                $record = new stdClass();
                $record->roleid      = $role->id;
                $record->allowview = $allowedrole->id;
                $DB->insert_record('role_allow_view', $record);
            }
        }

        // Main savepoint reached.
        upgrade_main_savepoint(true, 2017121900.00);
    }

    if ($oldversion < 2017122200.01) {

        // Define field indexpriority to be added to search_index_requests. Allow null initially.
        $table = new xmldb_table('search_index_requests');
        $field = new xmldb_field('indexpriority', XMLDB_TYPE_INTEGER, '10',
                null, null, null, null, 'partialtime');

        // Conditionally add field.
        if (!$dbman->field_exists($table, $field)) {
            $dbman->add_field($table, $field);

            // Set existing values to 'normal' value (100).
            $DB->set_field('search_index_requests', 'indexpriority', 100);

            // Now make the field 'NOT NULL'.
            $field = new xmldb_field('indexpriority', XMLDB_TYPE_INTEGER, '10',
                    null, XMLDB_NOTNULL, null, null, 'partialtime');
            $dbman->change_field_notnull($table, $field);
        }

        // Define index indexprioritytimerequested (not unique) to be added to search_index_requests.
        $index = new xmldb_index('indexprioritytimerequested', XMLDB_INDEX_NOTUNIQUE,
                array('indexpriority', 'timerequested'));

        // Conditionally launch add index indexprioritytimerequested.
        if (!$dbman->index_exists($table, $index)) {
            $dbman->add_index($table, $index);
        }

        // Main savepoint reached.
        upgrade_main_savepoint(true, 2017122200.01);
    }

    if ($oldversion < 2018020500.00) {

        $topcategory = new stdClass();
        $topcategory->name = 'top'; // A non-real name for the top category. It will be localised at the display time.
        $topcategory->info = '';
        $topcategory->parent = 0;
        $topcategory->sortorder = 0;

        // Get the total record count - used for the progress bar.
        $total = $DB->count_records_sql("SELECT COUNT(DISTINCT contextid) FROM {question_categories} WHERE parent = 0");

        // Get the records themselves - a list of contextids.
        $rs = $DB->get_recordset_sql("SELECT DISTINCT contextid FROM {question_categories} WHERE parent = 0");

        // For each context, create a single top-level category.
        $i = 0;
        $pbar = new progress_bar('createtopquestioncategories', 500, true);
        foreach ($rs as $contextid => $notused) {
            $topcategory->contextid = $contextid;
            $topcategory->stamp = make_unique_id_code();

            $topcategoryid = $DB->insert_record('question_categories', $topcategory);

            $DB->set_field_select('question_categories', 'parent', $topcategoryid,
                    'contextid = ? AND id <> ? AND parent = 0',
                    array($contextid, $topcategoryid));

            // Update progress.
            $i++;
            $pbar->update($i, $total, "Creating top-level question categories - $i/$total.");
        }

        $rs->close();

        // Main savepoint reached.
        upgrade_main_savepoint(true, 2018020500.00);
    }

    if ($oldversion < 2018022800.01) {
        // Fix old block configurations that use the deprecated (and now removed) object class.
        upgrade_fix_block_instance_configuration();

        // Main savepoint reached.
        upgrade_main_savepoint(true, 2018022800.01);
    }

    if ($oldversion < 2018022800.02) {
        // Define index taggeditem (unique) to be dropped form tag_instance.
        $table = new xmldb_table('tag_instance');
        $index = new xmldb_index('taggeditem', XMLDB_INDEX_UNIQUE, array('component',
            'itemtype', 'itemid', 'tiuserid', 'tagid'));

        // Conditionally launch drop index taggeditem.
        if ($dbman->index_exists($table, $index)) {
            $dbman->drop_index($table, $index);
        }

        $index = new xmldb_index('taggeditem', XMLDB_INDEX_UNIQUE, array('component',
            'itemtype', 'itemid', 'contextid', 'tiuserid', 'tagid'));

        // Conditionally launch add index taggeditem.
        if (!$dbman->index_exists($table, $index)) {
            $dbman->add_index($table, $index);
        }

        // Main savepoint reached.
        upgrade_main_savepoint(true, 2018022800.02);
    }

    if ($oldversion < 2018022800.03) {

        // Define field multiplecontexts to be added to tag_area.
        $table = new xmldb_table('tag_area');
        $field = new xmldb_field('multiplecontexts', XMLDB_TYPE_INTEGER, '1', null,
            XMLDB_NOTNULL, null, '0', 'showstandard');

        // Conditionally launch add field multiplecontexts.
        if (!$dbman->field_exists($table, $field)) {
            $dbman->add_field($table, $field);
        }

        // Main savepoint reached.
        upgrade_main_savepoint(true, 2018022800.03);
    }

    if ($oldversion < 2018032200.01) {
        // Define table 'messages' to be created.
        $table = new xmldb_table('messages');

        // Adding fields to table 'messages'.
        $table->add_field('id', XMLDB_TYPE_INTEGER, '10', null, XMLDB_NOTNULL, XMLDB_SEQUENCE, null);
        $table->add_field('useridfrom', XMLDB_TYPE_INTEGER, '10', null, XMLDB_NOTNULL, null, null);
        $table->add_field('conversationid', XMLDB_TYPE_INTEGER, '10', null, XMLDB_NOTNULL, null, null);
        $table->add_field('subject', XMLDB_TYPE_TEXT, null, null, null, null, null);
        $table->add_field('fullmessage', XMLDB_TYPE_TEXT, null, null, null, null, null);
        $table->add_field('fullmessageformat', XMLDB_TYPE_INTEGER, '1', null, XMLDB_NOTNULL, null, 0);
        $table->add_field('fullmessagehtml', XMLDB_TYPE_TEXT, null, null, null, null, null);
        $table->add_field('smallmessage', XMLDB_TYPE_TEXT, null, null, null, null, null);
        $table->add_field('timecreated', XMLDB_TYPE_INTEGER, '10', null, XMLDB_NOTNULL, null, null);

        // Adding keys to table 'messages'.
        $table->add_key('primary', XMLDB_KEY_PRIMARY, array('id'));
        $table->add_key('useridfrom', XMLDB_KEY_FOREIGN, array('useridfrom'), 'user', array('id'));
        $table->add_key('conversationid', XMLDB_KEY_FOREIGN, array('conversationid'), 'message_conversations', array('id'));

        // Conditionally launch create table for 'messages'.
        if (!$dbman->table_exists($table)) {
            $dbman->create_table($table);
        }

        // Define table 'message_conversations' to be created.
        $table = new xmldb_table('message_conversations');

        // Adding fields to table 'message_conversations'.
        $table->add_field('id', XMLDB_TYPE_INTEGER, '10', null, XMLDB_NOTNULL, XMLDB_SEQUENCE, null);
        $table->add_field('timecreated', XMLDB_TYPE_INTEGER, '10', null, XMLDB_NOTNULL, null, null);

        // Adding keys to table 'message_conversations'.
        $table->add_key('primary', XMLDB_KEY_PRIMARY, array('id'));

        // Conditionally launch create table for 'message_conversations'.
        if (!$dbman->table_exists($table)) {
            $dbman->create_table($table);
        }

        // Define table 'message_conversation_members' to be created.
        $table = new xmldb_table('message_conversation_members');

        // Adding fields to table 'message_conversation_members'.
        $table->add_field('id', XMLDB_TYPE_INTEGER, '10', null, XMLDB_NOTNULL, XMLDB_SEQUENCE, null);
        $table->add_field('conversationid', XMLDB_TYPE_INTEGER, '10', null, XMLDB_NOTNULL, null, null);
        $table->add_field('userid', XMLDB_TYPE_INTEGER, '10', null, XMLDB_NOTNULL, null, null);
        $table->add_field('timecreated', XMLDB_TYPE_INTEGER, '10', null, XMLDB_NOTNULL, null, null);

        // Adding keys to table 'message_conversation_members'.
        $table->add_key('primary', XMLDB_KEY_PRIMARY, array('id'));
        $table->add_key('conversationid', XMLDB_KEY_FOREIGN, array('conversationid'), 'message_conversations', array('id'));
        $table->add_key('userid', XMLDB_KEY_FOREIGN, array('userid'), 'user', array('id'));

        // Conditionally launch create table for 'message_conversation_members'.
        if (!$dbman->table_exists($table)) {
            $dbman->create_table($table);
        }

        // Define table 'message_user_actions' to be created.
        $table = new xmldb_table('message_user_actions');

        // Adding fields to table 'message_user_actions'.
        $table->add_field('id', XMLDB_TYPE_INTEGER, '10', null, XMLDB_NOTNULL, XMLDB_SEQUENCE, null);
        $table->add_field('userid', XMLDB_TYPE_INTEGER, '10', null, XMLDB_NOTNULL, null, null);
        $table->add_field('messageid', XMLDB_TYPE_INTEGER, '10', null, XMLDB_NOTNULL, null, null);
        $table->add_field('action', XMLDB_TYPE_INTEGER, '10', null, XMLDB_NOTNULL, null, null);
        $table->add_field('timecreated', XMLDB_TYPE_INTEGER, '10', null, XMLDB_NOTNULL, null, null);

        // Adding keys to table 'message_user_actions'.
        $table->add_key('primary', XMLDB_KEY_PRIMARY, array('id'));
        $table->add_key('userid', XMLDB_KEY_FOREIGN, array('userid'), 'user', array('id'));
        $table->add_key('messageid', XMLDB_KEY_FOREIGN, array('messageid'), 'messages', array('id'));

        // Conditionally launch create table for 'message_user_actions'.
        if (!$dbman->table_exists($table)) {
            $dbman->create_table($table);
        }

        // Define table 'notifications' to be created.
        $table = new xmldb_table('notifications');

        // Adding fields to table 'notifications'.
        $table->add_field('id', XMLDB_TYPE_INTEGER, '10', null, XMLDB_NOTNULL, XMLDB_SEQUENCE, null);
        $table->add_field('useridfrom', XMLDB_TYPE_INTEGER, '10', null, XMLDB_NOTNULL, null, null);
        $table->add_field('useridto', XMLDB_TYPE_INTEGER, '10', null, XMLDB_NOTNULL, null, null);
        $table->add_field('subject', XMLDB_TYPE_TEXT, null, null, null, null, null);
        $table->add_field('fullmessage', XMLDB_TYPE_TEXT, null, null, null, null, null);
        $table->add_field('fullmessageformat', XMLDB_TYPE_INTEGER, '1', null, XMLDB_NOTNULL, null, 0);
        $table->add_field('fullmessagehtml', XMLDB_TYPE_TEXT, null, null, null, null, null);
        $table->add_field('smallmessage', XMLDB_TYPE_TEXT, null, null, null, null, null);
        $table->add_field('component', XMLDB_TYPE_CHAR, '100', null, null, null, null);
        $table->add_field('eventtype', XMLDB_TYPE_CHAR, '100', null, null, null, null);
        $table->add_field('contexturl', XMLDB_TYPE_TEXT, null, null, null, null, null);
        $table->add_field('contexturlname', XMLDB_TYPE_TEXT, null, null, null, null, null);
        $table->add_field('timeread', XMLDB_TYPE_INTEGER, '10', null, false, null, null);
        $table->add_field('timecreated', XMLDB_TYPE_INTEGER, '10', null, XMLDB_NOTNULL, null, null);

        // Adding keys to table 'notifications'.
        $table->add_key('primary', XMLDB_KEY_PRIMARY, array('id'));
        $table->add_key('useridto', XMLDB_KEY_FOREIGN, array('useridto'), 'user', array('id'));

        // Conditionally launch create table for 'notifications'.
        if (!$dbman->table_exists($table)) {
            $dbman->create_table($table);
        }

        // Main savepoint reached.
        upgrade_main_savepoint(true, 2018032200.01);
    }

    if ($oldversion < 2018032200.04) {
        // Define table 'message_conversations' to be updated.
        $table = new xmldb_table('message_conversations');
        $field = new xmldb_field('convhash', XMLDB_TYPE_CHAR, '40', null, XMLDB_NOTNULL, null, null, 'id');

        // Conditionally launch add field 'convhash'.
        if (!$dbman->field_exists($table, $field)) {
            $dbman->add_field($table, $field);
        }

        // Conditionally launch add index.
        $index = new xmldb_index('convhash', XMLDB_INDEX_UNIQUE, array('convhash'));
        if (!$dbman->index_exists($table, $index)) {
            $dbman->add_index($table, $index);
        }

        // Main savepoint reached.
        upgrade_main_savepoint(true, 2018032200.04);
    }

    if ($oldversion < 2018032200.05) {
        // Drop table that is no longer needed.
        $table = new xmldb_table('message_working');
        if ($dbman->table_exists($table)) {
            $dbman->drop_table($table);
        }

        // Main savepoint reached.
        upgrade_main_savepoint(true, 2018032200.05);
    }

    if ($oldversion < 2018032200.06) {
        // Define table 'message_user_actions' to add an index to.
        $table = new xmldb_table('message_user_actions');

        // Conditionally launch add index.
        $index = new xmldb_index('userid_messageid_action', XMLDB_INDEX_UNIQUE, array('userid', 'messageid', 'action'));
        if (!$dbman->index_exists($table, $index)) {
            $dbman->add_index($table, $index);
        }

        // Main savepoint reached.
        upgrade_main_savepoint(true, 2018032200.06);
    }

    if ($oldversion < 2018032200.07) {
        // Define table 'messages' to add an index to.
        $table = new xmldb_table('messages');

        // Conditionally launch add index.
        $index = new xmldb_index('conversationid_timecreated', XMLDB_INDEX_NOTUNIQUE, array('conversationid', 'timecreated'));
        if (!$dbman->index_exists($table, $index)) {
            $dbman->add_index($table, $index);
        }

        // Main savepoint reached.
        upgrade_main_savepoint(true, 2018032200.07);
    }

    if ($oldversion < 2018032700.00) {
        // Update default search engine to search_simpledb if global search is disabled and there is no solr index defined.
        if (empty($CFG->enableglobalsearch) && empty(get_config('search_solr', 'indexname'))) {
            set_config('searchengine', 'simpledb');
        }

        // Main savepoint reached.
        upgrade_main_savepoint(true, 2018032700.00);
    }

    if ($oldversion < 2018040500.01) {

        // Define field cohort to be added to theme. Allow null initially.
        $table = new xmldb_table('cohort');
        $field = new xmldb_field('theme', XMLDB_TYPE_CHAR, '50',
                null, null, null, null, 'timemodified');

        // Conditionally add field.
        if (!$dbman->field_exists($table, $field)) {
            $dbman->add_field($table, $field);
        }

        // Main savepoint reached.
        upgrade_main_savepoint(true, 2018040500.01);
    }

    if ($oldversion < 2018050900.01) {
        // Update default digital age consent map according to the current legislation on each country.
        $ageofdigitalconsentmap = implode(PHP_EOL, [
            '*, 16',
            'AT, 14',
            'ES, 14',
            'US, 13'
        ]);
        set_config('agedigitalconsentmap', $ageofdigitalconsentmap);

        // Main savepoint reached.
        upgrade_main_savepoint(true, 2018050900.01);
    }

    // Automatically generated Moodle v3.5.0 release upgrade line.
    // Put any upgrade step following this.

    if ($oldversion < 2018062800.01) {
        // Add foreign key fk_user to the comments table.
        $table = new xmldb_table('comments');
        $key = new xmldb_key('fk_user', XMLDB_KEY_FOREIGN, array('userid'), 'user', array('id'));
        $dbman->add_key($table, $key);

        upgrade_main_savepoint(true, 2018062800.01);
    }

    if ($oldversion < 2018062800.02) {
        // Add composite index ix_concomitem to the table comments.
        $table = new xmldb_table('comments');
        $index = new xmldb_index('ix_concomitem', XMLDB_INDEX_NOTUNIQUE, array('contextid', 'commentarea', 'itemid'));

        if (!$dbman->index_exists($table, $index)) {
            $dbman->add_index($table, $index);
        }

        upgrade_main_savepoint(true, 2018062800.02);
    }

    if ($oldversion < 2018062800.03) {
        // Define field location to be added to event.
        $table = new xmldb_table('event');
        $field = new xmldb_field('location', XMLDB_TYPE_TEXT, null, null, null, null, null, 'priority');

        // Conditionally launch add field location.
        if (!$dbman->field_exists($table, $field)) {
            $dbman->add_field($table, $field);
        }

        // Main savepoint reached.
        upgrade_main_savepoint(true, 2018062800.03);
    }

    if ($oldversion < 2018072500.00) {
        // Find all duplicate top level categories per context.
        $duplicates = $DB->get_records_sql("SELECT qc1.*
                                              FROM {question_categories} qc1
                                              JOIN {question_categories} qc2
                                                ON qc1.contextid = qc2.contextid AND qc1.id <> qc2.id
                                             WHERE qc1.parent = 0 AND qc2.parent = 0
                                          ORDER BY qc1.contextid, qc1.id");

        // For each context, let the first top category to remain as top category and make the rest its children.
        $currentcontextid = 0;
        $chosentopid = 0;
        foreach ($duplicates as $duplicate) {
            if ($currentcontextid != $duplicate->contextid) {
                $currentcontextid = $duplicate->contextid;
                $chosentopid = $duplicate->id;
            } else {
                $DB->set_field('question_categories', 'parent', $chosentopid, ['id' => $duplicate->id]);
            }
        }

        // Main savepoint reached.
        upgrade_main_savepoint(true, 2018072500.00);
    }

    if ($oldversion < 2018073000.00) {
        // Main savepoint reached.
        if (!file_exists($CFG->dirroot . '/admin/tool/assignmentupgrade/version.php')) {
            unset_all_config_for_plugin('tool_assignmentupgrade');
        }
        upgrade_main_savepoint(true, 2018073000.00);
    }

    if ($oldversion < 2018083100.01) {
        // Remove module associated blog posts for non-existent (deleted) modules.
        $sql = "SELECT ba.contextid as modcontextid
                  FROM {blog_association} ba
                  JOIN {post} p
                       ON p.id = ba.blogid
             LEFT JOIN {context} c
                       ON c.id = ba.contextid
                 WHERE p.module = :module
                       AND c.contextlevel IS NULL
              GROUP BY ba.contextid";
        if ($deletedmodules = $DB->get_records_sql($sql, array('module' => 'blog'))) {
            foreach ($deletedmodules as $module) {
                $assocblogids = $DB->get_fieldset_select('blog_association', 'blogid',
                    'contextid = :contextid', ['contextid' => $module->modcontextid]);
                list($sql, $params) = $DB->get_in_or_equal($assocblogids, SQL_PARAMS_NAMED);

                $DB->delete_records_select('tag_instance', "itemid $sql", $params);
                $DB->delete_records_select('post', "id $sql AND module = :module",
                    array_merge($params, ['module' => 'blog']));
                $DB->delete_records('blog_association', ['contextid' => $module->modcontextid]);
            }
        }

        // Main savepoint reached.
        upgrade_main_savepoint(true, 2018083100.01);
    }

    if ($oldversion < 2018091200.00) {
        if (!file_exists($CFG->dirroot . '/cache/stores/memcache/settings.php')) {
            unset_all_config_for_plugin('cachestore_memcache');
        }

        upgrade_main_savepoint(true, 2018091200.00);
    }

    if ($oldversion < 2018091700.01) {
        // Remove unused setting.
        unset_config('messaginghidereadnotifications');

        // Main savepoint reached.
        upgrade_main_savepoint(true, 2018091700.01);
    }

    // Add idnumber fields to question and question_category tables.
    // This is done in four parts to aid error recovery during upgrade, should that occur.
    if ($oldversion < 2018092100.01) {
        $table = new xmldb_table('question');
        $field = new xmldb_field('idnumber', XMLDB_TYPE_CHAR, '100', null, null, null, null, 'modifiedby');
        if (!$dbman->field_exists($table, $field)) {
            $dbman->add_field($table, $field);
        }
        upgrade_main_savepoint(true, 2018092100.01);
    }

    if ($oldversion < 2018092100.02) {
        $table = new xmldb_table('question');
        $index = new xmldb_index('categoryidnumber', XMLDB_INDEX_UNIQUE, array('category', 'idnumber'));
        if (!$dbman->index_exists($table, $index)) {
            $dbman->add_index($table, $index);
        }
        upgrade_main_savepoint(true, 2018092100.02);
    }

    if ($oldversion < 2018092100.03) {
        $table = new xmldb_table('question_categories');
        $field = new xmldb_field('idnumber', XMLDB_TYPE_CHAR, '100', null, null, null, null, 'sortorder');
        if (!$dbman->field_exists($table, $field)) {
            $dbman->add_field($table, $field);
        }
        upgrade_main_savepoint(true, 2018092100.03);
    }

    if ($oldversion < 2018092100.04) {
        $table = new xmldb_table('question_categories');
        $index = new xmldb_index('contextididnumber', XMLDB_INDEX_UNIQUE, array('contextid', 'idnumber'));
        if (!$dbman->index_exists($table, $index)) {
            $dbman->add_index($table, $index);
        }
        // Main savepoint reached.
        upgrade_main_savepoint(true, 2018092100.04);
    }

    if ($oldversion < 2018092800.00) {
        // Alter the table 'message_contacts'.
        $table = new xmldb_table('message_contacts');

        // Remove index so we can alter the fields.
        $index = new xmldb_index('userid-contactid', XMLDB_INDEX_UNIQUE, ['userid', 'contactid']);
        if ($dbman->index_exists($table, $index)) {
            $dbman->drop_index($table, $index);
        }

        // Remove defaults of '0' from the 'userid' and 'contactid' fields.
        $field = new xmldb_field('userid', XMLDB_TYPE_INTEGER, '10', null, XMLDB_NOTNULL, null, null, 'id');
        $dbman->change_field_default($table, $field);

        $field = new xmldb_field('contactid', XMLDB_TYPE_INTEGER, '10', null, XMLDB_NOTNULL, null, null, 'userid');
        $dbman->change_field_default($table, $field);

        // Add the missing FKs that will now be added to new installs.
        $key = new xmldb_key('userid', XMLDB_KEY_FOREIGN, ['userid'], 'user', ['id']);
        $dbman->add_key($table, $key);

        $key = new xmldb_key('contactid', XMLDB_KEY_FOREIGN, ['contactid'], 'user', ['id']);
        $dbman->add_key($table, $key);

        // Re-add the index.
        if (!$dbman->index_exists($table, $index)) {
            $dbman->add_index($table, $index);
        }

        // Add the field 'timecreated'. Allow null, since existing records won't have an accurate value we can use.
        $field = new xmldb_field('timecreated', XMLDB_TYPE_INTEGER, '10', null, null, null, null, 'blocked');
        if (!$dbman->field_exists($table, $field)) {
            $dbman->add_field($table, $field);
        }

        // Create new 'message_contact_requests' table.
        $table = new xmldb_table('message_contact_requests');
        $table->add_field('id', XMLDB_TYPE_INTEGER, '10', null, XMLDB_NOTNULL, XMLDB_SEQUENCE, null, null);
        $table->add_field('userid', XMLDB_TYPE_INTEGER, '10', null, XMLDB_NOTNULL, null, null, 'id');
        $table->add_field('requesteduserid', XMLDB_TYPE_INTEGER, '10', null, XMLDB_NOTNULL, null, null, 'userid');
        $table->add_field('timecreated', XMLDB_TYPE_INTEGER, '10', null, XMLDB_NOTNULL, null, null, 'requesteduserid');

        $table->add_key('primary', XMLDB_KEY_PRIMARY, ['id'], null, null);
        $table->add_key('userid', XMLDB_KEY_FOREIGN, ['userid'], 'user', ['id']);
        $table->add_key('requesteduserid', XMLDB_KEY_FOREIGN, ['requesteduserid'], 'user', ['id']);

        $table->add_index('userid-requesteduserid', XMLDB_INDEX_UNIQUE, ['userid', 'requesteduserid']);

        if (!$dbman->table_exists($table)) {
            $dbman->create_table($table);
        }

        // Create new 'message_users_blocked' table.
        $table = new xmldb_table('message_users_blocked');
        $table->add_field('id', XMLDB_TYPE_INTEGER, '10', null, XMLDB_NOTNULL, XMLDB_SEQUENCE, null, null);
        $table->add_field('userid', XMLDB_TYPE_INTEGER, '10', null, XMLDB_NOTNULL, null, null, 'id');
        $table->add_field('blockeduserid', XMLDB_TYPE_INTEGER, '10', null, XMLDB_NOTNULL, null, null, 'userid');
        // Allow NULLs in the 'timecreated' field because we will be moving existing data here that has no timestamp.
        $table->add_field('timecreated', XMLDB_TYPE_INTEGER, '10', null, null, null, null, 'blockeduserid');

        $table->add_key('primary', XMLDB_KEY_PRIMARY, ['id'], null, null);
        $table->add_key('userid', XMLDB_KEY_FOREIGN, ['userid'], 'user', ['id']);
        $table->add_key('blockeduserid', XMLDB_KEY_FOREIGN, ['blockeduserid'], 'user', ['id']);

        $table->add_index('userid-blockeduserid', XMLDB_INDEX_UNIQUE, ['userid', 'blockeduserid']);

        if (!$dbman->table_exists($table)) {
            $dbman->create_table($table);
        }

        upgrade_main_savepoint(true, 2018092800.00);
    }

    if ($oldversion < 2018092800.01) {
        // Move all the 'blocked' contacts to the new table 'message_users_blocked'.
        $updatesql = "INSERT INTO {message_users_blocked} (userid, blockeduserid, timecreated)
                           SELECT userid, contactid, null as timecreated
                             FROM {message_contacts}
                            WHERE blocked = :blocked";
        $DB->execute($updatesql, ['blocked' => 1]);

        // Removed the 'blocked' column from 'message_contacts'.
        $table = new xmldb_table('message_contacts');
        $field = new xmldb_field('blocked');
        $dbman->drop_field($table, $field);

        upgrade_main_savepoint(true, 2018092800.01);
    }

    if ($oldversion < 2018092800.02) {
        // Delete any contacts that are not mutual (meaning they both haven't added each other).
        $sql = "SELECT c1.id
                  FROM {message_contacts} c1
             LEFT JOIN {message_contacts} c2
                    ON c1.userid = c2.contactid
                   AND c1.contactid = c2.userid
                 WHERE c2.id IS NULL";
        if ($contacts = $DB->get_records_sql($sql)) {
            list($insql, $inparams) = $DB->get_in_or_equal(array_keys($contacts));
            $DB->delete_records_select('message_contacts', "id $insql", $inparams);
        }

        upgrade_main_savepoint(true, 2018092800.02);
    }

    if ($oldversion < 2018092800.03) {
        // Remove any duplicate rows - from now on adding contacts just requires 1 row.
        // The person who made the contact request (userid) and the person who approved
        // it (contactid). Upgrade the table so that the first person to add the contact
        // was the one who made the request.
        $sql = "SELECT c1.id
                  FROM {message_contacts} c1
            INNER JOIN {message_contacts} c2
                    ON c1.userid = c2.contactid
                   AND c1.contactid = c2.userid
                 WHERE c1.id > c2.id";
        if ($contacts = $DB->get_records_sql($sql)) {
            list($insql, $inparams) = $DB->get_in_or_equal(array_keys($contacts));
            $DB->delete_records_select('message_contacts', "id $insql", $inparams);
        }

        upgrade_main_savepoint(true, 2018092800.03);
    }

    if ($oldversion < 2018101700.01) {
        if (empty($CFG->keepmessagingallusersenabled)) {
            // When it is not set, $CFG->messagingallusers should be disabled by default.
            // When $CFG->messagingallusers = false, the default user preference is MESSAGE_PRIVACY_COURSEMEMBER
            // (contacted by users sharing a course).
            set_config('messagingallusers', false);
        } else {
            // When $CFG->keepmessagingallusersenabled is set to true, $CFG->messagingallusers is set to true.
            set_config('messagingallusers', true);

            // When $CFG->messagingallusers = true, the default user preference is MESSAGE_PRIVACY_SITE
            // (contacted by all users site). So we need to set existing values from 0 (MESSAGE_PRIVACY_COURSEMEMBER)
            // to 2 (MESSAGE_PRIVACY_SITE).
            $DB->set_field(
                'user_preferences',
                'value',
                \core_message\api::MESSAGE_PRIVACY_SITE,
                array('name' => 'message_blocknoncontacts', 'value' => 0)
            );
        }

        // Main savepoint reached.
        upgrade_main_savepoint(true, 2018101700.01);
    }

    if ($oldversion < 2018101800.00) {
        // Define table 'favourite' to be created.
        $table = new xmldb_table('favourite');

        // Adding fields to table favourite.
        $table->add_field('id', XMLDB_TYPE_INTEGER, '10', null, XMLDB_NOTNULL, XMLDB_SEQUENCE, null);
        $table->add_field('component', XMLDB_TYPE_CHAR, '100', null, XMLDB_NOTNULL, null, null);
        $table->add_field('itemtype', XMLDB_TYPE_CHAR, '100', null, XMLDB_NOTNULL, null, null);
        $table->add_field('itemid', XMLDB_TYPE_INTEGER, '10', null, XMLDB_NOTNULL, null, null);
        $table->add_field('contextid', XMLDB_TYPE_INTEGER, '10', null, XMLDB_NOTNULL, null, null);
        $table->add_field('userid', XMLDB_TYPE_INTEGER, '10', null, XMLDB_NOTNULL, null, null);
        $table->add_field('ordering', XMLDB_TYPE_INTEGER, '10', null, null, null, null);
        $table->add_field('timecreated', XMLDB_TYPE_INTEGER, '10', null, XMLDB_NOTNULL, null, null);
        $table->add_field('timemodified', XMLDB_TYPE_INTEGER, '10', null, XMLDB_NOTNULL, null, null);

        // Adding keys to table favourite.
        $table->add_key('primary', XMLDB_KEY_PRIMARY, ['id']);
        $table->add_key('contextid', XMLDB_KEY_FOREIGN, ['contextid'], 'context', ['id']);
        $table->add_key('userid', XMLDB_KEY_FOREIGN, ['userid'], 'user', ['id']);

        // Adding indexes to table favourite.
        $table->add_index('uniqueuserfavouriteitem', XMLDB_INDEX_UNIQUE, ['component', 'itemtype', 'itemid', 'contextid', 'userid']);

        // Conditionally launch create table for favourite.
        if (!$dbman->table_exists($table)) {
            $dbman->create_table($table);
        }

        // Main savepoint reached.
        upgrade_main_savepoint(true, 2018101800.00);
    }

    if ($oldversion < 2018102200.00) {
<<<<<<< HEAD
        // Add field 'type' to 'message_conversations'.
        $table = new xmldb_table('message_conversations');
        $field = new xmldb_field('type', XMLDB_TYPE_INTEGER, '10', null, XMLDB_NOTNULL, null, 1, 'id');
        if (!$dbman->field_exists($table, $field)) {
            $dbman->add_field($table, $field);
        }

        // Add field 'name' to 'message_conversations'.
        $field = new xmldb_field('name', XMLDB_TYPE_CHAR, '255', null, null, null, null, 'type');
=======
        // Define field predictionsprocessor to be added to analytics_models.
        $table = new xmldb_table('analytics_models');
        $field = new xmldb_field('predictionsprocessor', XMLDB_TYPE_CHAR, '255', null, null, null, null, 'timesplitting');

        // Conditionally launch add field predictionsprocessor.
>>>>>>> ba0a68e2
        if (!$dbman->field_exists($table, $field)) {
            $dbman->add_field($table, $field);
        }

<<<<<<< HEAD
        // Conditionally launch add index 'type'.
        $index = new xmldb_index('type', XMLDB_INDEX_NOTUNIQUE, ['type']);
        if (!$dbman->index_exists($table, $index)) {
            $dbman->add_index($table, $index);
        }

        // Define table 'message_conversations' to be updated.
        $table = new xmldb_table('message_conversations');

        // Remove the unique 'convhash' index, change to null and add a new non unique index.
        $index = new xmldb_index('convhash', XMLDB_INDEX_UNIQUE, ['convhash']);
        if ($dbman->index_exists($table, $index)) {
            $dbman->drop_index($table, $index);
        }

        $field = new xmldb_field('convhash', XMLDB_TYPE_CHAR, '40', null, null, null, null, 'name');
        $dbman->change_field_notnull($table, $field);

        $index = new xmldb_index('convhash', XMLDB_INDEX_NOTUNIQUE, ['convhash']);
        if (!$dbman->index_exists($table, $index)) {
            $dbman->add_index($table, $index);
        }

        upgrade_main_savepoint(true, 2018102200.00);
    }

    if ($oldversion < 2018102300.02) {
        // Alter 'message_conversations' table to support groups.
        $table = new xmldb_table('message_conversations');
        $field = new xmldb_field('component', XMLDB_TYPE_CHAR, '100', null, null, null, null, 'convhash');
        if (!$dbman->field_exists($table, $field)) {
            $dbman->add_field($table, $field);
        }

        $field = new xmldb_field('itemtype', XMLDB_TYPE_CHAR, '100', null, null, null, null, 'component');
        if (!$dbman->field_exists($table, $field)) {
            $dbman->add_field($table, $field);
        }

        $field = new xmldb_field('itemid', XMLDB_TYPE_INTEGER, '10', null, null, null, null, 'itemtype');
        if (!$dbman->field_exists($table, $field)) {
            $dbman->add_field($table, $field);
        }

        $field = new xmldb_field('contextid', XMLDB_TYPE_INTEGER, '10', null, null, null, null, 'itemid');
        if (!$dbman->field_exists($table, $field)) {
            $dbman->add_field($table, $field);
        }

        $field = new xmldb_field('enabled', XMLDB_TYPE_INTEGER, '1', null, XMLDB_NOTNULL, null, 0, 'contextid');
        if (!$dbman->field_exists($table, $field)) {
            $dbman->add_field($table, $field);
        }

        $field = new xmldb_field('timemodified', XMLDB_TYPE_INTEGER, '10', null, null, null, null, 'enabled');
        if (!$dbman->field_exists($table, $field)) {
            $dbman->add_field($table, $field);
        }

        // Add key.
        $key = new xmldb_key('contextid', XMLDB_KEY_FOREIGN, ['contextid'], 'context', ['id']);
        $dbman->add_key($table, $key);

        // Add index.
        $index = new xmldb_index('component-itemtype-itemid-contextid', XMLDB_INDEX_NOTUNIQUE, ['component', 'itemtype',
            'itemid', 'contextid']);
        if (!$dbman->index_exists($table, $index)) {
            $dbman->add_index($table, $index);
        }

        upgrade_main_savepoint(true, 2018102300.02);
    }

=======
        // Main savepoint reached.
        upgrade_main_savepoint(true, 2018102200.00);
    }

>>>>>>> ba0a68e2
    return true;
}<|MERGE_RESOLUTION|>--- conflicted
+++ resolved
@@ -2566,7 +2566,6 @@
     }
 
     if ($oldversion < 2018102200.00) {
-<<<<<<< HEAD
         // Add field 'type' to 'message_conversations'.
         $table = new xmldb_table('message_conversations');
         $field = new xmldb_field('type', XMLDB_TYPE_INTEGER, '10', null, XMLDB_NOTNULL, null, 1, 'id');
@@ -2576,18 +2575,10 @@
 
         // Add field 'name' to 'message_conversations'.
         $field = new xmldb_field('name', XMLDB_TYPE_CHAR, '255', null, null, null, null, 'type');
-=======
-        // Define field predictionsprocessor to be added to analytics_models.
-        $table = new xmldb_table('analytics_models');
-        $field = new xmldb_field('predictionsprocessor', XMLDB_TYPE_CHAR, '255', null, null, null, null, 'timesplitting');
-
-        // Conditionally launch add field predictionsprocessor.
->>>>>>> ba0a68e2
-        if (!$dbman->field_exists($table, $field)) {
-            $dbman->add_field($table, $field);
-        }
-
-<<<<<<< HEAD
+        if (!$dbman->field_exists($table, $field)) {
+            $dbman->add_field($table, $field);
+        }
+
         // Conditionally launch add index 'type'.
         $index = new xmldb_index('type', XMLDB_INDEX_NOTUNIQUE, ['type']);
         if (!$dbman->index_exists($table, $index)) {
@@ -2661,11 +2652,19 @@
         upgrade_main_savepoint(true, 2018102300.02);
     }
 
-=======
-        // Main savepoint reached.
-        upgrade_main_savepoint(true, 2018102200.00);
-    }
-
->>>>>>> ba0a68e2
+    if ($oldversion < 2018102900.00) {
+        // Define field predictionsprocessor to be added to analytics_models.
+        $table = new xmldb_table('analytics_models');
+        $field = new xmldb_field('predictionsprocessor', XMLDB_TYPE_CHAR, '255', null, null, null, null, 'timesplitting');
+
+        // Conditionally launch add field predictionsprocessor.
+        if (!$dbman->field_exists($table, $field)) {
+            $dbman->add_field($table, $field);
+        }
+
+        // Main savepoint reached.
+        upgrade_main_savepoint(true, 2018102900.00);
+    }
+
     return true;
 }