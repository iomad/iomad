--- conflicted
+++ resolved
@@ -2601,7 +2601,6 @@
         upgrade_main_savepoint(true, 2017092900.00);
     }
 
-<<<<<<< HEAD
     if ($oldversion < 2017100900.00) {
         // Add index on time modified to grade_outcomes_history, grade_categories_history,
         // grade_items_history, and scale_history.
@@ -2765,8 +2764,9 @@
 
         // Main savepoint reached.
         upgrade_main_savepoint(true, 2017101900.01);
-=======
-    if ($oldversion < 2017100800.00) {
+    }
+
+    if ($oldversion < 2017101900.02) {
         // Create adhoc task for upgrading of existing calendar events.
         $record = new \stdClass();
         $record->classname = '\core\task\refresh_mod_calendar_events_task';
@@ -2778,8 +2778,7 @@
         $DB->insert_record('task_adhoc', $record);
 
         // Main savepoint reached.
-        upgrade_main_savepoint(true, 2017100800.00);
->>>>>>> f10721d6
+        upgrade_main_savepoint(true, 2017101900.02);
     }
 
     return true;
