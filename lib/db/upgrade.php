<?php
// This file is part of Moodle - http://moodle.org/
//
// Moodle is free software: you can redistribute it and/or modify
// it under the terms of the GNU General Public License as published by
// the Free Software Foundation, either version 3 of the License, or
// (at your option) any later version.
//
// Moodle is distributed in the hope that it will be useful,
// but WITHOUT ANY WARRANTY; without even the implied warranty of
// MERCHANTABILITY or FITNESS FOR A PARTICULAR PURPOSE.  See the
// GNU General Public License for more details.
//
// You should have received a copy of the GNU General Public License
// along with Moodle.  If not, see <http://www.gnu.org/licenses/>.

/**
 * This file keeps track of upgrades to Moodle.
 *
 * Sometimes, changes between versions involve
 * alterations to database structures and other
 * major things that may break installations.
 *
 * The upgrade function in this file will attempt
 * to perform all the necessary actions to upgrade
 * your older installation to the current version.
 *
 * If there's something it cannot do itself, it
 * will tell you what you need to do.
 *
 * The commands in here will all be database-neutral,
 * using the methods of database_manager class
 *
 * Please do not forget to use upgrade_set_timeout()
 * before any action that may take longer time to finish.
 *
 * @package   core_install
 * @category  upgrade
 * @copyright 2006 onwards Martin Dougiamas  http://dougiamas.com
 * @license   http://www.gnu.org/copyleft/gpl.html GNU GPL v3 or later
 */

defined('MOODLE_INTERNAL') || die();

/**
 * Main upgrade tasks to be executed on Moodle version bump
 *
 * This function is automatically executed after one bump in the Moodle core
 * version is detected. It's in charge of performing the required tasks
 * to raise core from the previous version to the next one.
 *
 * It's a collection of ordered blocks of code, named "upgrade steps",
 * each one performing one isolated (from the rest of steps) task. Usually
 * tasks involve creating new DB objects or performing manipulation of the
 * information for cleanup/fixup purposes.
 *
 * Each upgrade step has a fixed structure, that can be summarised as follows:
 *
 * if ($oldversion < XXXXXXXXXX.XX) {
 *     // Explanation of the update step, linking to issue in the Tracker if necessary
 *     upgrade_set_timeout(XX); // Optional for big tasks
 *     // Code to execute goes here, usually the XMLDB Editor will
 *     // help you here. See {@link http://docs.moodle.org/dev/XMLDB_editor}.
 *     upgrade_main_savepoint(true, XXXXXXXXXX.XX);
 * }
 *
 * All plugins within Moodle (modules, blocks, reports...) support the existence of
 * their own upgrade.php file, using the "Frankenstyle" component name as
 * defined at {@link http://docs.moodle.org/dev/Frankenstyle}, for example:
 *     - {@link xmldb_page_upgrade($oldversion)}. (modules don't require the plugintype ("mod_") to be used.
 *     - {@link xmldb_auth_manual_upgrade($oldversion)}.
 *     - {@link xmldb_workshopform_accumulative_upgrade($oldversion)}.
 *     - ....
 *
 * In order to keep the contents of this file reduced, it's allowed to create some helper
 * functions to be used here in the {@link upgradelib.php} file at the same directory. Note
 * that such a file must be manually included from upgrade.php, and there are some restrictions
 * about what can be used within it.
 *
 * For more information, take a look to the documentation available:
 *     - Data definition API: {@link http://docs.moodle.org/dev/Data_definition_API}
 *     - Upgrade API: {@link http://docs.moodle.org/dev/Upgrade_API}
 *
 * @param int $oldversion
 * @return bool always true
 */
function xmldb_main_upgrade($oldversion) {
    global $CFG, $DB;

    require_once($CFG->libdir.'/db/upgradelib.php'); // Core Upgrade-related functions.

    $dbman = $DB->get_manager(); // Loads ddl manager and xmldb classes.

    // Always keep this upgrade step with version being the minimum
    // allowed version to upgrade from (v3.5.0 right now).
    if ($oldversion < 2018051700) {
        // Just in case somebody hacks upgrade scripts or env, we really can not continue.
        echo("You need to upgrade to 3.5.x or higher first!\n");
        exit(1);
        // Note this savepoint is 100% unreachable, but needed to pass the upgrade checks.
        upgrade_main_savepoint(true, 2018051700);
    }

    // Automatically generated Moodle v3.5.0 release upgrade line.
    // Put any upgrade step following this.

    if ($oldversion < 2018062800.01) {
        // Add foreign key fk_user to the comments table.
        $table = new xmldb_table('comments');
        $key = new xmldb_key('fk_user', XMLDB_KEY_FOREIGN, array('userid'), 'user', array('id'));
        $dbman->add_key($table, $key);

        upgrade_main_savepoint(true, 2018062800.01);
    }

    if ($oldversion < 2018062800.02) {
        // Add composite index ix_concomitem to the table comments.
        $table = new xmldb_table('comments');
        $index = new xmldb_index('ix_concomitem', XMLDB_INDEX_NOTUNIQUE, array('contextid', 'commentarea', 'itemid'));

        if (!$dbman->index_exists($table, $index)) {
            $dbman->add_index($table, $index);
        }

        upgrade_main_savepoint(true, 2018062800.02);
    }

    if ($oldversion < 2018062800.03) {
        // Define field location to be added to event.
        $table = new xmldb_table('event');
        $field = new xmldb_field('location', XMLDB_TYPE_TEXT, null, null, null, null, null, 'priority');

        // Conditionally launch add field location.
        if (!$dbman->field_exists($table, $field)) {
            $dbman->add_field($table, $field);
        }

        // Main savepoint reached.
        upgrade_main_savepoint(true, 2018062800.03);
    }

    if ($oldversion < 2018072500.00) {
        // Find all duplicate top level categories per context.
        $duplicates = $DB->get_records_sql("SELECT qc1.*
                                              FROM {question_categories} qc1
                                              JOIN {question_categories} qc2
                                                ON qc1.contextid = qc2.contextid AND qc1.id <> qc2.id
                                             WHERE qc1.parent = 0 AND qc2.parent = 0
                                          ORDER BY qc1.contextid, qc1.id");

        // For each context, let the first top category to remain as top category and make the rest its children.
        $currentcontextid = 0;
        $chosentopid = 0;
        foreach ($duplicates as $duplicate) {
            if ($currentcontextid != $duplicate->contextid) {
                $currentcontextid = $duplicate->contextid;
                $chosentopid = $duplicate->id;
            } else {
                $DB->set_field('question_categories', 'parent', $chosentopid, ['id' => $duplicate->id]);
            }
        }

        // Main savepoint reached.
        upgrade_main_savepoint(true, 2018072500.00);
    }

    if ($oldversion < 2018073000.00) {
        // Main savepoint reached.
        if (!file_exists($CFG->dirroot . '/admin/tool/assignmentupgrade/version.php')) {
            unset_all_config_for_plugin('tool_assignmentupgrade');
        }
        upgrade_main_savepoint(true, 2018073000.00);
    }

    if ($oldversion < 2018083100.01) {
        // Remove module associated blog posts for non-existent (deleted) modules.
        $sql = "SELECT ba.contextid as modcontextid
                  FROM {blog_association} ba
                  JOIN {post} p
                       ON p.id = ba.blogid
             LEFT JOIN {context} c
                       ON c.id = ba.contextid
                 WHERE p.module = :module
                       AND c.contextlevel IS NULL
              GROUP BY ba.contextid";
        if ($deletedmodules = $DB->get_records_sql($sql, array('module' => 'blog'))) {
            foreach ($deletedmodules as $module) {
                $assocblogids = $DB->get_fieldset_select('blog_association', 'blogid',
                    'contextid = :contextid', ['contextid' => $module->modcontextid]);
                list($sql, $params) = $DB->get_in_or_equal($assocblogids, SQL_PARAMS_NAMED);

                $DB->delete_records_select('tag_instance', "itemid $sql", $params);
                $DB->delete_records_select('post', "id $sql AND module = :module",
                    array_merge($params, ['module' => 'blog']));
                $DB->delete_records('blog_association', ['contextid' => $module->modcontextid]);
            }
        }

        // Main savepoint reached.
        upgrade_main_savepoint(true, 2018083100.01);
    }

    if ($oldversion < 2018091200.00) {
        if (!file_exists($CFG->dirroot . '/cache/stores/memcache/settings.php')) {
            unset_all_config_for_plugin('cachestore_memcache');
        }

        upgrade_main_savepoint(true, 2018091200.00);
    }

    if ($oldversion < 2018091700.01) {
        // Remove unused setting.
        unset_config('messaginghidereadnotifications');

        // Main savepoint reached.
        upgrade_main_savepoint(true, 2018091700.01);
    }

    // Add idnumber fields to question and question_category tables.
    // This is done in four parts to aid error recovery during upgrade, should that occur.
    if ($oldversion < 2018092100.01) {
        $table = new xmldb_table('question');
        $field = new xmldb_field('idnumber', XMLDB_TYPE_CHAR, '100', null, null, null, null, 'modifiedby');
        if (!$dbman->field_exists($table, $field)) {
            $dbman->add_field($table, $field);
        }
        upgrade_main_savepoint(true, 2018092100.01);
    }

    if ($oldversion < 2018092100.02) {
        $table = new xmldb_table('question');
        $index = new xmldb_index('categoryidnumber', XMLDB_INDEX_UNIQUE, array('category', 'idnumber'));
        if (!$dbman->index_exists($table, $index)) {
            $dbman->add_index($table, $index);
        }
        upgrade_main_savepoint(true, 2018092100.02);
    }

    if ($oldversion < 2018092100.03) {
        $table = new xmldb_table('question_categories');
        $field = new xmldb_field('idnumber', XMLDB_TYPE_CHAR, '100', null, null, null, null, 'sortorder');
        if (!$dbman->field_exists($table, $field)) {
            $dbman->add_field($table, $field);
        }
        upgrade_main_savepoint(true, 2018092100.03);
    }

    if ($oldversion < 2018092100.04) {
        $table = new xmldb_table('question_categories');
        $index = new xmldb_index('contextididnumber', XMLDB_INDEX_UNIQUE, array('contextid', 'idnumber'));
        if (!$dbman->index_exists($table, $index)) {
            $dbman->add_index($table, $index);
        }
        // Main savepoint reached.
        upgrade_main_savepoint(true, 2018092100.04);
    }

    if ($oldversion < 2018092800.00) {
        // Alter the table 'message_contacts'.
        $table = new xmldb_table('message_contacts');

        // Remove index so we can alter the fields.
        $index = new xmldb_index('userid-contactid', XMLDB_INDEX_UNIQUE, ['userid', 'contactid']);
        if ($dbman->index_exists($table, $index)) {
            $dbman->drop_index($table, $index);
        }

        // Remove defaults of '0' from the 'userid' and 'contactid' fields.
        $field = new xmldb_field('userid', XMLDB_TYPE_INTEGER, '10', null, XMLDB_NOTNULL, null, null, 'id');
        $dbman->change_field_default($table, $field);

        $field = new xmldb_field('contactid', XMLDB_TYPE_INTEGER, '10', null, XMLDB_NOTNULL, null, null, 'userid');
        $dbman->change_field_default($table, $field);

        // Add the missing FKs that will now be added to new installs.
        $key = new xmldb_key('userid', XMLDB_KEY_FOREIGN, ['userid'], 'user', ['id']);
        $dbman->add_key($table, $key);

        $key = new xmldb_key('contactid', XMLDB_KEY_FOREIGN, ['contactid'], 'user', ['id']);
        $dbman->add_key($table, $key);

        // Re-add the index.
        if (!$dbman->index_exists($table, $index)) {
            $dbman->add_index($table, $index);
        }

        // Add the field 'timecreated'. Allow null, since existing records won't have an accurate value we can use.
        $field = new xmldb_field('timecreated', XMLDB_TYPE_INTEGER, '10', null, null, null, null, 'blocked');
        if (!$dbman->field_exists($table, $field)) {
            $dbman->add_field($table, $field);
        }

        // Create new 'message_contact_requests' table.
        $table = new xmldb_table('message_contact_requests');
        $table->add_field('id', XMLDB_TYPE_INTEGER, '10', null, XMLDB_NOTNULL, XMLDB_SEQUENCE, null, null);
        $table->add_field('userid', XMLDB_TYPE_INTEGER, '10', null, XMLDB_NOTNULL, null, null, 'id');
        $table->add_field('requesteduserid', XMLDB_TYPE_INTEGER, '10', null, XMLDB_NOTNULL, null, null, 'userid');
        $table->add_field('timecreated', XMLDB_TYPE_INTEGER, '10', null, XMLDB_NOTNULL, null, null, 'requesteduserid');

        $table->add_key('primary', XMLDB_KEY_PRIMARY, ['id'], null, null);
        $table->add_key('userid', XMLDB_KEY_FOREIGN, ['userid'], 'user', ['id']);
        $table->add_key('requesteduserid', XMLDB_KEY_FOREIGN, ['requesteduserid'], 'user', ['id']);

        $table->add_index('userid-requesteduserid', XMLDB_INDEX_UNIQUE, ['userid', 'requesteduserid']);

        if (!$dbman->table_exists($table)) {
            $dbman->create_table($table);
        }

        // Create new 'message_users_blocked' table.
        $table = new xmldb_table('message_users_blocked');
        $table->add_field('id', XMLDB_TYPE_INTEGER, '10', null, XMLDB_NOTNULL, XMLDB_SEQUENCE, null, null);
        $table->add_field('userid', XMLDB_TYPE_INTEGER, '10', null, XMLDB_NOTNULL, null, null, 'id');
        $table->add_field('blockeduserid', XMLDB_TYPE_INTEGER, '10', null, XMLDB_NOTNULL, null, null, 'userid');
        // Allow NULLs in the 'timecreated' field because we will be moving existing data here that has no timestamp.
        $table->add_field('timecreated', XMLDB_TYPE_INTEGER, '10', null, null, null, null, 'blockeduserid');

        $table->add_key('primary', XMLDB_KEY_PRIMARY, ['id'], null, null);
        $table->add_key('userid', XMLDB_KEY_FOREIGN, ['userid'], 'user', ['id']);
        $table->add_key('blockeduserid', XMLDB_KEY_FOREIGN, ['blockeduserid'], 'user', ['id']);

        $table->add_index('userid-blockeduserid', XMLDB_INDEX_UNIQUE, ['userid', 'blockeduserid']);

        if (!$dbman->table_exists($table)) {
            $dbman->create_table($table);
        }

        upgrade_main_savepoint(true, 2018092800.00);
    }

    if ($oldversion < 2018092800.01) {
        // Move all the 'blocked' contacts to the new table 'message_users_blocked'.
        $updatesql = "INSERT INTO {message_users_blocked} (userid, blockeduserid, timecreated)
                           SELECT userid, contactid, null as timecreated
                             FROM {message_contacts}
                            WHERE blocked = :blocked";
        $DB->execute($updatesql, ['blocked' => 1]);

        // Removed the 'blocked' column from 'message_contacts'.
        $table = new xmldb_table('message_contacts');
        $field = new xmldb_field('blocked');
        $dbman->drop_field($table, $field);

        upgrade_main_savepoint(true, 2018092800.01);
    }

    if ($oldversion < 2018092800.02) {
        // Delete any contacts that are not mutual (meaning they both haven't added each other).
        do {
            $sql = "SELECT c1.id
                      FROM {message_contacts} c1
                 LEFT JOIN {message_contacts} c2
                        ON c1.userid = c2.contactid
                       AND c1.contactid = c2.userid
                     WHERE c2.id IS NULL";
            if ($contacts = $DB->get_records_sql($sql, null, 0, 1000)) {
                list($insql, $inparams) = $DB->get_in_or_equal(array_keys($contacts));
                $DB->delete_records_select('message_contacts', "id $insql", $inparams);
            }
        } while ($contacts);

        upgrade_main_savepoint(true, 2018092800.02);
    }

    if ($oldversion < 2018092800.03) {
        // Remove any duplicate rows - from now on adding contacts just requires 1 row.
        // The person who made the contact request (userid) and the person who approved
        // it (contactid). Upgrade the table so that the first person to add the contact
        // was the one who made the request.
        $sql = "SELECT c1.id
                  FROM {message_contacts} c1
            INNER JOIN {message_contacts} c2
                    ON c1.userid = c2.contactid
                   AND c1.contactid = c2.userid
                 WHERE c1.id > c2.id";
        if ($contacts = $DB->get_records_sql($sql)) {
            list($insql, $inparams) = $DB->get_in_or_equal(array_keys($contacts));
            $DB->delete_records_select('message_contacts', "id $insql", $inparams);
        }

        upgrade_main_savepoint(true, 2018092800.03);
    }

    if ($oldversion < 2018101700.01) {
        if (empty($CFG->keepmessagingallusersenabled)) {
            // When it is not set, $CFG->messagingallusers should be disabled by default.
            // When $CFG->messagingallusers = false, the default user preference is MESSAGE_PRIVACY_COURSEMEMBER
            // (contacted by users sharing a course).
            set_config('messagingallusers', false);
        } else {
            // When $CFG->keepmessagingallusersenabled is set to true, $CFG->messagingallusers is set to true.
            set_config('messagingallusers', true);

            // When $CFG->messagingallusers = true, the default user preference is MESSAGE_PRIVACY_SITE
            // (contacted by all users site). So we need to set existing values from 0 (MESSAGE_PRIVACY_COURSEMEMBER)
            // to 2 (MESSAGE_PRIVACY_SITE).
            $DB->set_field(
                'user_preferences',
                'value',
                \core_message\api::MESSAGE_PRIVACY_SITE,
                array('name' => 'message_blocknoncontacts', 'value' => 0)
            );
        }

        // Main savepoint reached.
        upgrade_main_savepoint(true, 2018101700.01);
    }

    if ($oldversion < 2018101800.00) {
        // Define table 'favourite' to be created.
        $table = new xmldb_table('favourite');

        // Adding fields to table favourite.
        $table->add_field('id', XMLDB_TYPE_INTEGER, '10', null, XMLDB_NOTNULL, XMLDB_SEQUENCE, null);
        $table->add_field('component', XMLDB_TYPE_CHAR, '100', null, XMLDB_NOTNULL, null, null);
        $table->add_field('itemtype', XMLDB_TYPE_CHAR, '100', null, XMLDB_NOTNULL, null, null);
        $table->add_field('itemid', XMLDB_TYPE_INTEGER, '10', null, XMLDB_NOTNULL, null, null);
        $table->add_field('contextid', XMLDB_TYPE_INTEGER, '10', null, XMLDB_NOTNULL, null, null);
        $table->add_field('userid', XMLDB_TYPE_INTEGER, '10', null, XMLDB_NOTNULL, null, null);
        $table->add_field('ordering', XMLDB_TYPE_INTEGER, '10', null, null, null, null);
        $table->add_field('timecreated', XMLDB_TYPE_INTEGER, '10', null, XMLDB_NOTNULL, null, null);
        $table->add_field('timemodified', XMLDB_TYPE_INTEGER, '10', null, XMLDB_NOTNULL, null, null);

        // Adding keys to table favourite.
        $table->add_key('primary', XMLDB_KEY_PRIMARY, ['id']);
        $table->add_key('contextid', XMLDB_KEY_FOREIGN, ['contextid'], 'context', ['id']);
        $table->add_key('userid', XMLDB_KEY_FOREIGN, ['userid'], 'user', ['id']);

        // Adding indexes to table favourite.
        $table->add_index('uniqueuserfavouriteitem', XMLDB_INDEX_UNIQUE, ['component', 'itemtype', 'itemid', 'contextid', 'userid']);

        // Conditionally launch create table for favourite.
        if (!$dbman->table_exists($table)) {
            $dbman->create_table($table);
        }

        // Main savepoint reached.
        upgrade_main_savepoint(true, 2018101800.00);
    }

    if ($oldversion < 2018102200.00) {
        // Add field 'type' to 'message_conversations'.
        $table = new xmldb_table('message_conversations');
        $field = new xmldb_field('type', XMLDB_TYPE_INTEGER, '10', null, XMLDB_NOTNULL, null, 1, 'id');
        if (!$dbman->field_exists($table, $field)) {
            $dbman->add_field($table, $field);
        }

        // Add field 'name' to 'message_conversations'.
        $field = new xmldb_field('name', XMLDB_TYPE_CHAR, '255', null, null, null, null, 'type');
        if (!$dbman->field_exists($table, $field)) {
            $dbman->add_field($table, $field);
        }

        // Conditionally launch add index 'type'.
        $index = new xmldb_index('type', XMLDB_INDEX_NOTUNIQUE, ['type']);
        if (!$dbman->index_exists($table, $index)) {
            $dbman->add_index($table, $index);
        }

        // Define table 'message_conversations' to be updated.
        $table = new xmldb_table('message_conversations');

        // Remove the unique 'convhash' index, change to null and add a new non unique index.
        $index = new xmldb_index('convhash', XMLDB_INDEX_UNIQUE, ['convhash']);
        if ($dbman->index_exists($table, $index)) {
            $dbman->drop_index($table, $index);
        }

        $field = new xmldb_field('convhash', XMLDB_TYPE_CHAR, '40', null, null, null, null, 'name');
        $dbman->change_field_notnull($table, $field);

        $index = new xmldb_index('convhash', XMLDB_INDEX_NOTUNIQUE, ['convhash']);
        if (!$dbman->index_exists($table, $index)) {
            $dbman->add_index($table, $index);
        }

        upgrade_main_savepoint(true, 2018102200.00);
    }

    if ($oldversion < 2018102300.02) {
        // Alter 'message_conversations' table to support groups.
        $table = new xmldb_table('message_conversations');
        $field = new xmldb_field('component', XMLDB_TYPE_CHAR, '100', null, null, null, null, 'convhash');
        if (!$dbman->field_exists($table, $field)) {
            $dbman->add_field($table, $field);
        }

        $field = new xmldb_field('itemtype', XMLDB_TYPE_CHAR, '100', null, null, null, null, 'component');
        if (!$dbman->field_exists($table, $field)) {
            $dbman->add_field($table, $field);
        }

        $field = new xmldb_field('itemid', XMLDB_TYPE_INTEGER, '10', null, null, null, null, 'itemtype');
        if (!$dbman->field_exists($table, $field)) {
            $dbman->add_field($table, $field);
        }

        $field = new xmldb_field('contextid', XMLDB_TYPE_INTEGER, '10', null, null, null, null, 'itemid');
        if (!$dbman->field_exists($table, $field)) {
            $dbman->add_field($table, $field);
        }

        $field = new xmldb_field('enabled', XMLDB_TYPE_INTEGER, '1', null, XMLDB_NOTNULL, null, 0, 'contextid');
        if (!$dbman->field_exists($table, $field)) {
            $dbman->add_field($table, $field);
        }

        $field = new xmldb_field('timemodified', XMLDB_TYPE_INTEGER, '10', null, null, null, null, 'enabled');
        if (!$dbman->field_exists($table, $field)) {
            $dbman->add_field($table, $field);
        }

        // Add key.
        $key = new xmldb_key('contextid', XMLDB_KEY_FOREIGN, ['contextid'], 'context', ['id']);
        $dbman->add_key($table, $key);

        // Add index.
        $index = new xmldb_index('component-itemtype-itemid-contextid', XMLDB_INDEX_NOTUNIQUE, ['component', 'itemtype',
            'itemid', 'contextid']);
        if (!$dbman->index_exists($table, $index)) {
            $dbman->add_index($table, $index);
        }

        upgrade_main_savepoint(true, 2018102300.02);
    }

    if ($oldversion < 2018102900.00) {
        // Define field predictionsprocessor to be added to analytics_models.
        $table = new xmldb_table('analytics_models');
        $field = new xmldb_field('predictionsprocessor', XMLDB_TYPE_CHAR, '255', null, null, null, null, 'timesplitting');

        // Conditionally launch add field predictionsprocessor.
        if (!$dbman->field_exists($table, $field)) {
            $dbman->add_field($table, $field);
        }

        // Main savepoint reached.
        upgrade_main_savepoint(true, 2018102900.00);
    }

    if ($oldversion < 2018110500.01) {
        // Define fields to be added to the 'badge' table.
        $tablebadge = new xmldb_table('badge');
        $fieldversion = new xmldb_field('version', XMLDB_TYPE_CHAR, '255', null, null, null, null, 'nextcron');
        $fieldlanguage = new xmldb_field('language', XMLDB_TYPE_CHAR, '255', null, null, null, null, 'version');
        $fieldimageauthorname = new xmldb_field('imageauthorname', XMLDB_TYPE_CHAR, '255', null, null, null, null, 'language');
        $fieldimageauthoremail = new xmldb_field('imageauthoremail', XMLDB_TYPE_CHAR, '255', null, null,
            null, null, 'imageauthorname');
        $fieldimageauthorurl = new xmldb_field('imageauthorurl', XMLDB_TYPE_CHAR, '255', null, null,
            null, null, 'imageauthoremail');
        $fieldimagecaption = new xmldb_field('imagecaption', XMLDB_TYPE_TEXT, null, null, null, null, null, 'imageauthorurl');

        if (!$dbman->field_exists($tablebadge, $fieldversion)) {
            $dbman->add_field($tablebadge, $fieldversion);
        }
        if (!$dbman->field_exists($tablebadge, $fieldlanguage)) {
            $dbman->add_field($tablebadge, $fieldlanguage);
        }
        if (!$dbman->field_exists($tablebadge, $fieldimageauthorname)) {
            $dbman->add_field($tablebadge, $fieldimageauthorname);
        }
        if (!$dbman->field_exists($tablebadge, $fieldimageauthoremail)) {
            $dbman->add_field($tablebadge, $fieldimageauthoremail);
        }
        if (!$dbman->field_exists($tablebadge, $fieldimageauthorurl)) {
            $dbman->add_field($tablebadge, $fieldimageauthorurl);
        }
        if (!$dbman->field_exists($tablebadge, $fieldimagecaption)) {
            $dbman->add_field($tablebadge, $fieldimagecaption);
        }

        // Define table badge_endorsement to be created.
        $table = new xmldb_table('badge_endorsement');

        // Adding fields to table badge_endorsement.
        $table->add_field('id', XMLDB_TYPE_INTEGER, '10', null, XMLDB_NOTNULL, XMLDB_SEQUENCE, null);
        $table->add_field('badgeid', XMLDB_TYPE_INTEGER, '10', null, XMLDB_NOTNULL, null, '0');
        $table->add_field('issuername', XMLDB_TYPE_CHAR, '255', null, XMLDB_NOTNULL, null, null);
        $table->add_field('issuerurl', XMLDB_TYPE_CHAR, '255', null, XMLDB_NOTNULL, null, null);
        $table->add_field('issueremail', XMLDB_TYPE_CHAR, '255', null, XMLDB_NOTNULL, null, null);
        $table->add_field('claimid', XMLDB_TYPE_CHAR, '255', null, null, null, null);
        $table->add_field('claimcomment', XMLDB_TYPE_TEXT, null, null, null, null, null);
        $table->add_field('dateissued', XMLDB_TYPE_INTEGER, '10', null, XMLDB_NOTNULL, null, '0');

        // Adding keys to table badge_endorsement.
        $table->add_key('primary', XMLDB_KEY_PRIMARY, ['id']);
        $table->add_key('endorsementbadge', XMLDB_KEY_FOREIGN, ['badgeid'], 'badge', ['id']);

        // Conditionally launch create table for badge_endorsement.
        if (!$dbman->table_exists($table)) {
            $dbman->create_table($table);
        }

        // Define table badge_related to be created.
        $table = new xmldb_table('badge_related');

        // Adding fields to table badge_related.
        $table->add_field('id', XMLDB_TYPE_INTEGER, '10', null, XMLDB_NOTNULL, XMLDB_SEQUENCE, null);
        $table->add_field('badgeid', XMLDB_TYPE_INTEGER, '10', null, XMLDB_NOTNULL, null, '0');
        $table->add_field('relatedbadgeid', XMLDB_TYPE_INTEGER, '10', null, null, null, null);

        // Adding keys to table badge_related.
        $table->add_key('primary', XMLDB_KEY_PRIMARY, ['id']);
        $table->add_key('badgeid', XMLDB_KEY_FOREIGN, ['badgeid'], 'badge', ['id']);
        $table->add_key('relatedbadgeid', XMLDB_KEY_FOREIGN, ['relatedbadgeid'], 'badge', ['id']);
        $table->add_key('badgeid-relatedbadgeid', XMLDB_KEY_UNIQUE, ['badgeid', 'relatedbadgeid']);

        // Conditionally launch create table for badge_related.
        if (!$dbman->table_exists($table)) {
            $dbman->create_table($table);
        }

        // Define table badge_competencies to be created.
        $table = new xmldb_table('badge_competencies');

        // Adding fields to table badge_competencies.
        $table->add_field('id', XMLDB_TYPE_INTEGER, '10', null, XMLDB_NOTNULL, XMLDB_SEQUENCE, null);
        $table->add_field('badgeid', XMLDB_TYPE_INTEGER, '10', null, XMLDB_NOTNULL, null, '0');
        $table->add_field('targetname', XMLDB_TYPE_CHAR, '255', null, XMLDB_NOTNULL, null, null);
        $table->add_field('targeturl', XMLDB_TYPE_CHAR, '255', null, XMLDB_NOTNULL, null, null);
        $table->add_field('targetdescription', XMLDB_TYPE_TEXT, null, null, null, null, null);
        $table->add_field('targetframework', XMLDB_TYPE_CHAR, '255', null, null, null, null);
        $table->add_field('targetcode', XMLDB_TYPE_CHAR, '255', null, null, null, null);

        // Adding keys to table badge_competencies.
        $table->add_key('primary', XMLDB_KEY_PRIMARY, ['id']);
        $table->add_key('competenciesbadge', XMLDB_KEY_FOREIGN, ['badgeid'], 'badge', ['id']);

        // Conditionally launch create table for badge_competencies.
        if (!$dbman->table_exists($table)) {
            $dbman->create_table($table);
        }

        // Main savepoint reached.
        upgrade_main_savepoint(true, 2018110500.01);
    }

    if ($oldversion < 2018110700.01) {
        // This config setting added and then removed.
        unset_config('showcourseimages', 'moodlecourse');

        // Main savepoint reached.
        upgrade_main_savepoint(true, 2018110700.01);
    }

    if ($oldversion < 2018111301.00) {
        // Define field locked to be added to context.
        $table = new xmldb_table('context');
        $field = new xmldb_field('locked', XMLDB_TYPE_INTEGER, '2', null, XMLDB_NOTNULL, null, '0', 'depth');

        // Conditionally launch add field locked.
        if (!$dbman->field_exists($table, $field)) {
            $dbman->add_field($table, $field);
        }

        // Define field locked to be added to context_temp.
        $table = new xmldb_table('context_temp');
        $field = new xmldb_field('locked', XMLDB_TYPE_INTEGER, '2', null, XMLDB_NOTNULL, null, '0', 'depth');

        // Conditionally launch add field locked.
        if (!$dbman->field_exists($table, $field)) {
            $dbman->add_field($table, $field);
        }

        // Note: This change also requires a bump in is_major_upgrade_required.
        upgrade_main_savepoint(true, 2018111301.00);
    }

    if ($oldversion < 2018111900.00) {
        // Update favourited courses, so they are saved in the particular course context instead of the system.
        $favouritedcourses = $DB->get_records('favourite', ['component' => 'core_course', 'itemtype' => 'courses']);

        foreach ($favouritedcourses as $fc) {
            $coursecontext = \context_course::instance($fc->itemid);
            $fc->contextid = $coursecontext->id;
            $DB->update_record('favourite', $fc);
        }

        upgrade_main_savepoint(true, 2018111900.00);
    }

    if ($oldversion < 2018111900.01) {
        // Define table oauth2_access_token to be created.
        $table = new xmldb_table('oauth2_access_token');

        // Adding fields to table oauth2_access_token.
        $table->add_field('id', XMLDB_TYPE_INTEGER, '10', null, XMLDB_NOTNULL, XMLDB_SEQUENCE, null);
        $table->add_field('timecreated', XMLDB_TYPE_INTEGER, '10', null, XMLDB_NOTNULL, null, null);
        $table->add_field('timemodified', XMLDB_TYPE_INTEGER, '10', null, XMLDB_NOTNULL, null, null);
        $table->add_field('usermodified', XMLDB_TYPE_INTEGER, '10', null, XMLDB_NOTNULL, null, null);
        $table->add_field('issuerid', XMLDB_TYPE_INTEGER, '10', null, XMLDB_NOTNULL, null, null);
        $table->add_field('token', XMLDB_TYPE_TEXT, null, null, XMLDB_NOTNULL, null, null);
        $table->add_field('expires', XMLDB_TYPE_INTEGER, '10', null, XMLDB_NOTNULL, null, null);
        $table->add_field('scope', XMLDB_TYPE_TEXT, null, null, XMLDB_NOTNULL, null, null);

        // Adding keys to table oauth2_access_token.
        $table->add_key('primary', XMLDB_KEY_PRIMARY, ['id']);
        $table->add_key('issueridkey', XMLDB_KEY_FOREIGN_UNIQUE, ['issuerid'], 'oauth2_issuer', ['id']);

        // Conditionally launch create table for oauth2_access_token.
        if (!$dbman->table_exists($table)) {
            $dbman->create_table($table);
        }

        // Main savepoint reached.
        upgrade_main_savepoint(true, 2018111900.01);
    }

    if ($oldversion < 2018112000.00) {
        // Update favourited conversations, so they are saved in the proper context instead of the system.
        $sql = "SELECT f.*, mc.contextid as conversationctx
                  FROM {favourite} f
                  JOIN {message_conversations} mc
                    ON mc.id = f.itemid";
        $favouritedconversations = $DB->get_records_sql($sql);
        foreach ($favouritedconversations as $fc) {
            if (empty($fc->conversationctx)) {
                $conversationidctx = \context_user::instance($fc->userid)->id;
            } else {
                $conversationidctx = $fc->conversationctx;
            }

            $DB->set_field('favourite', 'contextid', $conversationidctx, ['id' => $fc->id]);
        }

        upgrade_main_savepoint(true, 2018112000.00);
    }

    // Automatically generated Moodle v3.6.0 release upgrade line.
    // Put any upgrade step following this.

    if ($oldversion < 2018120300.01) {
        // Update the FB logo URL.
        $oldurl = 'https://facebookbrand.com/wp-content/themes/fb-branding/prj-fb-branding/assets/images/fb-art.png';
        $newurl = 'https://facebookbrand.com/wp-content/uploads/2016/05/flogo_rgb_hex-brc-site-250.png';

        $updatesql = "UPDATE {oauth2_issuer}
                         SET image = :newimage
                       WHERE " . $DB->sql_compare_text('image', 100). " = :oldimage";
        $params = [
            'newimage' => $newurl,
            'oldimage' => $oldurl
        ];
        $DB->execute($updatesql, $params);

        upgrade_main_savepoint(true, 2018120300.01);
    }

    if ($oldversion < 2018120300.02) {
        // Set all individual conversations to enabled.
        $updatesql = "UPDATE {message_conversations}
                         SET enabled = :enabled
                       WHERE type = :type";
        $DB->execute($updatesql, ['enabled' => 1, 'type' => 1]);

        upgrade_main_savepoint(true, 2018120300.02);
    }

    if ($oldversion < 2018120301.02) {
        upgrade_delete_orphaned_file_records();
        upgrade_main_savepoint(true, 2018120301.02);
    }

    if ($oldversion < 2019011500.00) {
        // Define table task_log to be created.
        $table = new xmldb_table('task_log');

        // Adding fields to table task_log.
        $table->add_field('id', XMLDB_TYPE_INTEGER, '10', null, XMLDB_NOTNULL, XMLDB_SEQUENCE, null);
        $table->add_field('type', XMLDB_TYPE_INTEGER, '4', null, XMLDB_NOTNULL, null, null);
        $table->add_field('component', XMLDB_TYPE_CHAR, '255', null, XMLDB_NOTNULL, null, null);
        $table->add_field('classname', XMLDB_TYPE_CHAR, '255', null, XMLDB_NOTNULL, null, null);
        $table->add_field('userid', XMLDB_TYPE_INTEGER, '10', null, XMLDB_NOTNULL, null, null);
        $table->add_field('timestart', XMLDB_TYPE_NUMBER, '20, 10', null, XMLDB_NOTNULL, null, null);
        $table->add_field('timeend', XMLDB_TYPE_NUMBER, '20, 10', null, XMLDB_NOTNULL, null, null);
        $table->add_field('dbreads', XMLDB_TYPE_INTEGER, '10', null, XMLDB_NOTNULL, null, null);
        $table->add_field('dbwrites', XMLDB_TYPE_INTEGER, '10', null, XMLDB_NOTNULL, null, null);
        $table->add_field('result', XMLDB_TYPE_INTEGER, '2', null, XMLDB_NOTNULL, null, null);

        // Adding keys to table task_log.
        $table->add_key('primary', XMLDB_KEY_PRIMARY, ['id']);

        // Adding indexes to table task_log.
        $table->add_index('classname', XMLDB_INDEX_NOTUNIQUE, ['classname']);
        $table->add_index('timestart', XMLDB_INDEX_NOTUNIQUE, ['timestart']);

        // Conditionally launch create table for task_log.
        if (!$dbman->table_exists($table)) {
            $dbman->create_table($table);
        }

        // Main savepoint reached.
        upgrade_main_savepoint(true, 2019011500.00);
    }

    if ($oldversion < 2019011501.00) {
        // Define field output to be added to task_log.
        $table = new xmldb_table('task_log');
        $field = new xmldb_field('output', XMLDB_TYPE_TEXT, null, null, XMLDB_NOTNULL, null, null, 'result');

        // Conditionally launch add field output.
        if (!$dbman->field_exists($table, $field)) {
            $dbman->add_field($table, $field);
        }

        // Main savepoint reached.
        upgrade_main_savepoint(true, 2019011501.00);
    }

    if ($oldversion < 2019011801.00) {

        // Define table customfield_category to be created.
        $table = new xmldb_table('customfield_category');

        // Adding fields to table customfield_category.
        $table->add_field('id', XMLDB_TYPE_INTEGER, '10', null, XMLDB_NOTNULL, XMLDB_SEQUENCE, null);
        $table->add_field('name', XMLDB_TYPE_CHAR, '400', null, XMLDB_NOTNULL, null, null);
        $table->add_field('description', XMLDB_TYPE_TEXT, null, null, null, null, null);
        $table->add_field('descriptionformat', XMLDB_TYPE_INTEGER, '10', null, null, null, null);
        $table->add_field('sortorder', XMLDB_TYPE_INTEGER, '10', null, null, null, null);
        $table->add_field('timecreated', XMLDB_TYPE_INTEGER, '10', null, XMLDB_NOTNULL, null, null);
        $table->add_field('timemodified', XMLDB_TYPE_INTEGER, '10', null, XMLDB_NOTNULL, null, null);
        $table->add_field('component', XMLDB_TYPE_CHAR, '100', null, XMLDB_NOTNULL, null, null);
        $table->add_field('area', XMLDB_TYPE_CHAR, '100', null, XMLDB_NOTNULL, null, null);
        $table->add_field('itemid', XMLDB_TYPE_INTEGER, '10', null, XMLDB_NOTNULL, null, '0');
        $table->add_field('contextid', XMLDB_TYPE_INTEGER, '10', null, null, null, null);

        // Adding keys to table customfield_category.
        $table->add_key('primary', XMLDB_KEY_PRIMARY, ['id']);
        $table->add_key('contextid', XMLDB_KEY_FOREIGN, ['contextid'], 'context', ['id']);

        // Adding indexes to table customfield_category.
        $table->add_index('component_area_itemid', XMLDB_INDEX_NOTUNIQUE, ['component', 'area', 'itemid', 'sortorder']);

        // Conditionally launch create table for customfield_category.
        if (!$dbman->table_exists($table)) {
            $dbman->create_table($table);
        }

        // Define table customfield_field to be created.
        $table = new xmldb_table('customfield_field');

        // Adding fields to table customfield_field.
        $table->add_field('id', XMLDB_TYPE_INTEGER, '10', null, XMLDB_NOTNULL, XMLDB_SEQUENCE, null);
        $table->add_field('shortname', XMLDB_TYPE_CHAR, '100', null, XMLDB_NOTNULL, null, null);
        $table->add_field('name', XMLDB_TYPE_CHAR, '400', null, XMLDB_NOTNULL, null, null);
        $table->add_field('type', XMLDB_TYPE_CHAR, '100', null, XMLDB_NOTNULL, null, null);
        $table->add_field('description', XMLDB_TYPE_TEXT, null, null, null, null, null);
        $table->add_field('descriptionformat', XMLDB_TYPE_INTEGER, '10', null, null, null, null);
        $table->add_field('sortorder', XMLDB_TYPE_INTEGER, '10', null, null, null, null);
        $table->add_field('categoryid', XMLDB_TYPE_INTEGER, '10', null, null, null, null);
        $table->add_field('configdata', XMLDB_TYPE_TEXT, null, null, null, null, null);
        $table->add_field('timecreated', XMLDB_TYPE_INTEGER, '10', null, XMLDB_NOTNULL, null, null);
        $table->add_field('timemodified', XMLDB_TYPE_INTEGER, '10', null, XMLDB_NOTNULL, null, null);

        // Adding keys to table customfield_field.
        $table->add_key('primary', XMLDB_KEY_PRIMARY, ['id']);
        $table->add_key('categoryid', XMLDB_KEY_FOREIGN, ['categoryid'], 'customfield_category', ['id']);

        // Adding indexes to table customfield_field.
        $table->add_index('categoryid_sortorder', XMLDB_INDEX_NOTUNIQUE, ['categoryid', 'sortorder']);

        // Conditionally launch create table for customfield_field.
        if (!$dbman->table_exists($table)) {
            $dbman->create_table($table);
        }

        // Define table customfield_data to be created.
        $table = new xmldb_table('customfield_data');

        // Adding fields to table customfield_data.
        $table->add_field('id', XMLDB_TYPE_INTEGER, '10', null, XMLDB_NOTNULL, XMLDB_SEQUENCE, null);
        $table->add_field('fieldid', XMLDB_TYPE_INTEGER, '10', null, XMLDB_NOTNULL, null, null);
        $table->add_field('instanceid', XMLDB_TYPE_INTEGER, '10', null, XMLDB_NOTNULL, null, null);
        $table->add_field('intvalue', XMLDB_TYPE_INTEGER, '10', null, null, null, null);
        $table->add_field('decvalue', XMLDB_TYPE_NUMBER, '10, 5', null, null, null, null);
        $table->add_field('shortcharvalue', XMLDB_TYPE_CHAR, '255', null, null, null, null);
        $table->add_field('charvalue', XMLDB_TYPE_CHAR, '1333', null, null, null, null);
        $table->add_field('value', XMLDB_TYPE_TEXT, null, null, XMLDB_NOTNULL, null, null);
        $table->add_field('valueformat', XMLDB_TYPE_INTEGER, '10', null, XMLDB_NOTNULL, null, null);
        $table->add_field('timecreated', XMLDB_TYPE_INTEGER, '10', null, XMLDB_NOTNULL, null, null);
        $table->add_field('timemodified', XMLDB_TYPE_INTEGER, '10', null, XMLDB_NOTNULL, null, null);
        $table->add_field('contextid', XMLDB_TYPE_INTEGER, '10', null, null, null, null);

        // Adding keys to table customfield_data.
        $table->add_key('primary', XMLDB_KEY_PRIMARY, ['id']);
        $table->add_key('fieldid', XMLDB_KEY_FOREIGN, ['fieldid'], 'customfield_field', ['id']);
        $table->add_key('contextid', XMLDB_KEY_FOREIGN, ['contextid'], 'context', ['id']);

        // Adding indexes to table customfield_data.
        $table->add_index('instanceid-fieldid', XMLDB_INDEX_UNIQUE, ['instanceid', 'fieldid']);
        $table->add_index('fieldid-intvalue', XMLDB_INDEX_NOTUNIQUE, ['fieldid', 'intvalue']);
        $table->add_index('fieldid-shortcharvalue', XMLDB_INDEX_NOTUNIQUE, ['fieldid', 'shortcharvalue']);
        $table->add_index('fieldid-decvalue', XMLDB_INDEX_NOTUNIQUE, ['fieldid', 'decvalue']);

        // Conditionally launch create table for customfield_data.
        if (!$dbman->table_exists($table)) {
            $dbman->create_table($table);
        }

        upgrade_main_savepoint(true, 2019011801.00);
    }

    if ($oldversion < 2019011801.01) {

        // Delete all files that have been used in sections, which are already deleted.
        $sql = "SELECT DISTINCT f.itemid as sectionid, f.contextid
                  FROM {files} f
             LEFT JOIN {course_sections} s ON f.itemid = s.id
                 WHERE f.component = :component AND f.filearea = :filearea AND s.id IS NULL ";

        $params = [
            'component' => 'course',
            'filearea' => 'section'
        ];

        $stalefiles = $DB->get_recordset_sql($sql, $params);

        $fs = get_file_storage();
        foreach ($stalefiles as $stalefile) {
            $fs->delete_area_files($stalefile->contextid, 'course', 'section', $stalefile->sectionid);
        }
        $stalefiles->close();

        upgrade_main_savepoint(true, 2019011801.01);
    }

    if ($oldversion < 2019011801.02) {
        // Add index 'useridfrom' to the table 'notifications'.
        $table = new xmldb_table('notifications');
        $index = new xmldb_index('useridfrom', XMLDB_INDEX_NOTUNIQUE, ['useridfrom']);

        if (!$dbman->index_exists($table, $index)) {
            $dbman->add_index($table, $index);
        }

        upgrade_main_savepoint(true, 2019011801.02);
    }

    if ($oldversion < 2019011801.03) {
        // Remove duplicate entries from group memberships.
        // Find records with multiple userid/groupid combinations and find the highest ID.
        // Later we will remove all those entries.
        $sql = "
            SELECT MIN(id) as minid, userid, groupid
            FROM {groups_members}
            GROUP BY userid, groupid
            HAVING COUNT(id) > 1";
        if ($duplicatedrows = $DB->get_recordset_sql($sql)) {
            foreach ($duplicatedrows as $row) {
                $DB->delete_records_select('groups_members',
                    'userid = :userid AND groupid = :groupid AND id <> :minid', (array)$row);
            }
        }
        $duplicatedrows->close();

        // Define key useridgroupid (unique) to be added to group_members.
        $table = new xmldb_table('groups_members');
        $key = new xmldb_key('useridgroupid', XMLDB_KEY_UNIQUE, array('userid', 'groupid'));
        // Launch add key useridgroupid.
        $dbman->add_key($table, $key);
        // Main savepoint reached.
        upgrade_main_savepoint(true, 2019011801.03);
    }

    if ($oldversion < 2019021500.01) {
        $insights = $DB->get_record('message_providers', ['component' => 'moodle', 'name' => 'insights']);
        if (!empty($insights)) {
            $insights->capability = null;
            $DB->update_record('message_providers', $insights);
        }
        upgrade_main_savepoint(true, 2019021500.01);
    }

    if ($oldversion < 2019021500.02) {
        // Default 'off' for existing sites as this is the behaviour they had earlier.
        set_config('messagingdefaultpressenter', false);

        // Main savepoint reached.
        upgrade_main_savepoint(true, 2019021500.02);
    }

    if ($oldversion < 2019030100.01) {
        // Create adhoc task to delete renamed My Course search area (ID core_course-mycourse).
        $record = new \stdClass();
        $record->classname = '\core\task\clean_up_deleted_search_area_task';
        $record->component = 'core';

        // Next run time based from nextruntime computation in \core\task\manager::queue_adhoc_task().
        $nextruntime = time() - 1;
        $record->nextruntime = $nextruntime;
        $record->customdata = json_encode('core_course-mycourse');

        $DB->insert_record('task_adhoc', $record);

        // Main savepoint reached.
        upgrade_main_savepoint(true, 2019030100.01);
    }

    if ($oldversion < 2019030700.01) {

        // Define field evaluationmode to be added to analytics_models_log.
        $table = new xmldb_table('analytics_models_log');
        $field = new xmldb_field('evaluationmode', XMLDB_TYPE_CHAR, '50', null, null, null,
            null, 'version');

        // Conditionally launch add field evaluationmode.
        if (!$dbman->field_exists($table, $field)) {
            $dbman->add_field($table, $field);

            $updatesql = "UPDATE {analytics_models_log}
                             SET evaluationmode = 'configuration'";
            $DB->execute($updatesql, []);

            // Changing nullability of field evaluationmode on table block_instances to not null.
            $field = new xmldb_field('evaluationmode', XMLDB_TYPE_CHAR, '50', null, XMLDB_NOTNULL,
                null, null, 'version');

            // Launch change of nullability for field evaluationmode.
            $dbman->change_field_notnull($table, $field);
        }

        // Main savepoint reached.
        upgrade_main_savepoint(true, 2019030700.01);
    }

    if ($oldversion < 2019030800.00) {
        // Define table 'message_conversation_actions' to be created.
        // Note - I would have preferred 'message_conversation_user_actions' but due to Oracle we can't. Boo.
        $table = new xmldb_table('message_conversation_actions');

        // Adding fields to table 'message_conversation_actions'.
        $table->add_field('id', XMLDB_TYPE_INTEGER, '10', null, XMLDB_NOTNULL, XMLDB_SEQUENCE, null);
        $table->add_field('userid', XMLDB_TYPE_INTEGER, '10', null, XMLDB_NOTNULL, null, null);
        $table->add_field('conversationid', XMLDB_TYPE_INTEGER, '10', null, XMLDB_NOTNULL, null, null);
        $table->add_field('action', XMLDB_TYPE_INTEGER, '10', null, XMLDB_NOTNULL, null, null);
        $table->add_field('timecreated', XMLDB_TYPE_INTEGER, '10', null, XMLDB_NOTNULL, null, null);

        // Adding keys to table 'message_conversation_actions'.
        $table->add_key('primary', XMLDB_KEY_PRIMARY, ['id']);
        $table->add_key('userid', XMLDB_KEY_FOREIGN, ['userid'], 'user', ['id']);
        $table->add_key('conversationid', XMLDB_KEY_FOREIGN, ['conversationid'], 'message_conversations', ['id']);

        // Conditionally launch create table for 'message_conversation_actions'.
        if (!$dbman->table_exists($table)) {
            $dbman->create_table($table);
        }

        // Main savepoint reached.
        upgrade_main_savepoint(true, 2019030800.00);
    }

    if ($oldversion < 2019030800.02) {
        // Remove any conversations and their members associated with non-existent groups.
        $sql = "SELECT mc.id
                  FROM {message_conversations} mc
             LEFT JOIN {groups} g
                    ON mc.itemid = g.id
                 WHERE mc.component = :component
                   AND mc.itemtype = :itemtype
                   AND g.id is NULL";
        $conversations = $DB->get_records_sql($sql, ['component' => 'core_group', 'itemtype' => 'groups']);

        if ($conversations) {
            $conversationids = array_keys($conversations);

            $DB->delete_records_list('message_conversations', 'id', $conversationids);
            $DB->delete_records_list('message_conversation_members', 'conversationid', $conversationids);
            $DB->delete_records_list('message_conversation_actions', 'conversationid', $conversationids);

            // Now, go through each conversation and delete any messages and related message actions.
            foreach ($conversationids as $conversationid) {
                if ($messages = $DB->get_records('messages', ['conversationid' => $conversationid])) {
                    $messageids = array_keys($messages);

                    // Delete the actions.
                    list($insql, $inparams) = $DB->get_in_or_equal($messageids);
                    $DB->delete_records_select('message_user_actions', "messageid $insql", $inparams);

                    // Delete the messages.
                    $DB->delete_records('messages', ['conversationid' => $conversationid]);
                }
            }
        }

        // Main savepoint reached.
        upgrade_main_savepoint(true, 2019030800.02);
    }

    if ($oldversion < 2019030800.03) {

        // Add missing indicators to course_dropout.
        $params = [
            'target' => '\core\analytics\target\course_dropout',
            'trained' => 0,
            'enabled' => 0,
        ];
        $models = $DB->get_records('analytics_models', $params);
        foreach ($models as $model) {
            $indicators = json_decode($model->indicators);

            $potentiallymissingindicators = [
                '\core_course\analytics\indicator\completion_enabled',
                '\core_course\analytics\indicator\potential_cognitive_depth',
                '\core_course\analytics\indicator\potential_social_breadth',
                '\core\analytics\indicator\any_access_after_end',
                '\core\analytics\indicator\any_access_before_start',
                '\core\analytics\indicator\any_write_action_in_course',
                '\core\analytics\indicator\read_actions'
            ];

            $missing = false;
            foreach ($potentiallymissingindicators as $potentiallymissingindicator) {
                if (!in_array($potentiallymissingindicator, $indicators)) {
                    // Add the missing indicator to sites upgraded before 2017072000.02.
                    $indicators[] = $potentiallymissingindicator;
                    $missing = true;
                }
            }

            if ($missing) {
                $model->indicators = json_encode($indicators);
                $model->version = time();
                $model->timemodified = time();
                $DB->update_record('analytics_models', $model);
            }
        }

        // Add missing indicators to no_teaching.
        $params = [
            'target' => '\core\analytics\target\no_teaching',
        ];
        $models = $DB->get_records('analytics_models', $params);
        foreach ($models as $model) {
            $indicators = json_decode($model->indicators);
            if (!in_array('\core_course\analytics\indicator\no_student', $indicators)) {
                // Add the missing indicator to sites upgraded before 2017072000.02.

                $indicators[] = '\core_course\analytics\indicator\no_student';

                $model->indicators = json_encode($indicators);
                $model->version = time();
                $model->timemodified = time();
                $DB->update_record('analytics_models', $model);
            }
        }

        // Main savepoint reached.
        upgrade_main_savepoint(true, 2019030800.03);
    }

    if ($oldversion < 2019031500.01) {

        $defaulttimesplittings = get_config('analytics', 'timesplittings');
        if ($defaulttimesplittings !== false) {
            set_config('defaulttimesplittingsevaluation', $defaulttimesplittings, 'analytics');
            unset_config('timesplittings', 'analytics');
        }

        // Main savepoint reached.
        upgrade_main_savepoint(true, 2019031500.01);
    }

    if ($oldversion < 2019032200.02) {
        // The no_teaching model might have been marked as not-trained by mistake (static models are always trained).
        $DB->set_field('analytics_models', 'trained', 1, ['target' => '\core\analytics\target\no_teaching']);
        upgrade_main_savepoint(true, 2019032200.02);
    }

    if ($oldversion < 2019032900.00) {

        // Define table badge_competencies to be renamed to badge_alignment.
        $table = new xmldb_table('badge_competencies');

        // Be careful if this step gets run twice.
        if ($dbman->table_exists($table)) {
            $key = new xmldb_key('competenciesbadge', XMLDB_KEY_FOREIGN, ['badgeid'], 'badge', ['id']);

            // Launch drop key competenciesbadge.
            $dbman->drop_key($table, $key);

            $key = new xmldb_key('alignmentsbadge', XMLDB_KEY_FOREIGN, ['badgeid'], 'badge', ['id']);

            // Launch add key alignmentsbadge.
            $dbman->add_key($table, $key);

            // Launch rename table for badge_alignment.
            $dbman->rename_table($table, 'badge_alignment');
        }

        upgrade_main_savepoint(true, 2019032900.00);
    }

    if ($oldversion < 2019032900.01) {
        $sql = "UPDATE {task_scheduled}
                   SET classname = ?
                 WHERE component = ?
                   AND classname = ?";
        $DB->execute($sql, [
            '\core\task\question_preview_cleanup_task',
            'moodle',
            '\core\task\question_cron_task'
        ]);

        // Main savepoint reached.
        upgrade_main_savepoint(true, 2019032900.01);
     }

    if ($oldversion < 2019040200.01) {
        // Removing the themes BSB, Clean, More from core.
        // If these theme wish to be retained empty this array before upgrade.
        $themes = array('theme_bootstrapbase' => 'bootstrapbase',
                'theme_clean' => 'clean', 'theme_more' => 'more');
        foreach ($themes as $key => $theme) {
            if (check_dir_exists($CFG->dirroot . '/theme/' . $theme, false)) {
                // Ignore the themes that have been re-downloaded.
                unset($themes[$key]);
            }
        }
        // Check we actually have themes to remove.
        if (count($themes) > 0) {
            list($insql, $inparams) = $DB->get_in_or_equal($themes, SQL_PARAMS_NAMED);

            // Replace the theme usage.
            $DB->set_field_select('course', 'theme', 'classic', "theme $insql", $inparams);
            $DB->set_field_select('course_categories', 'theme', 'classic', "theme $insql", $inparams);
            $DB->set_field_select('user', 'theme', 'classic', "theme $insql", $inparams);
            $DB->set_field_select('mnet_host', 'theme', 'classic', "theme $insql", $inparams);
            $DB->set_field_select('cohort', 'theme', 'classic', "theme $insql", $inparams);

            // Replace the theme configs.
            if (in_array(get_config('core', 'theme'), $themes)) {
                set_config('theme', 'classic');
            }
            if (in_array(get_config('core', 'thememobile'), $themes)) {
                set_config('thememobile', 'classic');
            }
            if (in_array(get_config('core', 'themelegacy'), $themes)) {
                set_config('themelegacy', 'classic');
            }
            if (in_array(get_config('core', 'themetablet'), $themes)) {
                set_config('themetablet', 'classic');
            }

            // Hacky emulation of plugin uninstallation.
            foreach ($themes as $key => $theme) {
                unset_all_config_for_plugin($key);
            }
        }

        // Main savepoint reached.
        upgrade_main_savepoint(true, 2019040200.01);
    }

    if ($oldversion < 2019040600.02) {

        // Define key fileid (foreign) to be dropped form analytics_train_samples.
        $table = new xmldb_table('analytics_train_samples');
        $key = new xmldb_key('fileid', XMLDB_KEY_FOREIGN, ['fileid'], 'files', ['id']);

        // Launch drop key fileid.
        $dbman->drop_key($table, $key);

        // Define field fileid to be dropped from analytics_train_samples.
        $table = new xmldb_table('analytics_train_samples');
        $field = new xmldb_field('fileid');

        // Conditionally launch drop field fileid.
        if ($dbman->field_exists($table, $field)) {
            $dbman->drop_field($table, $field);
        }

        // Main savepoint reached.
        upgrade_main_savepoint(true, 2019040600.02);
    }

    if ($oldversion < 2019040600.04) {
        // Define field and index to be added to backup_controllers.
        $table = new xmldb_table('backup_controllers');
        $field = new xmldb_field('progress', XMLDB_TYPE_NUMBER, '15, 14', null, XMLDB_NOTNULL, null, '0', 'timemodified');
        $index = new xmldb_index('useritem_ix', XMLDB_INDEX_NOTUNIQUE, ['userid', 'itemid']);
        // Conditionally launch add field progress.
        if (!$dbman->field_exists($table, $field)) {
            $dbman->add_field($table, $field);
        }
        // Conditionally launch add index useritem_ix.
        if (!$dbman->index_exists($table, $index)) {
            $dbman->add_index($table, $index);
        }

        // Main savepoint reached.
        upgrade_main_savepoint(true, 2019040600.04);
    }

    if ($oldversion < 2019041000.02) {

        // Define field fullmessagetrust to be added to messages.
        $table = new xmldb_table('messages');
        $field = new xmldb_field('fullmessagetrust', XMLDB_TYPE_INTEGER, '2', null, XMLDB_NOTNULL, null, '0', 'timecreated');

        // Conditionally launch add field fullmessagetrust.
        if (!$dbman->field_exists($table, $field)) {
            $dbman->add_field($table, $field);
        }

        // Main savepoint reached.
        upgrade_main_savepoint(true, 2019041000.02);
    }

    if ($oldversion < 2019041300.01) {
        // Add the field 'name' to the 'analytics_models' table.
        $table = new xmldb_table('analytics_models');
        $field = new xmldb_field('name', XMLDB_TYPE_CHAR, '1333', null, null, null, null, 'trained');

        if (!$dbman->field_exists($table, $field)) {
            $dbman->add_field($table, $field);
        }
        // Main savepoint reached.
        upgrade_main_savepoint(true, 2019041300.01);
    }

    if ($oldversion < 2019041800.01) {
        // STEP 1. For the existing and migrated self-conversations, set the type to the new MESSAGE_CONVERSATION_TYPE_SELF, update
        // the convhash and star them.
        $sql = "SELECT mcm.conversationid, mcm.userid, MAX(mcm.id) as maxid
                  FROM {message_conversation_members} mcm
            INNER JOIN {user} u ON mcm.userid = u.id
                 WHERE u.deleted = 0
              GROUP BY mcm.conversationid, mcm.userid
                HAVING COUNT(*) > 1";
        $selfconversationsrs = $DB->get_recordset_sql($sql);
        $maxids = [];
        foreach ($selfconversationsrs as $selfconversation) {
            $DB->update_record('message_conversations',
                ['id' => $selfconversation->conversationid,
                 'type' => \core_message\api::MESSAGE_CONVERSATION_TYPE_SELF,
                 'convhash' => \core_message\helper::get_conversation_hash([$selfconversation->userid])
                ]
            );

            // Star the existing self-conversation.
            $favouriterecord = new \stdClass();
            $favouriterecord->component = 'core_message';
            $favouriterecord->itemtype = 'message_conversations';
            $favouriterecord->itemid = $selfconversation->conversationid;
            $userctx = \context_user::instance($selfconversation->userid);
            $favouriterecord->contextid = $userctx->id;
            $favouriterecord->userid = $selfconversation->userid;
            if (!$DB->record_exists('favourite', (array)$favouriterecord)) {
                $favouriterecord->timecreated = time();
                $favouriterecord->timemodified = $favouriterecord->timecreated;
                $DB->insert_record('favourite', $favouriterecord);
            }

            // Set the self-conversation member with maxid to remove it later.
            $maxids[] = $selfconversation->maxid;
        }
        $selfconversationsrs->close();

        // Remove the repeated member with the higher id for all the existing self-conversations.
        if (!empty($maxids)) {
            list($insql, $inparams) = $DB->get_in_or_equal($maxids);
            $DB->delete_records_select('message_conversation_members', "id $insql", $inparams);
        }

        // STEP 2. Migrate existing self-conversation relying on old message tables, setting the type to the new
        // MESSAGE_CONVERSATION_TYPE_SELF and the convhash to the proper one. Star them also.

        // On the messaging legacy tables, self-conversations are only present in the 'message_read' table, so we don't need to
        // check the content in the 'message' table.
        $sql = "SELECT mr.*
                  FROM {message_read} mr
            INNER JOIN {user} u ON mr.useridfrom = u.id
                 WHERE mr.useridfrom = mr.useridto AND mr.notification = 0 AND u.deleted = 0";
        $legacyselfmessagesrs = $DB->get_recordset_sql($sql);
        foreach ($legacyselfmessagesrs as $message) {
            // Get the self-conversation or create and star it if doesn't exist.
            $conditions = [
                'type' => \core_message\api::MESSAGE_CONVERSATION_TYPE_SELF,
                'convhash' => \core_message\helper::get_conversation_hash([$message->useridfrom])
            ];
            $selfconversation = $DB->get_record('message_conversations', $conditions);
            if (empty($selfconversation)) {
                // Create the self-conversation.
                $selfconversation = new \stdClass();
                $selfconversation->type = \core_message\api::MESSAGE_CONVERSATION_TYPE_SELF;
                $selfconversation->convhash = \core_message\helper::get_conversation_hash([$message->useridfrom]);
                $selfconversation->enabled = 1;
                $selfconversation->timecreated = time();
                $selfconversation->timemodified = $selfconversation->timecreated;

                $selfconversation->id = $DB->insert_record('message_conversations', $selfconversation);

                // Add user to this self-conversation.
                $member = new \stdClass();
                $member->conversationid = $selfconversation->id;
                $member->userid = $message->useridfrom;
                $member->timecreated = time();

                $member->id = $DB->insert_record('message_conversation_members', $member);

                // Star the self-conversation.
                $favouriterecord = new \stdClass();
                $favouriterecord->component = 'core_message';
                $favouriterecord->itemtype = 'message_conversations';
                $favouriterecord->itemid = $selfconversation->id;
                $userctx = \context_user::instance($message->useridfrom);
                $favouriterecord->contextid = $userctx->id;
                $favouriterecord->userid = $message->useridfrom;
                if (!$DB->record_exists('favourite', (array)$favouriterecord)) {
                    $favouriterecord->timecreated = time();
                    $favouriterecord->timemodified = $favouriterecord->timecreated;
                    $DB->insert_record('favourite', $favouriterecord);
                }
            }

            // Create the object we will be inserting into the database.
            $tabledata = new \stdClass();
            $tabledata->useridfrom = $message->useridfrom;
            $tabledata->conversationid = $selfconversation->id;
            $tabledata->subject = $message->subject;
            $tabledata->fullmessage = $message->fullmessage;
            $tabledata->fullmessageformat = $message->fullmessageformat ?? FORMAT_MOODLE;
            $tabledata->fullmessagehtml = $message->fullmessagehtml;
            $tabledata->smallmessage = $message->smallmessage;
            $tabledata->timecreated = $message->timecreated;

            $messageid = $DB->insert_record('messages', $tabledata);

            // Check if we need to mark this message as deleted (self-conversations add this information on the
            // timeuserfromdeleted field.
            if ($message->timeuserfromdeleted) {
                $mua = new \stdClass();
                $mua->userid = $message->useridfrom;
                $mua->messageid = $messageid;
                $mua->action = \core_message\api::MESSAGE_ACTION_DELETED;
                $mua->timecreated = $message->timeuserfromdeleted;

                $DB->insert_record('message_user_actions', $mua);
            }

            // Mark this message as read.
            $mua = new \stdClass();
            $mua->userid = $message->useridto;
            $mua->messageid = $messageid;
            $mua->action = \core_message\api::MESSAGE_ACTION_READ;
            $mua->timecreated = $message->timeread;

            $DB->insert_record('message_user_actions', $mua);

            // The self-conversation message has been migrated. Delete the record from the legacy table as soon as possible
            // to avoid migrate it twice.
            $DB->delete_records('message_read', ['id' => $message->id]);
        }
        $legacyselfmessagesrs->close();

        // Main savepoint reached.
        upgrade_main_savepoint(true, 2019041800.01);
    }

    if ($oldversion < 2019042200.01) {

        // Define table role_sortorder to be dropped.
        $table = new xmldb_table('role_sortorder');

        // Conditionally launch drop table for role_sortorder.
        if ($dbman->table_exists($table)) {
            $dbman->drop_table($table);
        }

        // Main savepoint reached.
        upgrade_main_savepoint(true, 2019042200.01);
    }

    if ($oldversion < 2019042200.02) {

        // Let's update all (old core) targets to their new (core_course) locations.
        $targets = [
            '\core\analytics\target\course_competencies' => '\core_course\analytics\target\course_competencies',
            '\core\analytics\target\course_completion' => '\core_course\analytics\target\course_completion',
            '\core\analytics\target\course_dropout' => '\core_course\analytics\target\course_dropout',
            '\core\analytics\target\course_gradetopass' => '\core_course\analytics\target\course_gradetopass',
            '\core\analytics\target\no_teaching' => '\core_course\analytics\target\no_teaching',
        ];

        foreach ($targets as $oldclass => $newclass) {
            $DB->set_field('analytics_models', 'target', $newclass, ['target' => $oldclass]);
        }

        // Main savepoint reached.
        upgrade_main_savepoint(true, 2019042200.02);
    }

    if ($oldversion < 2019042300.01) {
        $sql = "UPDATE {capabilities}
                   SET name = ?,
                       contextlevel = ?
                 WHERE name = ?";
        $DB->execute($sql, ['moodle/category:viewcourselist', CONTEXT_COURSECAT, 'moodle/course:browse']);

        $sql = "UPDATE {role_capabilities}
                   SET capability = ?
                 WHERE capability = ?";
        $DB->execute($sql, ['moodle/category:viewcourselist', 'moodle/course:browse']);

        // Main savepoint reached.
        upgrade_main_savepoint(true, 2019042300.01);
    }

    if ($oldversion < 2019042300.03) {

        // Add new customdata field to message table.
        $table = new xmldb_table('message');
        $field = new xmldb_field('customdata', XMLDB_TYPE_TEXT, null, null, null, null, null, 'eventtype');

        // Conditionally launch add field output.
        if (!$dbman->field_exists($table, $field)) {
            $dbman->add_field($table, $field);
        }

        // Add new customdata field to notifications and messages table.
        $table = new xmldb_table('notifications');
        $field = new xmldb_field('customdata', XMLDB_TYPE_TEXT, null, null, null, null, null, 'timecreated');

        // Conditionally launch add field output.
        if (!$dbman->field_exists($table, $field)) {
            $dbman->add_field($table, $field);
        }

        $table = new xmldb_table('messages');
        // Conditionally launch add field output.
        if (!$dbman->field_exists($table, $field)) {
            $dbman->add_field($table, $field);
        }

        // Main savepoint reached.
        upgrade_main_savepoint(true, 2019042300.03);
    }

    if ($oldversion < 2019042700.01) {

        // Define field firstanalysis to be added to analytics_used_analysables.
        $table = new xmldb_table('analytics_used_analysables');

        // Declaring it as null initially (although it is NOT NULL).
        $field = new xmldb_field('firstanalysis', XMLDB_TYPE_INTEGER, '10', null, null, null, null, 'analysableid');

        // Conditionally launch add field firstanalysis.
        if (!$dbman->field_exists($table, $field)) {
            $dbman->add_field($table, $field);

            // Set existing values to the current timeanalysed value.
            $recordset = $DB->get_recordset('analytics_used_analysables');
            foreach ($recordset as $record) {
                $record->firstanalysis = $record->timeanalysed;
                $DB->update_record('analytics_used_analysables', $record);
            }
            $recordset->close();

            // Now make the field 'NOT NULL'.
            $field = new xmldb_field('firstanalysis', XMLDB_TYPE_INTEGER, '10',
                null, XMLDB_NOTNULL, null, null, 'analysableid');
            $dbman->change_field_notnull($table, $field);
        }

        // Main savepoint reached.
        upgrade_main_savepoint(true, 2019042700.01);
    }

    if ($oldversion < 2019050300.01) {
        // Delete all stale favourite records which were left behind when a course was deleted.
        $params = ['component' => 'core_message', 'itemtype' => 'message_conversations'];
        $sql = "SELECT fav.id as id
                  FROM {favourite} fav
             LEFT JOIN {context} ctx ON (ctx.id = fav.contextid)
                 WHERE fav.component = :component
                       AND fav.itemtype = :itemtype
                       AND ctx.id IS NULL";

        if ($records = $DB->get_fieldset_sql($sql, $params)) {
            // Just for safety, delete by chunks.
            $chunks = array_chunk($records, 1000);
            foreach ($chunks as $chunk) {
                list($insql, $inparams) = $DB->get_in_or_equal($chunk);
                $DB->delete_records_select('favourite', "id $insql", $inparams);
            }
        }

        upgrade_main_savepoint(true, 2019050300.01);
    }

    if ($oldversion < 2019050600.00) {

        // Define field apiversion to be added to badge_backpack.
        $table = new xmldb_table('badge_backpack');
        $field = new xmldb_field('apiversion', XMLDB_TYPE_CHAR, '12', null, XMLDB_NOTNULL, null, '1.0', 'password');

        // Conditionally launch add field apiversion.
        if (!$dbman->field_exists($table, $field)) {
            $dbman->add_field($table, $field);
        }

        // Define table badge_external_backpack to be created.
        $table = new xmldb_table('badge_external_backpack');

        // Adding fields to table badge_external_backpack.
        $table->add_field('id', XMLDB_TYPE_INTEGER, '10', null, XMLDB_NOTNULL, XMLDB_SEQUENCE, null);
        $table->add_field('backpackapiurl', XMLDB_TYPE_CHAR, '255', null, XMLDB_NOTNULL, null, null);
        $table->add_field('backpackweburl', XMLDB_TYPE_CHAR, '255', null, XMLDB_NOTNULL, null, null);
        $table->add_field('apiversion', XMLDB_TYPE_CHAR, '12', null, XMLDB_NOTNULL, null, '1.0');
        $table->add_field('sortorder', XMLDB_TYPE_INTEGER, '10', null, XMLDB_NOTNULL, null, '0');
        $table->add_field('password', XMLDB_TYPE_CHAR, '255', null, null, null, null);

        // Adding keys to table badge_external_backpack.
        $table->add_key('primary', XMLDB_KEY_PRIMARY, ['id']);
        $table->add_key('backpackapiurlkey', XMLDB_KEY_UNIQUE, ['backpackapiurl']);
        $table->add_key('backpackweburlkey', XMLDB_KEY_UNIQUE, ['backpackweburl']);

        // Conditionally launch create table for badge_external_backpack.
        if (!$dbman->table_exists($table)) {
            $dbman->create_table($table);
        }

        // Define field entityid to be added to badge_external.
        $table = new xmldb_table('badge_external');
        $field = new xmldb_field('entityid', XMLDB_TYPE_CHAR, '255', null, null, null, null, 'collectionid');

        // Conditionally launch add field entityid.
        if (!$dbman->field_exists($table, $field)) {
            $dbman->add_field($table, $field);
        }

        // Define table badge_external_identifier to be created.
        $table = new xmldb_table('badge_external_identifier');

        // Adding fields to table badge_external_identifier.
        $table->add_field('id', XMLDB_TYPE_INTEGER, '10', null, XMLDB_NOTNULL, XMLDB_SEQUENCE, null);
        $table->add_field('sitebackpackid', XMLDB_TYPE_INTEGER, '10', null, XMLDB_NOTNULL, null, null);
        $table->add_field('internalid', XMLDB_TYPE_CHAR, '128', null, XMLDB_NOTNULL, null, null);
        $table->add_field('externalid', XMLDB_TYPE_CHAR, '128', null, XMLDB_NOTNULL, null, null);
        $table->add_field('type', XMLDB_TYPE_CHAR, '16', null, XMLDB_NOTNULL, null, null);

        // Adding keys to table badge_external_identifier.
        $table->add_key('primary', XMLDB_KEY_PRIMARY, ['id']);
        $table->add_key('fk_backpackid', XMLDB_KEY_FOREIGN, ['sitebackpackid'], 'badge_backpack', ['id']);
        $table->add_key('backpack-internal-external', XMLDB_KEY_UNIQUE, ['sitebackpackid', 'internalid', 'externalid', 'type']);

        // Conditionally launch create table for badge_external_identifier.
        if (!$dbman->table_exists($table)) {
            $dbman->create_table($table);
        }

        // Define field externalbackpackid to be added to badge_backpack.
        $table = new xmldb_table('badge_backpack');
        $field = new xmldb_field('externalbackpackid', XMLDB_TYPE_INTEGER, '10', null, null, null, null, 'password');

        // Conditionally launch add field externalbackpackid.
        if (!$dbman->field_exists($table, $field)) {
            $dbman->add_field($table, $field);
        }

        // Define key externalbackpack (foreign) to be added to badge_backpack.
        $key = new xmldb_key('externalbackpack', XMLDB_KEY_FOREIGN, ['externalbackpackid'], 'badge_external_backpack', ['id']);

        // Launch add key externalbackpack.
        $dbman->add_key($table, $key);

        $field = new xmldb_field('apiversion');

        // Conditionally launch drop field apiversion.
        if ($dbman->field_exists($table, $field)) {
            $dbman->drop_field($table, $field);
        }

        $field = new xmldb_field('backpackurl');

        // Conditionally launch drop field backpackurl.
        if ($dbman->field_exists($table, $field)) {
            $dbman->drop_field($table, $field);
        }

        // Add default backpacks.
        require_once($CFG->dirroot . '/badges/upgradelib.php'); // Core install and upgrade related functions only for badges.
        badges_install_default_backpacks();

        // Main savepoint reached.
        upgrade_main_savepoint(true, 2019050600.00);
    }

    if ($oldversion < 2019051300.01) {
        $DB->set_field('analytics_models', 'enabled', '1', ['target' => '\core_user\analytics\target\upcoming_activities_due']);

        // Main savepoint reached.
        upgrade_main_savepoint(true, 2019051300.01);
    }

    // Automatically generated Moodle v3.7.0 release upgrade line.
    // Put any upgrade step following this.

    if ($oldversion < 2019060600.02) {
        // Renaming 'opentogoogle' config to 'opentowebcrawlers'.
        $opentogooglevalue = get_config('core', 'opentogoogle');

        // Move the value over if it was previously configured.
        if ($opentogooglevalue !== false) {
            set_config('opentowebcrawlers', $opentogooglevalue);
        }

        // Remove the now unused value.
        unset_config('opentogoogle');

        // Main savepoint reached.
        upgrade_main_savepoint(true, 2019060600.02);
    }

    if ($oldversion < 2019062900.00) {
        // Debugsmtp is now only available via config.php.
        $DB->delete_records('config', array('name' => 'debugsmtp'));

        // Main savepoint reached.
        upgrade_main_savepoint(true, 2019062900.00);
    }

    if ($oldversion < 2019070400.01) {

        $basecolors = ['#81ecec', '#74b9ff', '#a29bfe', '#dfe6e9', '#00b894',
            '#0984e3', '#b2bec3', '#fdcb6e', '#fd79a8', '#6c5ce7'];

        $colornr = 1;
        foreach ($basecolors as $color) {
            set_config('coursecolor' .  $colornr, $color, 'core_admin');
            $colornr++;
        }

        upgrade_main_savepoint(true, 2019070400.01);
    }

    if ($oldversion < 2019072200.00) {

        // Define field relativedatesmode to be added to course.
        $table = new xmldb_table('course');
        $field = new xmldb_field('relativedatesmode', XMLDB_TYPE_INTEGER, '1', null, XMLDB_NOTNULL, null, '0', 'enddate');

        // Conditionally launch add field relativedatesmode.
        if (!$dbman->field_exists($table, $field)) {
            $dbman->add_field($table, $field);
        }

        // Main savepoint reached.
        upgrade_main_savepoint(true, 2019072200.00);
    }

    if ($oldversion < 2019072500.01) {
        // Remove the "popup" processor from the list of default processors for the messagecontactrequests notification.
        $oldloggedinconfig = get_config('message', 'message_provider_moodle_messagecontactrequests_loggedin');
        $oldloggedoffconfig = get_config('message', 'message_provider_moodle_messagecontactrequests_loggedoff');
        $newloggedinconfig = implode(',', array_filter(explode(',', $oldloggedinconfig), function($value) {
            return $value != 'popup';
        }));
        $newloggedoffconfig = implode(',', array_filter(explode(',', $oldloggedoffconfig), function($value) {
            return $value != 'popup';
        }));
        set_config('message_provider_moodle_messagecontactrequests_loggedin', $newloggedinconfig, 'message');
        set_config('message_provider_moodle_messagecontactrequests_loggedoff', $newloggedoffconfig, 'message');

        upgrade_main_savepoint(true, 2019072500.01);
    }

    if ($oldversion < 2019072500.03) {
        unset_config('httpswwwroot');

        upgrade_main_savepoint(true, 2019072500.03);
    }

    if ($oldversion < 2019073100.00) {
        // Update the empty tag instructions to null.
        $instructions = get_config('core', 'auth_instructions');

        if (trim(html_to_text($instructions)) === '') {
            set_config('auth_instructions', '');
        }

        // Main savepoint reached.
        upgrade_main_savepoint(true, 2019073100.00);
    }

    if ($oldversion < 2019083000.01) {

        // If block_community is no longer present, remove it.
        if (!file_exists($CFG->dirroot . '/blocks/community/communitycourse.php')) {
            // Drop table that is no longer needed.
            $table = new xmldb_table('block_community');
            if ($dbman->table_exists($table)) {
                $dbman->drop_table($table);
            }

            // Delete instances.
            $instances = $DB->get_records_list('block_instances', 'blockname', ['community']);
            $instanceids = array_keys($instances);

            if (!empty($instanceids)) {
                $DB->delete_records_list('block_positions', 'blockinstanceid', $instanceids);
                $DB->delete_records_list('block_instances', 'id', $instanceids);
                list($sql, $params) = $DB->get_in_or_equal($instanceids, SQL_PARAMS_NAMED);
                $params['contextlevel'] = CONTEXT_BLOCK;
                $DB->delete_records_select('context', "contextlevel=:contextlevel AND instanceid " . $sql, $params);

                $preferences = array();
                foreach ($instances as $instanceid => $instance) {
                    $preferences[] = 'block' . $instanceid . 'hidden';
                    $preferences[] = 'docked_block_instance_' . $instanceid;
                }
                $DB->delete_records_list('user_preferences', 'name', $preferences);
            }

            // Delete the block from the block table.
            $DB->delete_records('block', array('name' => 'community'));

            // Remove capabilities.
            capabilities_cleanup('block_community');
            // Clean config.
            unset_all_config_for_plugin('block_community');

            // Remove Moodle-level community based capabilities.
            $capabilitiestoberemoved = ['block/community:addinstance', 'block/community:myaddinstance'];
            // Delete any role_capabilities for the old roles.
            $DB->delete_records_list('role_capabilities', 'capability', $capabilitiestoberemoved);
            // Delete the capability itself.
            $DB->delete_records_list('capabilities', 'name', $capabilitiestoberemoved);
        }

        upgrade_main_savepoint(true, 2019083000.01);
    }

    if ($oldversion < 2019083000.02) {
        // Remove unused config.
        unset_config('enablecoursepublishing');
        upgrade_main_savepoint(true, 2019083000.02);
    }

    if ($oldversion < 2019083000.04) {
        // Delete "orphaned" subscriptions.
        $sql = "SELECT DISTINCT es.userid
                  FROM {event_subscriptions} es
             LEFT JOIN {user} u ON u.id = es.userid
                 WHERE u.deleted = 1 OR u.id IS NULL";
        $deletedusers = $DB->get_fieldset_sql($sql);
        if ($deletedusers) {
            list($sql, $params) = $DB->get_in_or_equal($deletedusers);

            // Delete orphaned subscriptions.
            $DB->execute("DELETE FROM {event_subscriptions} WHERE userid " . $sql, $params);
        }

        upgrade_main_savepoint(true, 2019083000.04);
    }

    if ($oldversion < 2019090500.01) {

        // Define index analysableid (not unique) to be added to analytics_used_analysables.
        $table = new xmldb_table('analytics_used_analysables');
        $index = new xmldb_index('analysableid', XMLDB_INDEX_NOTUNIQUE, ['analysableid']);

        // Conditionally launch add index analysableid.
        if (!$dbman->index_exists($table, $index)) {
            $dbman->add_index($table, $index);
        }

        // Main savepoint reached.
        upgrade_main_savepoint(true, 2019090500.01);
    }

    if ($oldversion < 2019092700.01) {
        upgrade_rename_prediction_actions_useful_incorrectly_flagged();
        upgrade_main_savepoint(true, 2019092700.01);
    }

    if ($oldversion < 2019100800.02) {
        // Rename the official moodle sites directory the site is registered with.
        $DB->execute("UPDATE {registration_hubs}
                         SET hubname = ?, huburl = ?
                       WHERE huburl = ?", ['moodle', 'https://stats.moodle.org', 'https://moodle.net']);

        // Convert the hub site specific settings to the new naming format without the hub URL in the name.
        $hubconfig = get_config('hub');

        if (!empty($hubconfig)) {
            foreach (upgrade_convert_hub_config_site_param_names($hubconfig, 'https://moodle.net') as $name => $value) {
                set_config($name, $value, 'hub');
            }
        }

        upgrade_main_savepoint(true, 2019100800.02);
    }

    if ($oldversion < 2019100900.00) {
        // If block_participants is no longer present, remove it.
        if (!file_exists($CFG->dirroot . '/blocks/participants/block_participants.php')) {
            // Delete instances.
            $instances = $DB->get_records_list('block_instances', 'blockname', ['participants']);
            $instanceids = array_keys($instances);

            if (!empty($instanceids)) {
                $DB->delete_records_list('block_positions', 'blockinstanceid', $instanceids);
                $DB->delete_records_list('block_instances', 'id', $instanceids);
                list($sql, $params) = $DB->get_in_or_equal($instanceids, SQL_PARAMS_NAMED);
                $params['contextlevel'] = CONTEXT_BLOCK;
                $DB->delete_records_select('context', "contextlevel=:contextlevel AND instanceid " . $sql, $params);

                $preferences = array();
                foreach ($instances as $instanceid => $instance) {
                    $preferences[] = 'block' . $instanceid . 'hidden';
                    $preferences[] = 'docked_block_instance_' . $instanceid;
                }
                $DB->delete_records_list('user_preferences', 'name', $preferences);
            }

            // Delete the block from the block table.
            $DB->delete_records('block', array('name' => 'participants'));

            // Remove capabilities.
            capabilities_cleanup('block_participants');

            // Clean config.
            unset_all_config_for_plugin('block_participants');
        }

        upgrade_main_savepoint(true, 2019100900.00);
    }

    if ($oldversion < 2019101600.01) {

        // Change the setting $CFG->requestcategoryselection into $CFG->lockrequestcategory with opposite value.
        set_config('lockrequestcategory', empty($CFG->requestcategoryselection));

        upgrade_main_savepoint(true, 2019101600.01);
    }

    if ($oldversion < 2019101800.02) {

        // Get the table by its previous name.
        $table = new xmldb_table('analytics_models');
        if ($dbman->table_exists($table)) {

            // Define field contextids to be added to analytics_models.
            $field = new xmldb_field('contextids', XMLDB_TYPE_TEXT, null, null, null, null, null, 'version');

            // Conditionally launch add field contextids.
            if (!$dbman->field_exists($table, $field)) {
                $dbman->add_field($table, $field);
            }
        }

        // Main savepoint reached.
        upgrade_main_savepoint(true, 2019101800.02);
    }

    if ($oldversion < 2019102500.04) {
        // Define table h5p_libraries to be created.
        $table = new xmldb_table('h5p_libraries');

        // Adding fields to table h5p_libraries.
        $table->add_field('id', XMLDB_TYPE_INTEGER, '10', null, XMLDB_NOTNULL, XMLDB_SEQUENCE, null);
        $table->add_field('machinename', XMLDB_TYPE_CHAR, '255', null, XMLDB_NOTNULL, null, null);
        $table->add_field('title', XMLDB_TYPE_CHAR, '255', null, XMLDB_NOTNULL, null, null);
        $table->add_field('majorversion', XMLDB_TYPE_INTEGER, '4', null, XMLDB_NOTNULL, null, null);
        $table->add_field('minorversion', XMLDB_TYPE_INTEGER, '4', null, XMLDB_NOTNULL, null, null);
        $table->add_field('patchversion', XMLDB_TYPE_INTEGER, '4', null, XMLDB_NOTNULL, null, null);
        $table->add_field('runnable', XMLDB_TYPE_INTEGER, '1', null, XMLDB_NOTNULL, null, null);
        $table->add_field('fullscreen', XMLDB_TYPE_INTEGER, '1', null, XMLDB_NOTNULL, null, '0');
        $table->add_field('embedtypes', XMLDB_TYPE_CHAR, '255', null, XMLDB_NOTNULL, null, null);
        $table->add_field('preloadedjs', XMLDB_TYPE_TEXT, null, null, null, null, null);
        $table->add_field('preloadedcss', XMLDB_TYPE_TEXT, null, null, null, null, null);
        $table->add_field('droplibrarycss', XMLDB_TYPE_TEXT, null, null, null, null, null);
        $table->add_field('semantics', XMLDB_TYPE_TEXT, null, null, null, null, null);
        $table->add_field('addto', XMLDB_TYPE_TEXT, null, null, null, null, null);

        // Adding keys to table h5p_libraries.
        $table->add_key('primary', XMLDB_KEY_PRIMARY, ['id']);

        // Adding indexes to table h5p_libraries.
        $table->add_index('machinemajorminorpatch', XMLDB_INDEX_NOTUNIQUE,
            ['machinename', 'majorversion', 'minorversion', 'patchversion', 'runnable']);

        // Conditionally launch create table for h5p_libraries.
        if (!$dbman->table_exists($table)) {
            $dbman->create_table($table);
        }

        // Define table h5p_library_dependencies to be created.
        $table = new xmldb_table('h5p_library_dependencies');

        // Adding fields to table h5p_library_dependencies.
        $table->add_field('id', XMLDB_TYPE_INTEGER, '10', null, XMLDB_NOTNULL, XMLDB_SEQUENCE, null);
        $table->add_field('libraryid', XMLDB_TYPE_INTEGER, '10', null, XMLDB_NOTNULL, null, null);
        $table->add_field('requiredlibraryid', XMLDB_TYPE_INTEGER, '10', null, XMLDB_NOTNULL, null, null);
        $table->add_field('dependencytype', XMLDB_TYPE_CHAR, '255', null, XMLDB_NOTNULL, null, null);

        // Adding keys to table h5p_library_dependencies.
        $table->add_key('primary', XMLDB_KEY_PRIMARY, ['id']);
        $table->add_key('libraryid', XMLDB_KEY_FOREIGN, ['libraryid'], 'h5p_libraries', ['id']);
        $table->add_key('requiredlibraryid', XMLDB_KEY_FOREIGN, ['requiredlibraryid'], 'h5p_libraries', ['id']);

        // Conditionally launch create table for h5p_library_dependencies.
        if (!$dbman->table_exists($table)) {
            $dbman->create_table($table);
        }

        // Define table h5p to be created.
        $table = new xmldb_table('h5p');

        // Adding fields to table h5p.
        $table->add_field('id', XMLDB_TYPE_INTEGER, '10', null, XMLDB_NOTNULL, XMLDB_SEQUENCE, null);
        $table->add_field('jsoncontent', XMLDB_TYPE_TEXT, null, null, XMLDB_NOTNULL, null, null);
        $table->add_field('mainlibraryid', XMLDB_TYPE_INTEGER, '10', null, XMLDB_NOTNULL, null, null);
        $table->add_field('displayoptions', XMLDB_TYPE_INTEGER, '4', null, null, null, null);
        $table->add_field('pathnamehash', XMLDB_TYPE_CHAR, '40', null, XMLDB_NOTNULL, null, null);
        $table->add_field('contenthash', XMLDB_TYPE_CHAR, '40', null, XMLDB_NOTNULL, null, null);
        $table->add_field('filtered', XMLDB_TYPE_TEXT, null, null, null, null, null);
        $table->add_field('timecreated', XMLDB_TYPE_INTEGER, '10', null, XMLDB_NOTNULL, null, '0');
        $table->add_field('timemodified', XMLDB_TYPE_INTEGER, '10', null, XMLDB_NOTNULL, null, '0');

        // Adding keys to table h5p.
        $table->add_key('primary', XMLDB_KEY_PRIMARY, ['id']);
        $table->add_key('mainlibraryid', XMLDB_KEY_FOREIGN, ['mainlibraryid'], 'h5p_libraries', ['id']);

        // Conditionally launch create table for h5p.
        if (!$dbman->table_exists($table)) {
            $dbman->create_table($table);
        }

        // Define table h5p_contents_libraries to be created.
        $table = new xmldb_table('h5p_contents_libraries');

        // Adding fields to table h5p_contents_libraries.
        $table->add_field('id', XMLDB_TYPE_INTEGER, '10', null, XMLDB_NOTNULL, XMLDB_SEQUENCE, null);
        $table->add_field('h5pid', XMLDB_TYPE_INTEGER, '10', null, XMLDB_NOTNULL, null, null);
        $table->add_field('libraryid', XMLDB_TYPE_INTEGER, '10', null, XMLDB_NOTNULL, null, null);
        $table->add_field('dependencytype', XMLDB_TYPE_CHAR, '10', null, XMLDB_NOTNULL, null, null);
        $table->add_field('dropcss', XMLDB_TYPE_INTEGER, '1', null, XMLDB_NOTNULL, null, null);
        $table->add_field('weight', XMLDB_TYPE_INTEGER, '10', null, XMLDB_NOTNULL, null, null);

        // Adding keys to table h5p_contents_libraries.
        $table->add_key('primary', XMLDB_KEY_PRIMARY, ['id']);
        $table->add_key('h5pid', XMLDB_KEY_FOREIGN, ['h5pid'], 'h5p', ['id']);
        $table->add_key('libraryid', XMLDB_KEY_FOREIGN, ['libraryid'], 'h5p_libraries', ['id']);

        // Conditionally launch create table for h5p_contents_libraries.
        if (!$dbman->table_exists($table)) {
            $dbman->create_table($table);
        }

        // Define table h5p_libraries_cachedassets to be created.
        $table = new xmldb_table('h5p_libraries_cachedassets');

        // Adding fields to table h5p_libraries_cachedassets.
        $table->add_field('id', XMLDB_TYPE_INTEGER, '10', null, XMLDB_NOTNULL, XMLDB_SEQUENCE, null);
        $table->add_field('libraryid', XMLDB_TYPE_INTEGER, '10', null, XMLDB_NOTNULL, null, null);
        $table->add_field('hash', XMLDB_TYPE_CHAR, '255', null, XMLDB_NOTNULL, null, null);

        // Adding keys to table h5p_libraries_cachedassets.
        $table->add_key('primary', XMLDB_KEY_PRIMARY, ['id']);
        $table->add_key('libraryid', XMLDB_KEY_FOREIGN, ['libraryid'], 'h5p_libraries_cachedassets', ['id']);

        // Conditionally launch create table for h5p_libraries_cachedassets.
        if (!$dbman->table_exists($table)) {
            $dbman->create_table($table);
        }

        // Main savepoint reached.
        upgrade_main_savepoint(true, 2019102500.04);
    }

    if ($oldversion < 2019103000.13) {

        upgrade_analytics_fix_contextids_defaults();

        // Main savepoint reached.
        upgrade_main_savepoint(true, 2019103000.13);
    }

    if ($oldversion < 2019111300.00) {

        // Define field coremajor to be added to h5p_libraries.
        $table = new xmldb_table('h5p_libraries');
        $field = new xmldb_field('coremajor', XMLDB_TYPE_INTEGER, '4', null, null, null, null, 'addto');

        // Conditionally launch add field coremajor.
        if (!$dbman->field_exists($table, $field)) {
            $dbman->add_field($table, $field);
        }

        $field = new xmldb_field('coreminor', XMLDB_TYPE_INTEGER, '4', null, null, null, null, 'coremajor');

        // Conditionally launch add field coreminor.
        if (!$dbman->field_exists($table, $field)) {
            $dbman->add_field($table, $field);
        }

        // Main savepoint reached.
        upgrade_main_savepoint(true, 2019111300.00);
    }

    // Automatically generated Moodle v3.8.0 release upgrade line.
    // Put any upgrade step following this.

    if ($oldversion < 2019120500.01) {
        // Delete any role assignments for roles which no longer exist.
        $DB->delete_records_select('role_assignments', "roleid NOT IN (SELECT id FROM {role})");

        // Main savepoint reached.
        upgrade_main_savepoint(true, 2019120500.01);
    }

    if ($oldversion < 2019121800.00) {
        // Upgrade MIME types for existing streaming files.
        $filetypes = array(
            '%.fmp4' => 'video/mp4',
            '%.ts' => 'video/MP2T',
            '%.mpd' => 'application/dash+xml',
            '%.m3u8' => 'application/x-mpegURL',
        );

        $select = $DB->sql_like('filename', '?', false);
        foreach ($filetypes as $extension => $mimetype) {
            $DB->set_field_select(
                'files',
                'mimetype',
                $mimetype,
                $select,
                array($extension)
            );
        }

        upgrade_main_savepoint(true, 2019121800.00);
    }

    if ($oldversion < 2019122000.01) {
        // Clean old upgrade setting not used anymore.
        unset_config('linkcoursesectionsupgradescriptwasrun');
        upgrade_main_savepoint(true, 2019122000.01);
    }

    if ($oldversion < 2020010900.02) {
        $table = new xmldb_table('event');

        // This index will improve the performance when the Events API retrieves category and group events.
        $index = new xmldb_index('eventtype', XMLDB_INDEX_NOTUNIQUE, ['eventtype']);
        if (!$dbman->index_exists($table, $index)) {
            $dbman->add_index($table, $index);
        }

        // This index improves the performance of backups, deletion and visibilty changes on activities.
        $index = new xmldb_index('modulename-instance', XMLDB_INDEX_NOTUNIQUE, ['modulename', 'instance']);
        if (!$dbman->index_exists($table, $index)) {
            $dbman->add_index($table, $index);
        }

        upgrade_main_savepoint(true, 2020010900.02);
    }

    if ($oldversion < 2020011700.02) {
        // Delete all orphaned subscription events.
        $select = "subscriptionid IS NOT NULL
                   AND subscriptionid NOT IN (SELECT id from {event_subscriptions})";
        $DB->delete_records_select('event', $select);

        upgrade_main_savepoint(true, 2020011700.02);
    }

    if ($oldversion < 2020013000.01) {
        global $DB;
        // Delete any associated files.
        $fs = get_file_storage();
        $sql = "SELECT cuc.id, cuc.userid
                  FROM {competency_usercomp} cuc
             LEFT JOIN {user} u ON cuc.userid = u.id
                 WHERE u.deleted = 1";
        $usercompetencies = $DB->get_records_sql($sql);
        foreach ($usercompetencies as $usercomp) {
            $DB->delete_records('competency_evidence', ['usercompetencyid' => $usercomp->id]);
            $DB->delete_records('competency_usercompcourse', ['userid' => $usercomp->userid]);
            $DB->delete_records('competency_usercompplan', ['userid' => $usercomp->userid]);
            $DB->delete_records('competency_usercomp', ['userid' => $usercomp->userid]);
        }

        $sql = "SELECT cue.id, cue.userid
                  FROM {competency_userevidence} cue
             LEFT JOIN {user} u ON cue.userid = u.id
                 WHERE u.deleted = 1";
        $userevidences = $DB->get_records_sql($sql);
        foreach ($userevidences as $userevidence) {
            $DB->delete_records('competency_userevidencecomp', ['userevidenceid' => $userevidence->id]);
            $DB->delete_records('competency_userevidence', ['id' => $userevidence->id]);

            if ($record = $DB->get_record('context', ['contextlevel' => CONTEXT_USER, 'instanceid' => $userevidence->userid],
                    '*', IGNORE_MISSING)) {
                // Delete all orphaned user evidences files.
                $fs->delete_area_files($record->id, 'core_competency', 'userevidence', $userevidence->userid);
            }
        }

        $sql = "SELECT cp.id
                  FROM {competency_plan} cp
             LEFT JOIN {user} u ON cp.userid = u.id
                 WHERE u.deleted = 1";
        $userplans = $DB->get_records_sql($sql);
        foreach ($userplans as $userplan) {
            $DB->delete_records('competency_plancomp', ['planid' => $userplan->id]);
            $DB->delete_records('competency_plan', ['id' => $userplan->id]);
        }

        // Main savepoint reached.
        upgrade_main_savepoint(true, 2020013000.01);
    }

    if ($oldversion < 2020040200.01) {
        // Clean up completion criteria records referring to courses that no longer exist.
        $select = 'criteriatype = :type AND courseinstance NOT IN (SELECT id FROM {course})';
        $params = ['type' => 8]; // COMPLETION_CRITERIA_TYPE_COURSE.

        $DB->delete_records_select('course_completion_criteria', $select, $params);

        // Main savepoint reached.
        upgrade_main_savepoint(true, 2020040200.01);
    }

    if ($oldversion < 2020040700.00) {
        // Remove deprecated Mozilla OpenBadges backpack.
        $url = 'https://backpack.openbadges.org';
        $bp = $DB->get_record('badge_external_backpack', ['backpackapiurl' => $url]);
        if ($bp) {
            // Remove connections for users to this backpack.
            $sql = "SELECT DISTINCT bb.id
                      FROM {badge_backpack} bb
                 LEFT JOIN {badge_external} be ON be. backpackid = bb.externalbackpackid
                     WHERE bb.externalbackpackid = :backpackid";
            $params = ['backpackid' => $bp->id];
            $externalbackpacks = $DB->get_fieldset_sql($sql, $params);
            if ($externalbackpacks) {
                list($sql, $params) = $DB->get_in_or_equal($externalbackpacks);

                // Delete user external collections references to this backpack.
                $DB->execute("DELETE FROM {badge_external} WHERE backpackid " . $sql, $params);
            }
            $DB->delete_records('badge_backpack', ['externalbackpackid' => $bp->id]);

            // Delete deprecated backpack entry.
            $DB->delete_records('badge_external_backpack', ['backpackapiurl' => $url]);
        }

        // Set active external backpack to Badgr.io.
        $url = 'https://api.badgr.io/v2';
        if ($bp = $DB->get_record('badge_external_backpack', ['backpackapiurl' => $url])) {
            set_config('badges_site_backpack', $bp->id);
        } else {
            unset_config('badges_site_backpack');
        }

        upgrade_main_savepoint(true, 2020040700.00);
    }

    if ($oldversion < 2020041500.00) {
        // Define table to store contentbank contents.
        $table = new xmldb_table('contentbank_content');

        // Adding fields to table content_bank.
        $table->add_field('id', XMLDB_TYPE_INTEGER, '10', null, XMLDB_NOTNULL, XMLDB_SEQUENCE, null);
        $table->add_field('name', XMLDB_TYPE_CHAR, '255', null, XMLDB_NOTNULL, null, null);
        $table->add_field('contenttype', XMLDB_TYPE_CHAR, '100', null, XMLDB_NOTNULL, null, null);
        $table->add_field('contextid', XMLDB_TYPE_INTEGER, '10', null, XMLDB_NOTNULL, null, null);
        $table->add_field('instanceid', XMLDB_TYPE_INTEGER, '10', null, null, null, null);
        $table->add_field('configdata', XMLDB_TYPE_TEXT, null, null, null, null, null);
        $table->add_field('usercreated', XMLDB_TYPE_INTEGER, '10', null, XMLDB_NOTNULL, null, null);
        $table->add_field('usermodified', XMLDB_TYPE_INTEGER, '10', null, null, null, null);
        $table->add_field('timecreated', XMLDB_TYPE_INTEGER, '10', null, XMLDB_NOTNULL, null, '0');
        $table->add_field('timemodified', XMLDB_TYPE_INTEGER, '10', null, null, null, '0');

        // Adding keys to table contentbank_content.
        $table->add_key('primary', XMLDB_KEY_PRIMARY, ['id']);
        $table->add_key('contextid', XMLDB_KEY_FOREIGN, ['contextid'], 'context', ['id']);
        $table->add_key('usermodified', XMLDB_KEY_FOREIGN, ['usermodified'], 'user', ['id']);
        $table->add_key('usercreated', XMLDB_KEY_FOREIGN, ['usercreated'], 'user', ['id']);

        // Adding indexes to table contentbank_content.
        $table->add_index('name', XMLDB_INDEX_NOTUNIQUE, ['name']);
        $table->add_index('instance', XMLDB_INDEX_NOTUNIQUE, ['contextid', 'contenttype', 'instanceid']);

        if (!$dbman->table_exists($table)) {
            $dbman->create_table($table);
        }

        // Main savepoint reached.
        upgrade_main_savepoint(true, 2020041500.00);
    }

    if ($oldversion < 2020041700.01) {
        // Upgrade h5p MIME type for existing h5p files.
        $select = $DB->sql_like('filename', '?', false);
        $DB->set_field_select(
            'files',
            'mimetype',
            'application/zip.h5p',
            $select,
            array('%.h5p')
        );

        upgrade_main_savepoint(true, 2020041700.01);
    }

    if ($oldversion < 2020042800.01) {
        // Delete obsolete config value.
        unset_config('enablesafebrowserintegration');
        // Clean up config of the old plugin.
        unset_all_config_for_plugin('quizaccess_safebrowser');

        upgrade_main_savepoint(true, 2020042800.01);
    }

    if ($oldversion < 2020051900.01) {
        // Define field component to be added to event.
        $table = new xmldb_table('event');
        $field = new xmldb_field('component', XMLDB_TYPE_CHAR, '100', null, null, null, null, 'repeatid');

        // Conditionally launch add field component.
        if (!$dbman->field_exists($table, $field)) {
            $dbman->add_field($table, $field);
        }

        // Define index component (not unique) to be added to event.
        $table = new xmldb_table('event');
        $index = new xmldb_index('component', XMLDB_INDEX_NOTUNIQUE, ['component', 'eventtype', 'instance']);

        // Conditionally launch add index component.
        if (!$dbman->index_exists($table, $index)) {
            $dbman->add_index($table, $index);
        }

        // Main savepoint reached.
        upgrade_main_savepoint(true, 2020051900.01);
    }

    if ($oldversion < 2020052000.00) {
        // Define table badge_backpack_oauth2 to be created.
        $table = new xmldb_table('badge_backpack_oauth2');

        // Adding fields to table badge_backpack_oauth2.
        $table->add_field('id', XMLDB_TYPE_INTEGER, '10', null, XMLDB_NOTNULL, XMLDB_SEQUENCE, null);
        $table->add_field('usermodified', XMLDB_TYPE_INTEGER, '10', null, XMLDB_NOTNULL, null, '0');
        $table->add_field('timecreated', XMLDB_TYPE_INTEGER, '10', null, XMLDB_NOTNULL, null, '0');
        $table->add_field('timemodified', XMLDB_TYPE_INTEGER, '10', null, XMLDB_NOTNULL, null, '0');
        $table->add_field('userid', XMLDB_TYPE_INTEGER, '10', null, XMLDB_NOTNULL, null, null);
        $table->add_field('issuerid', XMLDB_TYPE_INTEGER, '10', null, XMLDB_NOTNULL, null, null);
        $table->add_field('externalbackpackid', XMLDB_TYPE_INTEGER, '10', null, XMLDB_NOTNULL, null, null);
        $table->add_field('token', XMLDB_TYPE_TEXT, null, null, XMLDB_NOTNULL, null, null);
        $table->add_field('refreshtoken', XMLDB_TYPE_TEXT, null, null, XMLDB_NOTNULL, null, null);
        $table->add_field('expires', XMLDB_TYPE_INTEGER, '10', null, null, null, null);
        $table->add_field('scope', XMLDB_TYPE_TEXT, null, null, null, null, null);

        // Adding keys to table badge_backpack_oauth2.
        $table->add_key('primary', XMLDB_KEY_PRIMARY, ['id']);
        $table->add_key('usermodified', XMLDB_KEY_FOREIGN, ['usermodified'], 'user', ['id']);
        $table->add_key('userid', XMLDB_KEY_FOREIGN, ['userid'], 'user', ['id']);
        $table->add_key('issuerid', XMLDB_KEY_FOREIGN, ['issuerid'], 'oauth2_issuer', ['id']);
        $table->add_key('externalbackpackid', XMLDB_KEY_FOREIGN, ['externalbackpackid'], 'badge_external_backpack', ['id']);
        // Conditionally launch create table for badge_backpack_oauth2.
        if (!$dbman->table_exists($table)) {
            $dbman->create_table($table);
        }

        // Define field oauth2_issuerid to be added to badge_external_backpack.
        $tablebadgeexternalbackpack = new xmldb_table('badge_external_backpack');
        $fieldoauth2issuerid = new xmldb_field('oauth2_issuerid', XMLDB_TYPE_INTEGER, '10', null, null, null, null, 'password');
        $keybackpackoauth2key = new xmldb_key('backpackoauth2key', XMLDB_KEY_FOREIGN, ['oauth2_issuerid'], 'oauth2_issuer', ['id']);

        // Conditionally launch add field oauth2_issuerid.
        if (!$dbman->field_exists($tablebadgeexternalbackpack, $fieldoauth2issuerid)) {
            $dbman->add_field($tablebadgeexternalbackpack, $fieldoauth2issuerid);

            // Launch add key backpackoauth2key.
            $dbman->add_key($tablebadgeexternalbackpack, $keybackpackoauth2key);
        }

        // Define field assertion to be added to badge_external.
        $tablebadgeexternal = new xmldb_table('badge_external');
        $fieldassertion = new xmldb_field('assertion', XMLDB_TYPE_TEXT, null, null, null, null, null, 'entityid');

        // Conditionally launch add field assertion.
        if (!$dbman->field_exists($tablebadgeexternal, $fieldassertion)) {
            $dbman->add_field($tablebadgeexternal, $fieldassertion);
        }

        // Main savepoint reached.
        upgrade_main_savepoint(true, 2020052000.00);
    }

    if ($oldversion < 2020052200.01) {

        // Define field custom to be added to license.
        $table = new xmldb_table('license');
        $field = new xmldb_field('custom', XMLDB_TYPE_INTEGER, '1', null, XMLDB_NOTNULL, null, '0');

        // Conditionally launch add field custom.
        if (!$dbman->field_exists($table, $field)) {
            $dbman->add_field($table, $field);
        }

        // Define field sortorder to be added to license.
        $field = new xmldb_field('sortorder', XMLDB_TYPE_INTEGER, '5', null, XMLDB_NOTNULL, null, '0');

        // Conditionally launch add field sortorder.
        if (!$dbman->field_exists($table, $field)) {
            $dbman->add_field($table, $field);
        }

        // Define index license (not unique) to be added to files.
        $table = new xmldb_table('files');
        $index = new xmldb_index('license', XMLDB_INDEX_NOTUNIQUE, ['license']);

        // Conditionally launch add index license.
        if (!$dbman->index_exists($table, $index)) {
            $dbman->add_index($table, $index);
        }

        // Upgrade the core license details.
        upgrade_core_licenses();

        // Main savepoint reached.
        upgrade_main_savepoint(true, 2020052200.01);
    }

    if ($oldversion < 2020060500.01) {
        // Define field moodlenetprofile to be added to user.
        $table = new xmldb_table('user');
        $field = new xmldb_field('moodlenetprofile', XMLDB_TYPE_CHAR, '255', null, null, null, null, 'alternatename');

        // Conditionally launch add field moodlenetprofile.
        if (!$dbman->field_exists($table, $field)) {
            $dbman->add_field($table, $field);
        }

        // Main savepoint reached.
        upgrade_main_savepoint(true, 2020060500.01);
    }

    // Automatically generated Moodle v3.9.0 release upgrade line.
    // Put any upgrade step following this.
    if ($oldversion < 2020061500.02) {
        // Update default digital age consent map according to the current legislation on each country.

        // The default age of digital consent map for 38 and below.
        $oldageofdigitalconsentmap = implode(PHP_EOL, [
            '*, 16',
            'AT, 14',
            'ES, 14',
            'US, 13'
        ]);

        // Check if the current age of digital consent map matches the old one.
        if (get_config('moodle', 'agedigitalconsentmap') === $oldageofdigitalconsentmap) {
            // If the site is still using the old defaults, upgrade to the new default.
            $ageofdigitalconsentmap = implode(PHP_EOL, [
                '*, 16',
                'AT, 14',
                'BE, 13',
                'BG, 14',
                'CY, 14',
                'CZ, 15',
                'DK, 13',
                'EE, 13',
                'ES, 14',
                'FI, 13',
                'FR, 15',
                'GB, 13',
                'GR, 15',
                'IT, 14',
                'LT, 14',
                'LV, 13',
                'MT, 13',
                'NO, 13',
                'PT, 13',
                'SE, 13',
                'US, 13'
            ]);
            set_config('agedigitalconsentmap', $ageofdigitalconsentmap);
        }

        upgrade_main_savepoint(true, 2020061500.02);
    }

    if ($oldversion < 2020062600.01) {
        // Add index to the token field in the external_tokens table.
        $table = new xmldb_table('external_tokens');
        $index = new xmldb_index('token', XMLDB_INDEX_NOTUNIQUE, ['token']);

        if (!$dbman->index_exists($table, $index)) {
            $dbman->add_index($table, $index);
        }

        upgrade_main_savepoint(true, 2020062600.01);
    }

    if ($oldversion < 2020071100.01) {
        // Clean up completion criteria records referring to NULL course prerequisites.
        $select = 'criteriatype = :type AND courseinstance IS NULL';
        $params = ['type' => 8]; // COMPLETION_CRITERIA_TYPE_COURSE.

        $DB->delete_records_select('course_completion_criteria', $select, $params);

        // Main savepoint reached.
        upgrade_main_savepoint(true, 2020071100.01);
    }

    if ($oldversion < 2020072300.01) {
        // Restore and set the guest user if it has been previously removed via GDPR, or set to an nonexistent
        // user account.
        $currentguestuser = $DB->get_record('user', array('id' => $CFG->siteguest));

        if (!$currentguestuser) {
            if (!$guest = $DB->get_record('user', array('username' => 'guest', 'mnethostid' => $CFG->mnet_localhost_id))) {
                // Create a guest user account.
                $guest = new stdClass();
                $guest->auth        = 'manual';
                $guest->username    = 'guest';
                $guest->password    = hash_internal_user_password('guest');
                $guest->firstname   = get_string('guestuser');
                $guest->lastname    = ' ';
                $guest->email       = 'root@localhost';
                $guest->description = get_string('guestuserinfo');
                $guest->mnethostid  = $CFG->mnet_localhost_id;
                $guest->confirmed   = 1;
                $guest->lang        = $CFG->lang;
                $guest->timemodified= time();
                $guest->id = $DB->insert_record('user', $guest);
            }
            // Set the guest user.
            set_config('siteguest', $guest->id);
        }

        // Main savepoint reached.
        upgrade_main_savepoint(true, 2020072300.01);
    }

<<<<<<< HEAD
    if ($oldversion < 2021052500.01) {

        // Define field timecreated to be added to task_adhoc.
        $table = new xmldb_table('task_adhoc');
        $field = new xmldb_field('timecreated', XMLDB_TYPE_INTEGER, '10', null, XMLDB_NOTNULL, null, '0', 'blocking');

        // Conditionally launch add field timecreated.
        if (!$dbman->field_exists($table, $field)) {
            $dbman->add_field($table, $field);
        }

        // Main savepoint reached.
        upgrade_main_savepoint(true, 2021052500.01);
    }

    if ($oldversion < 2021052500.02) {
=======
    if ($oldversion < 2020081400.01) {
>>>>>>> ec58cefe
        // Delete all user evidence files from users that have been deleted.
        $sql = "SELECT DISTINCT f.*
                  FROM {files} f
             LEFT JOIN {context} c ON f.contextid = c.id
                 WHERE f.component = :component
                   AND f.filearea = :filearea
                   AND c.id IS NULL";
        $stalefiles = $DB->get_records_sql($sql, ['component' => 'core_competency', 'filearea' => 'userevidence']);

        $fs = get_file_storage();
        foreach ($stalefiles as $stalefile) {
            $fs->get_file_instance($stalefile)->delete();
        }

<<<<<<< HEAD
        upgrade_main_savepoint(true, 2021052500.02);
    }

    if ($oldversion < 2021052500.04) {
=======
        upgrade_main_savepoint(true, 2020081400.01);
    }

    if ($oldversion < 2020081400.02) {

        // Define field timecreated to be added to task_adhoc.
        $table = new xmldb_table('task_adhoc');
        $field = new xmldb_field('timecreated', XMLDB_TYPE_INTEGER, '10', null, XMLDB_NOTNULL, null, '0', 'blocking');

        // Conditionally launch add field timecreated.
        if (!$dbman->field_exists($table, $field)) {
            $dbman->add_field($table, $field);
        }

        // Main savepoint reached.
        upgrade_main_savepoint(true, 2020081400.02);
    }

    if ($oldversion < 2020082200.01) {
>>>>>>> ec58cefe
        // Define field metadatasettings to be added to h5p_libraries.
        $table = new xmldb_table('h5p_libraries');
        $field = new xmldb_field('metadatasettings', XMLDB_TYPE_TEXT, null, null, null, null, null, 'coreminor');

        // Conditionally launch add field metadatasettings.
        if (!$dbman->field_exists($table, $field)) {
            $dbman->add_field($table, $field);
        }

        // Get installed library files that have no metadata settings value.
        $params = [
            'component' => 'core_h5p',
            'filearea' => 'libraries',
            'filename' => 'library.json',
        ];
        $sql = "SELECT l.id, f.id as fileid
                  FROM {files} f
             LEFT JOIN {h5p_libraries} l ON f.itemid = l.id
                 WHERE f.component = :component
                       AND f.filearea = :filearea
                       AND f.filename = :filename";
        $libraries = $DB->get_records_sql($sql, $params);

        // Update metadatasettings field when the attribute is present in the library.json file.
        $fs = get_file_storage();
        foreach ($libraries as $library) {
            $jsonfile = $fs->get_file_by_id($library->fileid);
            $jsoncontent = json_decode($jsonfile->get_content());
            if (isset($jsoncontent->metadataSettings)) {
                unset($library->fileid);
                $library->metadatasettings = json_encode($jsoncontent->metadataSettings);
                $DB->update_record('h5p_libraries', $library);
            }
        }

        // Main savepoint reached.
<<<<<<< HEAD
        upgrade_main_savepoint(true, 2021052500.04);
    }

    if ($oldversion < 2021052500.05) {
=======
        upgrade_main_savepoint(true, 2020082200.01);
    }

    if ($oldversion < 2020082200.02) {
>>>>>>> ec58cefe
        // Define fields to be added to task_scheduled.
        $table = new xmldb_table('task_scheduled');
        $field = new xmldb_field('timestarted', XMLDB_TYPE_INTEGER, '10', null, null, null, null, 'disabled');
        if (!$dbman->field_exists($table, $field)) {
            $dbman->add_field($table, $field);
        }
        $field = new xmldb_field('hostname', XMLDB_TYPE_CHAR, '255', null, null, null, null, 'timestarted');
        if (!$dbman->field_exists($table, $field)) {
            $dbman->add_field($table, $field);
        }
        $field = new xmldb_field('pid', XMLDB_TYPE_INTEGER, '10', null, null, null, null, 'hostname');
        if (!$dbman->field_exists($table, $field)) {
            $dbman->add_field($table, $field);
        }

        // Define fields to be added to task_adhoc.
        $table = new xmldb_table('task_adhoc');
        $field = new xmldb_field('timestarted', XMLDB_TYPE_INTEGER, '10', null, null, null, null, 'blocking');
        if (!$dbman->field_exists($table, $field)) {
            $dbman->add_field($table, $field);
        }
        $field = new xmldb_field('hostname', XMLDB_TYPE_CHAR, '255', null, null, null, null, 'timestarted');
        if (!$dbman->field_exists($table, $field)) {
            $dbman->add_field($table, $field);
        }
        $field = new xmldb_field('pid', XMLDB_TYPE_INTEGER, '10', null, null, null, null, 'hostname');
        if (!$dbman->field_exists($table, $field)) {
            $dbman->add_field($table, $field);
        }

        // Define fields to be added to task_log.
        $table = new xmldb_table('task_log');
        $field = new xmldb_field('hostname', XMLDB_TYPE_CHAR, '255', null, null, null, null, 'output');
        if (!$dbman->field_exists($table, $field)) {
            $dbman->add_field($table, $field);
        }
        $field = new xmldb_field('pid', XMLDB_TYPE_INTEGER, '10', null, null, null, null, 'hostname');
        if (!$dbman->field_exists($table, $field)) {
            $dbman->add_field($table, $field);
        }

        // Main savepoint reached.
<<<<<<< HEAD
        upgrade_main_savepoint(true, 2021052500.05);
    }

    if ($oldversion < 2021052500.06) {
=======
        upgrade_main_savepoint(true, 2020082200.02);
    }

    if ($oldversion < 2020082200.03) {
>>>>>>> ec58cefe
        // Define table to store virus infected details.
        $table = new xmldb_table('infected_files');

        // Adding fields to table infected_files.
        $table->add_field('id', XMLDB_TYPE_INTEGER, '10', null, XMLDB_NOTNULL, XMLDB_SEQUENCE, null);
        $table->add_field('filename', XMLDB_TYPE_TEXT, null, null, XMLDB_NOTNULL, null, null);
        $table->add_field('quarantinedfile', XMLDB_TYPE_TEXT, null, null, null, null, null);
        $table->add_field('userid', XMLDB_TYPE_INTEGER, '10', null, XMLDB_NOTNULL, null, null);
        $table->add_field('reason', XMLDB_TYPE_TEXT, null, null, XMLDB_NOTNULL, null, null);
        $table->add_field('timecreated', XMLDB_TYPE_INTEGER, '10', null, XMLDB_NOTNULL, null, '0');

        // Adding keys to table infected_files.
        $table->add_key('primary', XMLDB_KEY_PRIMARY, ['id']);
        $table->add_key('userid', XMLDB_KEY_FOREIGN, ['userid'], 'user', ['id']);

        // Conditionally launch create table for infected_files.
        if (!$dbman->table_exists($table)) {
            $dbman->create_table($table);
        }
<<<<<<< HEAD
        upgrade_main_savepoint(true, 2021052500.06);
    }

    if ($oldversion < 2021052500.13) {
=======
        upgrade_main_savepoint(true, 2020082200.03);
    }

    if ($oldversion < 2020091000.02) {
>>>>>>> ec58cefe
        // Remove all the files with component='core_h5p' and filearea='editor' because they won't be used anymore.
        $fs = get_file_storage();
        $syscontext = context_system::instance();
        $fs->delete_area_files($syscontext->id, 'core_h5p', 'editor');

        // Main savepoint reached.
<<<<<<< HEAD
        upgrade_main_savepoint(true, 2021052500.13);
    }

    if ($oldversion < 2021052500.15) {
=======
        upgrade_main_savepoint(true, 2020091000.02);
    }

    if ($oldversion < 2020091800.01) {
>>>>>>> ec58cefe
        // Copy From id captures the id of the source course when a new course originates from a restore
        // of another course on the same site.
        $table = new xmldb_table('course');
        $field = new xmldb_field('originalcourseid', XMLDB_TYPE_INTEGER, '10', null, null, null, null);

        if (!$dbman->field_exists($table, $field)) {
            $dbman->add_field($table, $field);
        }

        // Main savepoint reached.
<<<<<<< HEAD
        upgrade_main_savepoint(true, 2021052500.15);
    }

=======
        upgrade_main_savepoint(true, 2020091800.01);
    }

    if ($oldversion < 2020100200.01) {
        // Define table oauth2_refresh_token to be created.
        $table = new xmldb_table('oauth2_refresh_token');

        // Adding fields to table oauth2_refresh_token.
        $table->add_field('id', XMLDB_TYPE_INTEGER, '10', null, XMLDB_NOTNULL, XMLDB_SEQUENCE, null);
        $table->add_field('timecreated', XMLDB_TYPE_INTEGER, '10', null, XMLDB_NOTNULL, null, null);
        $table->add_field('timemodified', XMLDB_TYPE_INTEGER, '10', null, XMLDB_NOTNULL, null, null);
        $table->add_field('userid', XMLDB_TYPE_INTEGER, '10', null, XMLDB_NOTNULL, null, null);
        $table->add_field('issuerid', XMLDB_TYPE_INTEGER, '10', null, XMLDB_NOTNULL, null, null);
        $table->add_field('token', XMLDB_TYPE_TEXT, null, null, XMLDB_NOTNULL, null, null);
        $table->add_field('scopehash', XMLDB_TYPE_CHAR, 40, null, XMLDB_NOTNULL, null, null);

        // Adding keys to table oauth2_refresh_token.
        $table->add_key('primary', XMLDB_KEY_PRIMARY, ['id']);
        $table->add_key('issueridkey', XMLDB_KEY_FOREIGN, ['issuerid'], 'oauth2_issuer', ['id']);
        $table->add_key('useridkey', XMLDB_KEY_FOREIGN, ['userid'], 'user', ['id']);

        // Adding indexes to table oauth2_refresh_token.
        $table->add_index('userid-issuerid-scopehash', XMLDB_INDEX_UNIQUE, array('userid', 'issuerid', 'scopehash'));

        // Conditionally launch create table for oauth2_refresh_token.
        if (!$dbman->table_exists($table)) {
            $dbman->create_table($table);
        }

        // Main savepoint reached.
        upgrade_main_savepoint(true, 2020100200.01);
    }

    if ($oldversion < 2020100700.00) {

        // Define index modulename-instance-eventtype (not unique) to be added to event.
        $table = new xmldb_table('event');
        $index = new xmldb_index('modulename-instance-eventtype', XMLDB_INDEX_NOTUNIQUE, ['modulename', 'instance', 'eventtype']);

        // Conditionally launch add index modulename-instance-eventtype.
        if (!$dbman->index_exists($table, $index)) {
            $dbman->add_index($table, $index);
        }

        // Define index modulename-instance (not unique) to be dropped form event.
        $table = new xmldb_table('event');
        $index = new xmldb_index('modulename-instance', XMLDB_INDEX_NOTUNIQUE, ['modulename', 'instance']);

        // Conditionally launch drop index modulename-instance.
        if ($dbman->index_exists($table, $index)) {
            $dbman->drop_index($table, $index);
        }

        // Main savepoint reached.
        upgrade_main_savepoint(true, 2020100700.00);
    }

    if ($oldversion < 2020101300.01) {
        // Define fields tutorial and example to be added to h5p_libraries.
        $table = new xmldb_table('h5p_libraries');

        // Add tutorial field.
        $field = new xmldb_field('tutorial', XMLDB_TYPE_TEXT, null, null, null, null, null, 'metadatasettings');
        if (!$dbman->field_exists($table, $field)) {
            $dbman->add_field($table, $field);
        }

        // Add example field.
        $field = new xmldb_field('example', XMLDB_TYPE_TEXT, null, null, null, null, null, 'tutorial');

        if (!$dbman->field_exists($table, $field)) {
            $dbman->add_field($table, $field);
        }

        // Main savepoint reached.
        upgrade_main_savepoint(true, 2020101300.01);
    }

    if ($oldversion < 2020101600.01) {
        // Delete orphaned course_modules_completion rows; these were not deleted properly
        // by remove_course_contents function.
        $DB->delete_records_subquery('course_modules_completion', 'id', 'id',
               "SELECT cmc.id
                  FROM {course_modules_completion} cmc
             LEFT JOIN {course_modules} cm ON cm.id = cmc.coursemoduleid
                 WHERE cm.id IS NULL");
        upgrade_main_savepoint(true, 2020101600.01);
    }

    if ($oldversion < 2020101600.02) {
        // Script to fix incorrect records of "hidden" field in existing grade items.
        $sql = "SELECT cm.instance, cm.course
                  FROM {course_modules} cm
                  JOIN {modules} m ON m.id = cm.module
                 WHERE m.name = :module AND cm.visible = :visible";
        $hidequizlist = $DB->get_recordset_sql($sql, ['module' => 'quiz', 'visible' => 0]);

        foreach ($hidequizlist as $hidequiz) {
            $params = [
                'itemmodule'    => 'quiz',
                'courseid'      => $hidequiz->course,
                'iteminstance'  => $hidequiz->instance,
            ];

            $DB->set_field('grade_items', 'hidden', 1, $params);
        }
        $hidequizlist->close();

        upgrade_main_savepoint(true, 2020101600.02);
    }

    if ($oldversion < 2020102100.01) {
        // Get the current guest user which is also set as 'deleted'.
        $guestuser = $DB->get_record('user', ['id' => $CFG->siteguest, 'deleted' => 1]);
        // If there is a deleted guest user, reset the user to not be deleted and make sure the related
        // user context exists.
        if ($guestuser) {
            $guestuser->deleted = 0;
            $DB->update_record('user', $guestuser);

            // Get the guest user context.
            $guestusercontext = $DB->get_record('context',
                ['contextlevel' => CONTEXT_USER, 'instanceid' => $guestuser->id]);

            // If the guest user context does not exist, create it.
            if (!$guestusercontext) {
                $record = new stdClass();
                $record->contextlevel = CONTEXT_USER;
                $record->instanceid = $guestuser->id;
                $record->depth = 0;
                // The path is not known before insert.
                $record->path = null;
                $record->locked = 0;

                $record->id = $DB->insert_record('context', $record);

                // Update the path.
                $record->path = '/' . SYSCONTEXTID . '/' . $record->id;
                $record->depth = substr_count($record->path, '/');
                $DB->update_record('context', $record);
            }
        }

        // Main savepoint reached.
        upgrade_main_savepoint(true, 2020102100.01);
    }

    if ($oldversion < 2020102100.02) {
        // Reset analytics model output dir if it's the default value.
        $modeloutputdir = get_config('analytics', 'modeloutputdir');
        if (strcasecmp($modeloutputdir, $CFG->dataroot . DIRECTORY_SEPARATOR . 'models') == 0) {
            set_config('modeloutputdir', '', 'analytics');
        }

        // Main savepoint reached.
        upgrade_main_savepoint(true, 2020102100.02);
    }

    if ($oldversion < 2020102300.01) {
        // Define field downloadcontent to be added to course.
        $table = new xmldb_table('course');
        $field = new xmldb_field('downloadcontent', XMLDB_TYPE_INTEGER, '1', null, null, null, null, 'visibleold');

        if (!$dbman->field_exists($table, $field)) {
            $dbman->add_field($table, $field);
        }

        // Main savepoint reached.
        upgrade_main_savepoint(true, 2020102300.01);
    }

    if ($oldversion < 2020102300.02) {
        $table = new xmldb_table('badge_backpack');

        // There is no key_exists, so test the equivalent index.
        $oldindex = new xmldb_index('backpackcredentials', XMLDB_KEY_UNIQUE, ['userid', 'externalbackpackid']);
        if (!$dbman->index_exists($table, $oldindex)) {
            // All external backpack providers/hosts are now exclusively stored in badge_external_backpack.
            // All credentials are stored in badge_backpack and are unique per user, backpack.
            $uniquekey = new xmldb_key('backpackcredentials', XMLDB_KEY_UNIQUE, ['userid', 'externalbackpackid']);
            $dbman->add_key($table, $uniquekey);
        }

        // Drop the password field as this is moved to badge_backpack.
        $table = new xmldb_table('badge_external_backpack');
        $field = new xmldb_field('password', XMLDB_TYPE_CHAR, '50');
        if ($dbman->field_exists($table, $field)) {
            // If there is a current backpack set then copy it across to the new structure.
            if ($CFG->badges_defaultissuercontact) {
                // Get the currently used site backpacks.
                $records = $DB->get_records_select('badge_external_backpack', "password IS NOT NULL AND password != ''");
                $backpack = [
                    'userid' => '0',
                    'email' => $CFG->badges_defaultissuercontact,
                    'backpackuid' => -1
                ];

                // Create records corresponding to the site backpacks.
                foreach ($records as $record) {
                    $backpack['password'] = $record->password;
                    $backpack['externalbackpackid'] = $record->id;
                    $DB->insert_record('badge_backpack', (object) $backpack);
                }
            }

            $dbman->drop_field($table, $field);
        }

        // Main savepoint reached.
        upgrade_main_savepoint(true, 2020102300.02);
    }

    if ($oldversion < 2020102700.04) {

        // Define table payment_accounts to be created.
        $table = new xmldb_table('payment_accounts');

        // Adding fields to table payment_accounts.
        $table->add_field('id', XMLDB_TYPE_INTEGER, '10', null, XMLDB_NOTNULL, XMLDB_SEQUENCE, null);
        $table->add_field('name', XMLDB_TYPE_CHAR, '255', null, XMLDB_NOTNULL, null, null);
        $table->add_field('idnumber', XMLDB_TYPE_CHAR, '100', null, null, null, null);
        $table->add_field('contextid', XMLDB_TYPE_INTEGER, '10', null, XMLDB_NOTNULL, null, null);
        $table->add_field('enabled', XMLDB_TYPE_INTEGER, '1', null, XMLDB_NOTNULL, null, '0');
        $table->add_field('archived', XMLDB_TYPE_INTEGER, '1', null, XMLDB_NOTNULL, null, '0');
        $table->add_field('timecreated', XMLDB_TYPE_INTEGER, '10', null, null, null, null);
        $table->add_field('timemodified', XMLDB_TYPE_INTEGER, '10', null, null, null, null);

        // Adding keys to table payment_accounts.
        $table->add_key('primary', XMLDB_KEY_PRIMARY, ['id']);

        // Conditionally launch create table for payment_accounts.
        if (!$dbman->table_exists($table)) {
            $dbman->create_table($table);
        }

        // Define table payment_gateways to be created.
        $table = new xmldb_table('payment_gateways');

        // Adding fields to table payment_gateways.
        $table->add_field('id', XMLDB_TYPE_INTEGER, '10', null, XMLDB_NOTNULL, XMLDB_SEQUENCE, null);
        $table->add_field('accountid', XMLDB_TYPE_INTEGER, '10', null, XMLDB_NOTNULL, null, null);
        $table->add_field('gateway', XMLDB_TYPE_CHAR, '100', null, XMLDB_NOTNULL, null, null);
        $table->add_field('enabled', XMLDB_TYPE_INTEGER, '1', null, XMLDB_NOTNULL, null, '1');
        $table->add_field('config', XMLDB_TYPE_TEXT, null, null, null, null, null);
        $table->add_field('timecreated', XMLDB_TYPE_INTEGER, '10', null, XMLDB_NOTNULL, null, null);
        $table->add_field('timemodified', XMLDB_TYPE_INTEGER, '10', null, XMLDB_NOTNULL, null, null);

        // Adding keys to table payment_gateways.
        $table->add_key('primary', XMLDB_KEY_PRIMARY, ['id']);
        $table->add_key('accountid', XMLDB_KEY_FOREIGN, ['accountid'], 'payment_accounts', ['id']);

        // Conditionally launch create table for payment_gateways.
        if (!$dbman->table_exists($table)) {
            $dbman->create_table($table);
        }

        // Define table payments to be created.
        $table = new xmldb_table('payments');

        // Adding fields to table payments.
        $table->add_field('id', XMLDB_TYPE_INTEGER, '10', null, XMLDB_NOTNULL, XMLDB_SEQUENCE, null);
        $table->add_field('component', XMLDB_TYPE_CHAR, '100', null, XMLDB_NOTNULL, null, null);
        $table->add_field('paymentarea', XMLDB_TYPE_CHAR, '50', null, XMLDB_NOTNULL, null, null);
        $table->add_field('itemid', XMLDB_TYPE_INTEGER, '10', null, XMLDB_NOTNULL, null, null);
        $table->add_field('userid', XMLDB_TYPE_INTEGER, '10', null, XMLDB_NOTNULL, null, null);
        $table->add_field('amount', XMLDB_TYPE_CHAR, '20', null, XMLDB_NOTNULL, null, null);
        $table->add_field('currency', XMLDB_TYPE_CHAR, '3', null, XMLDB_NOTNULL, null, null);
        $table->add_field('accountid', XMLDB_TYPE_INTEGER, '10', null, XMLDB_NOTNULL, null, null);
        $table->add_field('gateway', XMLDB_TYPE_CHAR, '100', null, XMLDB_NOTNULL, null, null);
        $table->add_field('timecreated', XMLDB_TYPE_INTEGER, '10', null, XMLDB_NOTNULL, null, '0');
        $table->add_field('timemodified', XMLDB_TYPE_INTEGER, '10', null, XMLDB_NOTNULL, null, '0');

        // Adding keys to table payments.
        $table->add_key('primary', XMLDB_KEY_PRIMARY, ['id']);
        $table->add_key('userid', XMLDB_KEY_FOREIGN, ['userid'], 'user', ['id']);
        $table->add_key('accountid', XMLDB_KEY_FOREIGN, ['accountid'], 'payment_accounts', ['id']);

        // Adding indexes to table payments.
        $table->add_index('gateway', XMLDB_INDEX_NOTUNIQUE, ['gateway']);
        $table->add_index('component-paymentarea-itemid', XMLDB_INDEX_NOTUNIQUE, ['component', 'paymentarea', 'itemid']);

        // Conditionally launch create table for payments.
        if (!$dbman->table_exists($table)) {
            $dbman->create_table($table);
        }

        // Main savepoint reached.
        upgrade_main_savepoint(true, 2020102700.04);
    }

>>>>>>> ec58cefe
    return true;
}<|MERGE_RESOLUTION|>--- conflicted
+++ resolved
@@ -2542,26 +2542,7 @@
         upgrade_main_savepoint(true, 2020072300.01);
     }
 
-<<<<<<< HEAD
-    if ($oldversion < 2021052500.01) {
-
-        // Define field timecreated to be added to task_adhoc.
-        $table = new xmldb_table('task_adhoc');
-        $field = new xmldb_field('timecreated', XMLDB_TYPE_INTEGER, '10', null, XMLDB_NOTNULL, null, '0', 'blocking');
-
-        // Conditionally launch add field timecreated.
-        if (!$dbman->field_exists($table, $field)) {
-            $dbman->add_field($table, $field);
-        }
-
-        // Main savepoint reached.
-        upgrade_main_savepoint(true, 2021052500.01);
-    }
-
-    if ($oldversion < 2021052500.02) {
-=======
     if ($oldversion < 2020081400.01) {
->>>>>>> ec58cefe
         // Delete all user evidence files from users that have been deleted.
         $sql = "SELECT DISTINCT f.*
                   FROM {files} f
@@ -2576,12 +2557,6 @@
             $fs->get_file_instance($stalefile)->delete();
         }
 
-<<<<<<< HEAD
-        upgrade_main_savepoint(true, 2021052500.02);
-    }
-
-    if ($oldversion < 2021052500.04) {
-=======
         upgrade_main_savepoint(true, 2020081400.01);
     }
 
@@ -2601,7 +2576,6 @@
     }
 
     if ($oldversion < 2020082200.01) {
->>>>>>> ec58cefe
         // Define field metadatasettings to be added to h5p_libraries.
         $table = new xmldb_table('h5p_libraries');
         $field = new xmldb_field('metadatasettings', XMLDB_TYPE_TEXT, null, null, null, null, null, 'coreminor');
@@ -2638,17 +2612,10 @@
         }
 
         // Main savepoint reached.
-<<<<<<< HEAD
-        upgrade_main_savepoint(true, 2021052500.04);
-    }
-
-    if ($oldversion < 2021052500.05) {
-=======
         upgrade_main_savepoint(true, 2020082200.01);
     }
 
     if ($oldversion < 2020082200.02) {
->>>>>>> ec58cefe
         // Define fields to be added to task_scheduled.
         $table = new xmldb_table('task_scheduled');
         $field = new xmldb_field('timestarted', XMLDB_TYPE_INTEGER, '10', null, null, null, null, 'disabled');
@@ -2691,17 +2658,10 @@
         }
 
         // Main savepoint reached.
-<<<<<<< HEAD
-        upgrade_main_savepoint(true, 2021052500.05);
-    }
-
-    if ($oldversion < 2021052500.06) {
-=======
         upgrade_main_savepoint(true, 2020082200.02);
     }
 
     if ($oldversion < 2020082200.03) {
->>>>>>> ec58cefe
         // Define table to store virus infected details.
         $table = new xmldb_table('infected_files');
 
@@ -2721,34 +2681,20 @@
         if (!$dbman->table_exists($table)) {
             $dbman->create_table($table);
         }
-<<<<<<< HEAD
-        upgrade_main_savepoint(true, 2021052500.06);
-    }
-
-    if ($oldversion < 2021052500.13) {
-=======
         upgrade_main_savepoint(true, 2020082200.03);
     }
 
     if ($oldversion < 2020091000.02) {
->>>>>>> ec58cefe
         // Remove all the files with component='core_h5p' and filearea='editor' because they won't be used anymore.
         $fs = get_file_storage();
         $syscontext = context_system::instance();
         $fs->delete_area_files($syscontext->id, 'core_h5p', 'editor');
 
         // Main savepoint reached.
-<<<<<<< HEAD
-        upgrade_main_savepoint(true, 2021052500.13);
-    }
-
-    if ($oldversion < 2021052500.15) {
-=======
         upgrade_main_savepoint(true, 2020091000.02);
     }
 
     if ($oldversion < 2020091800.01) {
->>>>>>> ec58cefe
         // Copy From id captures the id of the source course when a new course originates from a restore
         // of another course on the same site.
         $table = new xmldb_table('course');
@@ -2759,11 +2705,6 @@
         }
 
         // Main savepoint reached.
-<<<<<<< HEAD
-        upgrade_main_savepoint(true, 2021052500.15);
-    }
-
-=======
         upgrade_main_savepoint(true, 2020091800.01);
     }
 
@@ -3054,6 +2995,5 @@
         upgrade_main_savepoint(true, 2020102700.04);
     }
 
->>>>>>> ec58cefe
     return true;
 }