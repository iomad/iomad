--- conflicted
+++ resolved
@@ -3099,17 +3099,16 @@
         upgrade_main_savepoint(true, 2022112805.03);
     }
 
-<<<<<<< HEAD
     if ($oldversion < 2022112805.11) {
         upgrade_core_licenses();
         upgrade_main_savepoint(true, 2022112805.11);
-=======
-    if ($oldversion < 2022112805.13) {
+    }
+
+    if ($oldversion < 2022112805.14) {
         // Delete datakey with datavalue -1.
         $DB->delete_records('messageinbound_datakeys', ['datavalue' => '-1']);
         // Main savepoint reached.
-        upgrade_main_savepoint(true, 2022112805.13);
->>>>>>> 15c79098
+        upgrade_main_savepoint(true, 2022112805.14);
     }
 
     return true;
