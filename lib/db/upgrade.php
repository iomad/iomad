--- conflicted
+++ resolved
@@ -2577,7 +2577,6 @@
     }
 
     if ($oldversion < 2013100400.01) {
-<<<<<<< HEAD
         // Add user_devices core table.
 
         // Define field id to be added to user_devices.
@@ -2603,7 +2602,79 @@
         if (!$dbman->table_exists($table)) {
             $dbman->create_table($table);
         }
-=======
+
+        // Main savepoint reached.
+        upgrade_main_savepoint(true, 2013100400.01);
+    }
+
+    if ($oldversion < 2013100800.00) {
+
+        // Define field maxfraction to be added to question_attempts.
+        $table = new xmldb_table('question_attempts');
+        $field = new xmldb_field('maxfraction', XMLDB_TYPE_NUMBER, '12, 7', null, XMLDB_NOTNULL, null, '1', 'minfraction');
+
+        // Conditionally launch add field maxfraction.
+        if (!$dbman->field_exists($table, $field)) {
+            $dbman->add_field($table, $field);
+        }
+
+        // Main savepoint reached.
+        upgrade_main_savepoint(true, 2013100800.00);
+    }
+
+    if ($oldversion < 2013100800.01) {
+        // Create a new 'user_password_resets' table.
+        $table = new xmldb_table('user_password_resets');
+        $table->add_field('id', XMLDB_TYPE_INTEGER, '10', null, XMLDB_NOTNULL, XMLDB_SEQUENCE, null, null);
+        $table->add_field('userid', XMLDB_TYPE_INTEGER, '10', null, XMLDB_NOTNULL, null, null, null);
+        $table->add_field('timerequested', XMLDB_TYPE_INTEGER, '10', null, XMLDB_NOTNULL, null, null, null);
+        $table->add_field('timererequested', XMLDB_TYPE_INTEGER, '10', null, XMLDB_NOTNULL, null, 0, null);
+        $table->add_field('token', XMLDB_TYPE_CHAR, '32', null, XMLDB_NOTNULL, null, null, null);
+
+        // Adding keys to table.
+        $table->add_key('primary', XMLDB_KEY_PRIMARY, array('id'));
+        $table->add_key('fk_userid', XMLDB_KEY_FOREIGN, array('userid'), 'user', array('id'));
+
+        // Conditionally launch create table.
+        if (!$dbman->table_exists($table)) {
+            $dbman->create_table($table);
+        }
+        upgrade_main_savepoint(true, 2013100800.01);
+    }
+
+    if ($oldversion < 2013100800.02) {
+        $sql = "INSERT INTO {user_preferences}(userid, name, value)
+                SELECT id, 'htmleditor', 'textarea' FROM {user} u where u.htmleditor = 0";
+        $DB->execute($sql);
+
+        // Define field htmleditor to be dropped from user
+        $table = new xmldb_table('user');
+        $field = new xmldb_field('htmleditor');
+
+        // Conditionally launch drop field requested
+        if ($dbman->field_exists($table, $field)) {
+            $dbman->drop_field($table, $field);
+        }
+        // Main savepoint reached.
+        upgrade_main_savepoint(true, 2013100800.02);
+    }
+
+    if ($oldversion < 2013100900.00) {
+
+        // Define field lifetime to be dropped from files_reference.
+        $table = new xmldb_table('files_reference');
+        $field = new xmldb_field('lifetime');
+
+        // Conditionally launch drop field lifetime.
+        if ($dbman->field_exists($table, $field)) {
+            $dbman->drop_field($table, $field);
+        }
+
+        // Main savepoint reached.
+        upgrade_main_savepoint(true, 2013100900.00);
+    }
+
+    if ($oldversion < 2013100901.00) {
         // Fixing possible wrong MIME type for Java Network Launch Protocol (JNLP) files.
         $select = $DB->sql_like('filename', '?', false);
         $DB->set_field_select(
@@ -2613,81 +2684,10 @@
             $select,
             array('%.jnlp')
         );
->>>>>>> fd43a49b
-
-        // Main savepoint reached.
-        upgrade_main_savepoint(true, 2013100400.01);
-    }
-
-<<<<<<< HEAD
-    if ($oldversion < 2013100800.00) {
-
-        // Define field maxfraction to be added to question_attempts.
-        $table = new xmldb_table('question_attempts');
-        $field = new xmldb_field('maxfraction', XMLDB_TYPE_NUMBER, '12, 7', null, XMLDB_NOTNULL, null, '1', 'minfraction');
-
-        // Conditionally launch add field maxfraction.
-        if (!$dbman->field_exists($table, $field)) {
-            $dbman->add_field($table, $field);
-        }
-
-        // Main savepoint reached.
-        upgrade_main_savepoint(true, 2013100800.00);
-    }
-
-    if ($oldversion < 2013100800.01) {
-        // Create a new 'user_password_resets' table.
-        $table = new xmldb_table('user_password_resets');
-        $table->add_field('id', XMLDB_TYPE_INTEGER, '10', null, XMLDB_NOTNULL, XMLDB_SEQUENCE, null, null);
-        $table->add_field('userid', XMLDB_TYPE_INTEGER, '10', null, XMLDB_NOTNULL, null, null, null);
-        $table->add_field('timerequested', XMLDB_TYPE_INTEGER, '10', null, XMLDB_NOTNULL, null, null, null);
-        $table->add_field('timererequested', XMLDB_TYPE_INTEGER, '10', null, XMLDB_NOTNULL, null, 0, null);
-        $table->add_field('token', XMLDB_TYPE_CHAR, '32', null, XMLDB_NOTNULL, null, null, null);
-
-        // Adding keys to table.
-        $table->add_key('primary', XMLDB_KEY_PRIMARY, array('id'));
-        $table->add_key('fk_userid', XMLDB_KEY_FOREIGN, array('userid'), 'user', array('id'));
-
-        // Conditionally launch create table.
-        if (!$dbman->table_exists($table)) {
-            $dbman->create_table($table);
-        }
-        upgrade_main_savepoint(true, 2013100800.01);
-    }
-
-    if ($oldversion < 2013100800.02) {
-        $sql = "INSERT INTO {user_preferences}(userid, name, value)
-                SELECT id, 'htmleditor', 'textarea' FROM {user} u where u.htmleditor = 0";
-        $DB->execute($sql);
-
-        // Define field htmleditor to be dropped from user
-        $table = new xmldb_table('user');
-        $field = new xmldb_field('htmleditor');
-
-        // Conditionally launch drop field requested
-        if ($dbman->field_exists($table, $field)) {
-            $dbman->drop_field($table, $field);
-        }
-        // Main savepoint reached.
-        upgrade_main_savepoint(true, 2013100800.02);
-    }
-
-    if ($oldversion < 2013100900.00) {
-
-        // Define field lifetime to be dropped from files_reference.
-        $table = new xmldb_table('files_reference');
-        $field = new xmldb_field('lifetime');
-
-        // Conditionally launch drop field lifetime.
-        if ($dbman->field_exists($table, $field)) {
-            $dbman->drop_field($table, $field);
-        }
-
-        // Main savepoint reached.
-        upgrade_main_savepoint(true, 2013100900.00);
-    }
-
-=======
->>>>>>> fd43a49b
+
+        // Main savepoint reached.
+        upgrade_main_savepoint(true, 2013100901.00);
+    }
+
     return true;
 }