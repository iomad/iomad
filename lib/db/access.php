--- conflicted
+++ resolved
@@ -2676,8 +2676,6 @@
             'editingteacher' => CAP_ALLOW,
         ]
     ],
-<<<<<<< HEAD
-=======
 
     // Allow users to download course content.
     'moodle/course:downloadcoursecontent' => [
@@ -2716,5 +2714,4 @@
         'contextlevel' => CONTEXT_COURSE,
         'archetypes' => [],
     ],
->>>>>>> ec58cefe
 );