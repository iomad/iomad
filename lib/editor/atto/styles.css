div.editor_atto {
    background-color: white;
    border: 1px solid #BBB;
<<<<<<< HEAD
    width: 100%;
=======
    padding: 4px;
>>>>>>> 2bc42122
}

.editor_atto + textarea {
    width: 100%;
    padding: 0;
    resize: vertical;
    border-radius: 0;
    border: 1px solid #BBB;
}

div.editor_atto_toolbar {
    display: block;
    background: #F2F2F2;
    min-height: 42px;
    border-top: 1px solid #BBB;
    border-left: 1px solid #BBB;
    border-right: 1px solid #BBB;
    width: 100%;
    padding: 0 0 9px 0;
}

div.editor_atto_toolbar button {
    padding: 5px 9px 4px 9px;
    background: none;
    border: 0px;
    margin: 0;
    border-radius: 0;
 }

div.editor_atto_toolbar button + button {
   border-left: 1px solid #CCC;
}

div.editor_atto_toolbar button[disabled] {
    opacity: .45;
}

div.editor_atto_toolbar button img {
    padding: 1px;
}


div.editor_atto_toolbar div.atto_group {
    display: inline-block;
    border: 1px solid #CCC;
    border-bottom: 1px solid #B3B3B3;
    border-radius: 4px;
    margin: 9px 0px 0px 9px;
    background: #FFF;
}

.editor_atto img {
    resize: both; overflow: auto;
}

.atto_menuentry img {
    width: 16px;
    height: 16px;
}

.atto_menu {
    min-width: 12em;
    background: white;
    padding: 1px;
}

.atto_menu a {
    color: black;
}
.atto_menuentry {
    border-bottom: 1px solid #eee;
    padding: 2px;
    clear: left;
}

.atto_menuentry h1,
.atto_menuentry h2,
.atto_menuentry p {
    margin: 4px;
}


.atto_form label {
    display: block;
    margin: 5px;
}

/* RTL Rules */
body.dir-rtl div.editor_atto_toolbar button + button {
    border-left: 0;
    border-right: 1px solid #CCC;
}

body.dir-rtl div.editor_atto_toolbar img.icon {
    padding: 0;
}

body.dir-rtl div.editor_atto_toolbar div.atto_group {
    margin: 9px 9px 0px 0px;
}<|MERGE_RESOLUTION|>--- conflicted
+++ resolved
@@ -1,11 +1,8 @@
 div.editor_atto {
     background-color: white;
     border: 1px solid #BBB;
-<<<<<<< HEAD
     width: 100%;
-=======
     padding: 4px;
->>>>>>> 2bc42122
 }
 
 .editor_atto + textarea {
